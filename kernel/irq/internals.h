/*
 * IRQ subsystem internal functions and variables:
 *
 * Do not ever include this file from anything else than
 * kernel/irq/. Do not even think about using any information outside
 * of this file for your non core code.
 */
#include <linux/irqdesc.h>

#ifdef CONFIG_SPARSE_IRQ
# define IRQ_BITMAP_BITS	(NR_IRQS + 8196)
#else
# define IRQ_BITMAP_BITS	NR_IRQS
#endif

#define istate core_internal_state__do_not_mess_with_it

<<<<<<< HEAD
#ifdef CONFIG_GENERIC_HARDIRQS_NO_COMPAT
# define status status_use_accessors
#endif

=======
>>>>>>> 00b317a4
extern int noirqdebug;

/*
 * Bits used by threaded handlers:
 * IRQTF_RUNTHREAD - signals that the interrupt handler thread should run
 * IRQTF_DIED      - handler thread died
 * IRQTF_WARNED    - warning "IRQ_WAKE_THREAD w/o thread_fn" has been printed
 * IRQTF_AFFINITY  - irq thread is requested to adjust affinity
 * IRQTF_FORCED_THREAD  - irq action is force threaded
 */
enum {
	IRQTF_RUNTHREAD,
	IRQTF_DIED,
	IRQTF_WARNED,
	IRQTF_AFFINITY,
	IRQTF_FORCED_THREAD,
};
<<<<<<< HEAD

/*
 * Bit masks for desc->state
 *
 * IRQS_AUTODETECT		- autodetection in progress
 * IRQS_SPURIOUS_DISABLED	- was disabled due to spurious interrupt
 *				  detection
 * IRQS_POLL_INPROGRESS		- polling in progress
 * IRQS_INPROGRESS		- Interrupt in progress
 * IRQS_ONESHOT			- irq is not unmasked in primary handler
 * IRQS_REPLAY			- irq is replayed
 * IRQS_WAITING			- irq is waiting
 * IRQS_DISABLED		- irq is disabled
 * IRQS_PENDING			- irq is pending and replayed later
 * IRQS_MASKED			- irq is masked
 * IRQS_SUSPENDED		- irq is suspended
 */
enum {
	IRQS_AUTODETECT		= 0x00000001,
	IRQS_SPURIOUS_DISABLED	= 0x00000002,
	IRQS_POLL_INPROGRESS	= 0x00000008,
	IRQS_INPROGRESS		= 0x00000010,
	IRQS_ONESHOT		= 0x00000020,
	IRQS_REPLAY		= 0x00000040,
	IRQS_WAITING		= 0x00000080,
	IRQS_DISABLED		= 0x00000100,
	IRQS_PENDING		= 0x00000200,
	IRQS_MASKED		= 0x00000400,
	IRQS_SUSPENDED		= 0x00000800,
};

#include "compat.h"
#include "debug.h"
#include "settings.h"

#define irq_data_to_desc(data)	container_of(data, struct irq_desc, irq_data)
=======
>>>>>>> 00b317a4

/*
 * Bit masks for desc->state
 *
 * IRQS_AUTODETECT		- autodetection in progress
 * IRQS_SPURIOUS_DISABLED	- was disabled due to spurious interrupt
 *				  detection
 * IRQS_POLL_INPROGRESS		- polling in progress
 * IRQS_ONESHOT			- irq is not unmasked in primary handler
 * IRQS_REPLAY			- irq is replayed
 * IRQS_WAITING			- irq is waiting
 * IRQS_PENDING			- irq is pending and replayed later
 * IRQS_SUSPENDED		- irq is suspended
 */
enum {
	IRQS_AUTODETECT		= 0x00000001,
	IRQS_SPURIOUS_DISABLED	= 0x00000002,
	IRQS_POLL_INPROGRESS	= 0x00000008,
	IRQS_ONESHOT		= 0x00000020,
	IRQS_REPLAY		= 0x00000040,
	IRQS_WAITING		= 0x00000080,
	IRQS_PENDING		= 0x00000200,
	IRQS_SUSPENDED		= 0x00000800,
};

#include "debug.h"
#include "settings.h"

<<<<<<< HEAD
=======
#define irq_data_to_desc(data)	container_of(data, struct irq_desc, irq_data)

>>>>>>> 00b317a4
extern int __irq_set_trigger(struct irq_desc *desc, unsigned int irq,
		unsigned long flags);
extern void __disable_irq(struct irq_desc *desc, unsigned int irq, bool susp);
extern void __enable_irq(struct irq_desc *desc, unsigned int irq, bool resume);

extern int irq_startup(struct irq_desc *desc);
extern void irq_shutdown(struct irq_desc *desc);
extern void irq_enable(struct irq_desc *desc);
extern void irq_disable(struct irq_desc *desc);
extern void mask_irq(struct irq_desc *desc);
extern void unmask_irq(struct irq_desc *desc);

extern void init_kstat_irqs(struct irq_desc *desc, int node, int nr);

irqreturn_t handle_irq_event_percpu(struct irq_desc *desc, struct irqaction *action);
irqreturn_t handle_irq_event(struct irq_desc *desc);

/* Resending of interrupts :*/
void check_irq_resend(struct irq_desc *desc, unsigned int irq);
bool irq_wait_for_poll(struct irq_desc *desc);

#ifdef CONFIG_PROC_FS
extern void register_irq_proc(unsigned int irq, struct irq_desc *desc);
extern void unregister_irq_proc(unsigned int irq, struct irq_desc *desc);
extern void register_handler_proc(unsigned int irq, struct irqaction *action);
extern void unregister_handler_proc(unsigned int irq, struct irqaction *action);
#else
static inline void register_irq_proc(unsigned int irq, struct irq_desc *desc) { }
static inline void unregister_irq_proc(unsigned int irq, struct irq_desc *desc) { }
static inline void register_handler_proc(unsigned int irq,
					 struct irqaction *action) { }
static inline void unregister_handler_proc(unsigned int irq,
					   struct irqaction *action) { }
#endif

extern int irq_select_affinity_usr(unsigned int irq, struct cpumask *mask);

extern void irq_set_thread_affinity(struct irq_desc *desc);

/* Inline functions for support of irq chips on slow busses */
static inline void chip_bus_lock(struct irq_desc *desc)
{
	if (unlikely(desc->irq_data.chip->irq_bus_lock))
		desc->irq_data.chip->irq_bus_lock(&desc->irq_data);
}

static inline void chip_bus_sync_unlock(struct irq_desc *desc)
{
	if (unlikely(desc->irq_data.chip->irq_bus_sync_unlock))
		desc->irq_data.chip->irq_bus_sync_unlock(&desc->irq_data);
}

struct irq_desc *
__irq_get_desc_lock(unsigned int irq, unsigned long *flags, bool bus);
void __irq_put_desc_unlock(struct irq_desc *desc, unsigned long flags, bool bus);

static inline struct irq_desc *
irq_get_desc_buslock(unsigned int irq, unsigned long *flags)
{
	return __irq_get_desc_lock(irq, flags, true);
}

static inline void
irq_put_desc_busunlock(struct irq_desc *desc, unsigned long flags)
{
	__irq_put_desc_unlock(desc, flags, true);
}

static inline struct irq_desc *
irq_get_desc_lock(unsigned int irq, unsigned long *flags)
{
	return __irq_get_desc_lock(irq, flags, false);
}

static inline void
irq_put_desc_unlock(struct irq_desc *desc, unsigned long flags)
{
	__irq_put_desc_unlock(desc, flags, false);
}

/*
 * Manipulation functions for irq_data.state
 */
static inline void irqd_set_move_pending(struct irq_data *d)
{
	d->state_use_accessors |= IRQD_SETAFFINITY_PENDING;
<<<<<<< HEAD
	irq_compat_set_move_pending(irq_data_to_desc(d));
=======
>>>>>>> 00b317a4
}

static inline void irqd_clr_move_pending(struct irq_data *d)
{
	d->state_use_accessors &= ~IRQD_SETAFFINITY_PENDING;
<<<<<<< HEAD
	irq_compat_clr_move_pending(irq_data_to_desc(d));
=======
>>>>>>> 00b317a4
}

static inline void irqd_clear(struct irq_data *d, unsigned int mask)
{
	d->state_use_accessors &= ~mask;
}

static inline void irqd_set(struct irq_data *d, unsigned int mask)
{
	d->state_use_accessors |= mask;
}

static inline bool irqd_has_set(struct irq_data *d, unsigned int mask)
{
	return d->state_use_accessors & mask;
}<|MERGE_RESOLUTION|>--- conflicted
+++ resolved
@@ -15,13 +15,6 @@
 
 #define istate core_internal_state__do_not_mess_with_it
 
-<<<<<<< HEAD
-#ifdef CONFIG_GENERIC_HARDIRQS_NO_COMPAT
-# define status status_use_accessors
-#endif
-
-=======
->>>>>>> 00b317a4
 extern int noirqdebug;
 
 /*
@@ -39,45 +32,6 @@
 	IRQTF_AFFINITY,
 	IRQTF_FORCED_THREAD,
 };
-<<<<<<< HEAD
-
-/*
- * Bit masks for desc->state
- *
- * IRQS_AUTODETECT		- autodetection in progress
- * IRQS_SPURIOUS_DISABLED	- was disabled due to spurious interrupt
- *				  detection
- * IRQS_POLL_INPROGRESS		- polling in progress
- * IRQS_INPROGRESS		- Interrupt in progress
- * IRQS_ONESHOT			- irq is not unmasked in primary handler
- * IRQS_REPLAY			- irq is replayed
- * IRQS_WAITING			- irq is waiting
- * IRQS_DISABLED		- irq is disabled
- * IRQS_PENDING			- irq is pending and replayed later
- * IRQS_MASKED			- irq is masked
- * IRQS_SUSPENDED		- irq is suspended
- */
-enum {
-	IRQS_AUTODETECT		= 0x00000001,
-	IRQS_SPURIOUS_DISABLED	= 0x00000002,
-	IRQS_POLL_INPROGRESS	= 0x00000008,
-	IRQS_INPROGRESS		= 0x00000010,
-	IRQS_ONESHOT		= 0x00000020,
-	IRQS_REPLAY		= 0x00000040,
-	IRQS_WAITING		= 0x00000080,
-	IRQS_DISABLED		= 0x00000100,
-	IRQS_PENDING		= 0x00000200,
-	IRQS_MASKED		= 0x00000400,
-	IRQS_SUSPENDED		= 0x00000800,
-};
-
-#include "compat.h"
-#include "debug.h"
-#include "settings.h"
-
-#define irq_data_to_desc(data)	container_of(data, struct irq_desc, irq_data)
-=======
->>>>>>> 00b317a4
 
 /*
  * Bit masks for desc->state
@@ -106,11 +60,8 @@
 #include "debug.h"
 #include "settings.h"
 
-<<<<<<< HEAD
-=======
 #define irq_data_to_desc(data)	container_of(data, struct irq_desc, irq_data)
 
->>>>>>> 00b317a4
 extern int __irq_set_trigger(struct irq_desc *desc, unsigned int irq,
 		unsigned long flags);
 extern void __disable_irq(struct irq_desc *desc, unsigned int irq, bool susp);
@@ -197,19 +148,11 @@
 static inline void irqd_set_move_pending(struct irq_data *d)
 {
 	d->state_use_accessors |= IRQD_SETAFFINITY_PENDING;
-<<<<<<< HEAD
-	irq_compat_set_move_pending(irq_data_to_desc(d));
-=======
->>>>>>> 00b317a4
 }
 
 static inline void irqd_clr_move_pending(struct irq_data *d)
 {
 	d->state_use_accessors &= ~IRQD_SETAFFINITY_PENDING;
-<<<<<<< HEAD
-	irq_compat_clr_move_pending(irq_data_to_desc(d));
-=======
->>>>>>> 00b317a4
 }
 
 static inline void irqd_clear(struct irq_data *d, unsigned int mask)
