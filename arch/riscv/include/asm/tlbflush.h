/* SPDX-License-Identifier: GPL-2.0-only */
/*
 * Copyright (C) 2009 Chen Liqin <liqin.chen@sunplusct.com>
 * Copyright (C) 2012 Regents of the University of California
 */

#ifndef _ASM_RISCV_TLBFLUSH_H
#define _ASM_RISCV_TLBFLUSH_H

#include <linux/mm_types.h>
#include <asm/smp.h>
#include <asm/errata_list.h>

#define FLUSH_TLB_MAX_SIZE      ((unsigned long)-1)
#define FLUSH_TLB_NO_ASID       ((unsigned long)-1)
<<<<<<< HEAD

#ifdef CONFIG_MMU
extern unsigned long asid_mask;
=======
>>>>>>> 0c383648

#ifdef CONFIG_MMU
static inline void local_flush_tlb_all(void)
{
	__asm__ __volatile__ ("sfence.vma" : : : "memory");
}

static inline void local_flush_tlb_all_asid(unsigned long asid)
{
	if (asid != FLUSH_TLB_NO_ASID)
		ALT_SFENCE_VMA_ASID(asid);
	else
		local_flush_tlb_all();
}

/* Flush one page from local TLB */
static inline void local_flush_tlb_page(unsigned long addr)
{
	ALT_SFENCE_VMA_ADDR(addr);
}

static inline void local_flush_tlb_page_asid(unsigned long addr,
					     unsigned long asid)
{
	if (asid != FLUSH_TLB_NO_ASID)
		ALT_SFENCE_VMA_ADDR_ASID(addr, asid);
	else
		local_flush_tlb_page(addr);
}

void flush_tlb_all(void);
void flush_tlb_mm(struct mm_struct *mm);
void flush_tlb_mm_range(struct mm_struct *mm, unsigned long start,
			unsigned long end, unsigned int page_size);
void flush_tlb_page(struct vm_area_struct *vma, unsigned long addr);
void flush_tlb_range(struct vm_area_struct *vma, unsigned long start,
		     unsigned long end);
void flush_tlb_kernel_range(unsigned long start, unsigned long end);
void local_flush_tlb_kernel_range(unsigned long start, unsigned long end);
#ifdef CONFIG_TRANSPARENT_HUGEPAGE
#define __HAVE_ARCH_FLUSH_PMD_TLB_RANGE
void flush_pmd_tlb_range(struct vm_area_struct *vma, unsigned long start,
			unsigned long end);
#endif
<<<<<<< HEAD

bool arch_tlbbatch_should_defer(struct mm_struct *mm);
void arch_tlbbatch_add_pending(struct arch_tlbflush_unmap_batch *batch,
			       struct mm_struct *mm,
			       unsigned long uaddr);
void arch_flush_tlb_batched_pending(struct mm_struct *mm);
void arch_tlbbatch_flush(struct arch_tlbflush_unmap_batch *batch);

#else /* CONFIG_SMP && CONFIG_MMU */

#define flush_tlb_all() local_flush_tlb_all()
#define flush_tlb_page(vma, addr) local_flush_tlb_page(addr)

static inline void flush_tlb_range(struct vm_area_struct *vma,
		unsigned long start, unsigned long end)
{
	local_flush_tlb_all();
}

/* Flush a range of kernel pages */
static inline void flush_tlb_kernel_range(unsigned long start,
	unsigned long end)
{
	local_flush_tlb_all();
}
=======

bool arch_tlbbatch_should_defer(struct mm_struct *mm);
void arch_tlbbatch_add_pending(struct arch_tlbflush_unmap_batch *batch,
			       struct mm_struct *mm,
			       unsigned long uaddr);
void arch_flush_tlb_batched_pending(struct mm_struct *mm);
void arch_tlbbatch_flush(struct arch_tlbflush_unmap_batch *batch);

extern unsigned long tlb_flush_all_threshold;
#else /* CONFIG_MMU */
#define local_flush_tlb_all()			do { } while (0)
#endif /* CONFIG_MMU */
>>>>>>> 0c383648

#define flush_tlb_mm(mm) flush_tlb_all()
#define flush_tlb_mm_range(mm, start, end, page_size) flush_tlb_all()
#define local_flush_tlb_kernel_range(start, end) flush_tlb_all()
#endif /* !CONFIG_SMP || !CONFIG_MMU */

#endif /* _ASM_RISCV_TLBFLUSH_H */<|MERGE_RESOLUTION|>--- conflicted
+++ resolved
@@ -13,12 +13,6 @@
 
 #define FLUSH_TLB_MAX_SIZE      ((unsigned long)-1)
 #define FLUSH_TLB_NO_ASID       ((unsigned long)-1)
-<<<<<<< HEAD
-
-#ifdef CONFIG_MMU
-extern unsigned long asid_mask;
-=======
->>>>>>> 0c383648
 
 #ifdef CONFIG_MMU
 static inline void local_flush_tlb_all(void)
@@ -63,33 +57,6 @@
 void flush_pmd_tlb_range(struct vm_area_struct *vma, unsigned long start,
 			unsigned long end);
 #endif
-<<<<<<< HEAD
-
-bool arch_tlbbatch_should_defer(struct mm_struct *mm);
-void arch_tlbbatch_add_pending(struct arch_tlbflush_unmap_batch *batch,
-			       struct mm_struct *mm,
-			       unsigned long uaddr);
-void arch_flush_tlb_batched_pending(struct mm_struct *mm);
-void arch_tlbbatch_flush(struct arch_tlbflush_unmap_batch *batch);
-
-#else /* CONFIG_SMP && CONFIG_MMU */
-
-#define flush_tlb_all() local_flush_tlb_all()
-#define flush_tlb_page(vma, addr) local_flush_tlb_page(addr)
-
-static inline void flush_tlb_range(struct vm_area_struct *vma,
-		unsigned long start, unsigned long end)
-{
-	local_flush_tlb_all();
-}
-
-/* Flush a range of kernel pages */
-static inline void flush_tlb_kernel_range(unsigned long start,
-	unsigned long end)
-{
-	local_flush_tlb_all();
-}
-=======
 
 bool arch_tlbbatch_should_defer(struct mm_struct *mm);
 void arch_tlbbatch_add_pending(struct arch_tlbflush_unmap_batch *batch,
@@ -102,11 +69,5 @@
 #else /* CONFIG_MMU */
 #define local_flush_tlb_all()			do { } while (0)
 #endif /* CONFIG_MMU */
->>>>>>> 0c383648
-
-#define flush_tlb_mm(mm) flush_tlb_all()
-#define flush_tlb_mm_range(mm, start, end, page_size) flush_tlb_all()
-#define local_flush_tlb_kernel_range(start, end) flush_tlb_all()
-#endif /* !CONFIG_SMP || !CONFIG_MMU */
 
 #endif /* _ASM_RISCV_TLBFLUSH_H */