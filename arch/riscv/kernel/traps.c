--- conflicted
+++ resolved
@@ -179,9 +179,5 @@
 	/* Set the exception vector address */
 	csr_write(CSR_TVEC, &handle_exception);
 	/* Enable interrupts */
-<<<<<<< HEAD
-	csr_write(CSR_IE, IE_SIE | IE_EIE);
-=======
 	csr_write(CSR_IE, IE_SIE);
->>>>>>> 04d5ce62
 }