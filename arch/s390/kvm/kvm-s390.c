--- conflicted
+++ resolved
@@ -505,11 +505,7 @@
 		goto out;
 	}
 
-<<<<<<< HEAD
-	if (kvm_s390_pci_interp_allowed()) {
-=======
 	if (IS_ENABLED(CONFIG_VFIO_PCI_ZDEV_KVM)) {
->>>>>>> 7365df19
 		rc = kvm_s390_pci_init();
 		if (rc) {
 			pr_err("Unable to allocate AIFT for PCI\n");
@@ -531,11 +527,7 @@
 void kvm_arch_exit(void)
 {
 	kvm_s390_gib_destroy();
-<<<<<<< HEAD
-	if (kvm_s390_pci_interp_allowed())
-=======
 	if (IS_ENABLED(CONFIG_VFIO_PCI_ZDEV_KVM))
->>>>>>> 7365df19
 		kvm_s390_pci_exit();
 	debug_unregister(kvm_s390_dbf);
 	debug_unregister(kvm_s390_dbf_uv);
