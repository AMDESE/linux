// SPDX-License-Identifier: GPL-2.0-only
/*
 * Kernel-based Virtual Machine driver for Linux
 *
 * AMD SVM support
 *
 * Copyright (C) 2006 Qumranet, Inc.
 * Copyright 2010 Red Hat, Inc. and/or its affiliates.
 *
 * Authors:
 *   Yaniv Kamay  <yaniv@qumranet.com>
 *   Avi Kivity   <avi@qumranet.com>
 */

#define pr_fmt(fmt) "SVM: " fmt

#include <linux/kvm_types.h>
#include <linux/hashtable.h>
#include <linux/amd-iommu.h>
#include <linux/kvm_host.h>

#include <asm/irq_remapping.h>

#include "trace.h"
#include "lapic.h"
#include "x86.h"
#include "irq.h"
#include "svm.h"

/* AVIC GATAG is encoded using VM and VCPU IDs */
#define AVIC_VCPU_ID_BITS		8
#define AVIC_VCPU_ID_MASK		((1 << AVIC_VCPU_ID_BITS) - 1)

#define AVIC_VM_ID_BITS			24
#define AVIC_VM_ID_NR			(1 << AVIC_VM_ID_BITS)
#define AVIC_VM_ID_MASK			((1 << AVIC_VM_ID_BITS) - 1)

#define AVIC_GATAG(x, y)		(((x & AVIC_VM_ID_MASK) << AVIC_VCPU_ID_BITS) | \
						(y & AVIC_VCPU_ID_MASK))
#define AVIC_GATAG_TO_VMID(x)		((x >> AVIC_VCPU_ID_BITS) & AVIC_VM_ID_MASK)
#define AVIC_GATAG_TO_VCPUID(x)		(x & AVIC_VCPU_ID_MASK)

/* Note:
 * This hash table is used to map VM_ID to a struct kvm_svm,
 * when handling AMD IOMMU GALOG notification to schedule in
 * a particular vCPU.
 */
#define SVM_VM_DATA_HASH_BITS	8
static DEFINE_HASHTABLE(svm_vm_data_hash, SVM_VM_DATA_HASH_BITS);
static u32 next_vm_id = 0;
static bool next_vm_id_wrapped = 0;
static DEFINE_SPINLOCK(svm_vm_data_hash_lock);

/*
 * This is a wrapper of struct amd_iommu_ir_data.
 */
struct amd_svm_iommu_ir {
	struct list_head node;	/* Used by SVM for per-vcpu ir_list */
	void *data;		/* Storing pointer to struct amd_ir_data */
};


/* Note:
 * This function is called from IOMMU driver to notify
 * SVM to schedule in a particular vCPU of a particular VM.
 */
int avic_ga_log_notifier(u32 ga_tag)
{
	unsigned long flags;
	struct kvm_svm *kvm_svm;
	struct kvm_vcpu *vcpu = NULL;
	u32 vm_id = AVIC_GATAG_TO_VMID(ga_tag);
	u32 vcpu_id = AVIC_GATAG_TO_VCPUID(ga_tag);

	pr_debug("SVM: %s: vm_id=%#x, vcpu_id=%#x\n", __func__, vm_id, vcpu_id);
	trace_kvm_avic_ga_log(vm_id, vcpu_id);

	spin_lock_irqsave(&svm_vm_data_hash_lock, flags);
	hash_for_each_possible(svm_vm_data_hash, kvm_svm, hnode, vm_id) {
		if (kvm_svm->avic_vm_id != vm_id)
			continue;
		vcpu = kvm_get_vcpu_by_id(&kvm_svm->kvm, vcpu_id);
		break;
	}
	spin_unlock_irqrestore(&svm_vm_data_hash_lock, flags);

	/* Note:
	 * At this point, the IOMMU should have already set the pending
	 * bit in the vAPIC backing page. So, we just need to schedule
	 * in the vcpu.
	 */
	if (vcpu)
		kvm_vcpu_wake_up(vcpu);

	return 0;
}

void avic_vm_destroy(struct kvm *kvm)
{
	unsigned long flags;
	struct kvm_svm *kvm_svm = to_kvm_svm(kvm);

	if (!enable_apicv)
		return;

	if (kvm_svm->avic_logical_id_table_page)
		__free_page(kvm_svm->avic_logical_id_table_page);
	if (kvm_svm->avic_physical_id_table_page)
		__free_page(kvm_svm->avic_physical_id_table_page);

	spin_lock_irqsave(&svm_vm_data_hash_lock, flags);
	hash_del(&kvm_svm->hnode);
	spin_unlock_irqrestore(&svm_vm_data_hash_lock, flags);
}

int avic_vm_init(struct kvm *kvm)
{
	unsigned long flags;
	int err = -ENOMEM;
	struct kvm_svm *kvm_svm = to_kvm_svm(kvm);
	struct kvm_svm *k2;
	struct page *p_page;
	struct page *l_page;
	u32 vm_id;

	if (!enable_apicv)
		return 0;

	/* Allocating physical APIC ID table (4KB) */
	p_page = alloc_page(GFP_KERNEL_ACCOUNT | __GFP_ZERO);
	if (!p_page)
		goto free_avic;

	kvm_svm->avic_physical_id_table_page = p_page;

	/* Allocating logical APIC ID table (4KB) */
	l_page = alloc_page(GFP_KERNEL_ACCOUNT | __GFP_ZERO);
	if (!l_page)
		goto free_avic;

	kvm_svm->avic_logical_id_table_page = l_page;

	spin_lock_irqsave(&svm_vm_data_hash_lock, flags);
 again:
	vm_id = next_vm_id = (next_vm_id + 1) & AVIC_VM_ID_MASK;
	if (vm_id == 0) { /* id is 1-based, zero is not okay */
		next_vm_id_wrapped = 1;
		goto again;
	}
	/* Is it still in use? Only possible if wrapped at least once */
	if (next_vm_id_wrapped) {
		hash_for_each_possible(svm_vm_data_hash, k2, hnode, vm_id) {
			if (k2->avic_vm_id == vm_id)
				goto again;
		}
	}
	kvm_svm->avic_vm_id = vm_id;
	hash_add(svm_vm_data_hash, &kvm_svm->hnode, kvm_svm->avic_vm_id);
	spin_unlock_irqrestore(&svm_vm_data_hash_lock, flags);

	return 0;

free_avic:
	avic_vm_destroy(kvm);
	return err;
}

void avic_init_vmcb(struct vcpu_svm *svm)
{
	struct vmcb *vmcb = svm->vmcb;
	struct kvm_svm *kvm_svm = to_kvm_svm(svm->vcpu.kvm);
	phys_addr_t bpa = __sme_set(page_to_phys(svm->avic_backing_page));
	phys_addr_t lpa = __sme_set(page_to_phys(kvm_svm->avic_logical_id_table_page));
	phys_addr_t ppa = __sme_set(page_to_phys(kvm_svm->avic_physical_id_table_page));

	vmcb->control.avic_backing_page = bpa & AVIC_HPA_MASK;
	vmcb->control.avic_logical_id = lpa & AVIC_HPA_MASK;
	vmcb->control.avic_physical_id = ppa & AVIC_HPA_MASK;
	vmcb->control.avic_physical_id |= AVIC_MAX_PHYSICAL_ID_COUNT;
	vmcb->control.avic_vapic_bar = APIC_DEFAULT_PHYS_BASE & VMCB_AVIC_APIC_BAR_MASK;

	if (kvm_apicv_activated(svm->vcpu.kvm))
		vmcb->control.int_ctl |= AVIC_ENABLE_MASK;
	else
		vmcb->control.int_ctl &= ~AVIC_ENABLE_MASK;
}

static u64 *avic_get_physical_id_entry(struct kvm_vcpu *vcpu,
				       unsigned int index)
{
	u64 *avic_physical_id_table;
	struct kvm_svm *kvm_svm = to_kvm_svm(vcpu->kvm);

	if (index >= AVIC_MAX_PHYSICAL_ID_COUNT)
		return NULL;

	avic_physical_id_table = page_address(kvm_svm->avic_physical_id_table_page);

	return &avic_physical_id_table[index];
}

/*
 * Note:
 * AVIC hardware walks the nested page table to check permissions,
 * but does not use the SPA address specified in the leaf page
 * table entry since it uses  address in the AVIC_BACKING_PAGE pointer
 * field of the VMCB. Therefore, we set up the
 * APIC_ACCESS_PAGE_PRIVATE_MEMSLOT (4KB) here.
 */
static int avic_alloc_access_page(struct kvm *kvm)
{
	void __user *ret;
	int r = 0;

	mutex_lock(&kvm->slots_lock);

	if (kvm->arch.apic_access_memslot_enabled)
		goto out;

	ret = __x86_set_memory_region(kvm,
				      APIC_ACCESS_PAGE_PRIVATE_MEMSLOT,
				      APIC_DEFAULT_PHYS_BASE,
				      PAGE_SIZE);
	if (IS_ERR(ret)) {
		r = PTR_ERR(ret);
		goto out;
	}

	kvm->arch.apic_access_memslot_enabled = true;
out:
	mutex_unlock(&kvm->slots_lock);
	return r;
}

static int avic_init_backing_page(struct kvm_vcpu *vcpu)
{
	u64 *entry, new_entry;
	int id = vcpu->vcpu_id;
	struct vcpu_svm *svm = to_svm(vcpu);

	if (id >= AVIC_MAX_PHYSICAL_ID_COUNT)
		return -EINVAL;

	if (!vcpu->arch.apic->regs)
		return -EINVAL;

	if (kvm_apicv_activated(vcpu->kvm)) {
		int ret;

		ret = avic_alloc_access_page(vcpu->kvm);
		if (ret)
			return ret;
	}

	svm->avic_backing_page = virt_to_page(vcpu->arch.apic->regs);

	/* Setting AVIC backing page address in the phy APIC ID table */
	entry = avic_get_physical_id_entry(vcpu, id);
	if (!entry)
		return -EINVAL;

	new_entry = __sme_set((page_to_phys(svm->avic_backing_page) &
			      AVIC_PHYSICAL_ID_ENTRY_BACKING_PAGE_MASK) |
			      AVIC_PHYSICAL_ID_ENTRY_VALID_MASK);
	WRITE_ONCE(*entry, new_entry);

	svm->avic_physical_id_cache = entry;

	return 0;
}

void avic_ring_doorbell(struct kvm_vcpu *vcpu)
{
	/*
	 * Note, the vCPU could get migrated to a different pCPU at any point,
	 * which could result in signalling the wrong/previous pCPU.  But if
	 * that happens the vCPU is guaranteed to do a VMRUN (after being
	 * migrated) and thus will process pending interrupts, i.e. a doorbell
	 * is not needed (and the spurious one is harmless).
	 */
	int cpu = READ_ONCE(vcpu->cpu);

	if (cpu != get_cpu())
		wrmsrl(MSR_AMD64_SVM_AVIC_DOORBELL, kvm_cpu_get_apicid(cpu));
	put_cpu();
}

static void avic_kick_target_vcpus(struct kvm *kvm, struct kvm_lapic *source,
				   u32 icrl, u32 icrh)
{
	struct kvm_vcpu *vcpu;
	unsigned long i;

	/*
	 * Wake any target vCPUs that are blocking, i.e. waiting for a wake
	 * event.  There's no need to signal doorbells, as hardware has handled
	 * vCPUs that were in guest at the time of the IPI, and vCPUs that have
	 * since entered the guest will have processed pending IRQs at VMRUN.
	 */
	kvm_for_each_vcpu(i, vcpu, kvm) {
		if (kvm_apic_match_dest(vcpu, source, icrl & APIC_SHORT_MASK,
					GET_APIC_DEST_FIELD(icrh),
<<<<<<< HEAD
					icrl & APIC_DEST_MASK))
			kvm_vcpu_wake_up(vcpu);
=======
					icrl & APIC_DEST_MASK)) {
			vcpu->arch.apic->irr_pending = true;
			svm_complete_interrupt_delivery(vcpu,
							icrl & APIC_MODE_MASK,
							icrl & APIC_INT_LEVELTRIG,
							icrl & APIC_VECTOR_MASK);
		}
>>>>>>> 95cd2cdc
	}
}

int avic_incomplete_ipi_interception(struct kvm_vcpu *vcpu)
{
	struct vcpu_svm *svm = to_svm(vcpu);
	u32 icrh = svm->vmcb->control.exit_info_1 >> 32;
	u32 icrl = svm->vmcb->control.exit_info_1;
	u32 id = svm->vmcb->control.exit_info_2 >> 32;
	u32 index = svm->vmcb->control.exit_info_2 & 0xFF;
	struct kvm_lapic *apic = vcpu->arch.apic;

	trace_kvm_avic_incomplete_ipi(vcpu->vcpu_id, icrh, icrl, id, index);

	switch (id) {
	case AVIC_IPI_FAILURE_INVALID_INT_TYPE:
		/*
		 * Emulate IPIs that are not handled by AVIC hardware, which
		 * only virtualizes Fixed, Edge-Triggered INTRs.  The exit is
		 * a trap, e.g. ICR holds the correct value and RIP has been
		 * advanced, KVM is responsible only for emulating the IPI.
		 * Sadly, hardware may sometimes leave the BUSY flag set, in
		 * which case KVM needs to emulate the ICR write as well in
		 * order to clear the BUSY flag.
		 */
		if (icrl & APIC_ICR_BUSY)
			kvm_apic_write_nodecode(vcpu, APIC_ICR);
		else
			kvm_apic_send_ipi(apic, icrl, icrh);
		break;
	case AVIC_IPI_FAILURE_TARGET_NOT_RUNNING:
		/*
		 * At this point, we expect that the AVIC HW has already
		 * set the appropriate IRR bits on the valid target
		 * vcpus. So, we just need to kick the appropriate vcpu.
		 */
		avic_kick_target_vcpus(vcpu->kvm, apic, icrl, icrh);
		break;
	case AVIC_IPI_FAILURE_INVALID_TARGET:
		break;
	case AVIC_IPI_FAILURE_INVALID_BACKING_PAGE:
		WARN_ONCE(1, "Invalid backing page\n");
		break;
	default:
		pr_err("Unknown IPI interception\n");
	}

	return 1;
}

static u32 *avic_get_logical_id_entry(struct kvm_vcpu *vcpu, u32 ldr, bool flat)
{
	struct kvm_svm *kvm_svm = to_kvm_svm(vcpu->kvm);
	int index;
	u32 *logical_apic_id_table;
	int dlid = GET_APIC_LOGICAL_ID(ldr);

	if (!dlid)
		return NULL;

	if (flat) { /* flat */
		index = ffs(dlid) - 1;
		if (index > 7)
			return NULL;
	} else { /* cluster */
		int cluster = (dlid & 0xf0) >> 4;
		int apic = ffs(dlid & 0x0f) - 1;

		if ((apic < 0) || (apic > 7) ||
		    (cluster >= 0xf))
			return NULL;
		index = (cluster << 2) + apic;
	}

	logical_apic_id_table = (u32 *) page_address(kvm_svm->avic_logical_id_table_page);

	return &logical_apic_id_table[index];
}

static int avic_ldr_write(struct kvm_vcpu *vcpu, u8 g_physical_id, u32 ldr)
{
	bool flat;
	u32 *entry, new_entry;

	flat = kvm_lapic_get_reg(vcpu->arch.apic, APIC_DFR) == APIC_DFR_FLAT;
	entry = avic_get_logical_id_entry(vcpu, ldr, flat);
	if (!entry)
		return -EINVAL;

	new_entry = READ_ONCE(*entry);
	new_entry &= ~AVIC_LOGICAL_ID_ENTRY_GUEST_PHYSICAL_ID_MASK;
	new_entry |= (g_physical_id & AVIC_LOGICAL_ID_ENTRY_GUEST_PHYSICAL_ID_MASK);
	new_entry |= AVIC_LOGICAL_ID_ENTRY_VALID_MASK;
	WRITE_ONCE(*entry, new_entry);

	return 0;
}

static void avic_invalidate_logical_id_entry(struct kvm_vcpu *vcpu)
{
	struct vcpu_svm *svm = to_svm(vcpu);
	bool flat = svm->dfr_reg == APIC_DFR_FLAT;
	u32 *entry = avic_get_logical_id_entry(vcpu, svm->ldr_reg, flat);

	if (entry)
		clear_bit(AVIC_LOGICAL_ID_ENTRY_VALID_BIT, (unsigned long *)entry);
}

static int avic_handle_ldr_update(struct kvm_vcpu *vcpu)
{
	int ret = 0;
	struct vcpu_svm *svm = to_svm(vcpu);
	u32 ldr = kvm_lapic_get_reg(vcpu->arch.apic, APIC_LDR);
	u32 id = kvm_xapic_id(vcpu->arch.apic);

	if (ldr == svm->ldr_reg)
		return 0;

	avic_invalidate_logical_id_entry(vcpu);

	if (ldr)
		ret = avic_ldr_write(vcpu, id, ldr);

	if (!ret)
		svm->ldr_reg = ldr;

	return ret;
}

static int avic_handle_apic_id_update(struct kvm_vcpu *vcpu)
{
	u64 *old, *new;
	struct vcpu_svm *svm = to_svm(vcpu);
	u32 id = kvm_xapic_id(vcpu->arch.apic);

	if (vcpu->vcpu_id == id)
		return 0;

	old = avic_get_physical_id_entry(vcpu, vcpu->vcpu_id);
	new = avic_get_physical_id_entry(vcpu, id);
	if (!new || !old)
		return 1;

	/* We need to move physical_id_entry to new offset */
	*new = *old;
	*old = 0ULL;
	to_svm(vcpu)->avic_physical_id_cache = new;

	/*
	 * Also update the guest physical APIC ID in the logical
	 * APIC ID table entry if already setup the LDR.
	 */
	if (svm->ldr_reg)
		avic_handle_ldr_update(vcpu);

	return 0;
}

static void avic_handle_dfr_update(struct kvm_vcpu *vcpu)
{
	struct vcpu_svm *svm = to_svm(vcpu);
	u32 dfr = kvm_lapic_get_reg(vcpu->arch.apic, APIC_DFR);

	if (svm->dfr_reg == dfr)
		return;

	avic_invalidate_logical_id_entry(vcpu);
	svm->dfr_reg = dfr;
}

static int avic_unaccel_trap_write(struct kvm_vcpu *vcpu)
{
	u32 offset = to_svm(vcpu)->vmcb->control.exit_info_1 &
				AVIC_UNACCEL_ACCESS_OFFSET_MASK;

	switch (offset) {
	case APIC_ID:
		if (avic_handle_apic_id_update(vcpu))
			return 0;
		break;
	case APIC_LDR:
		if (avic_handle_ldr_update(vcpu))
			return 0;
		break;
	case APIC_DFR:
		avic_handle_dfr_update(vcpu);
		break;
	default:
		break;
	}

	kvm_apic_write_nodecode(vcpu, offset);
	return 1;
}

static bool is_avic_unaccelerated_access_trap(u32 offset)
{
	bool ret = false;

	switch (offset) {
	case APIC_ID:
	case APIC_EOI:
	case APIC_RRR:
	case APIC_LDR:
	case APIC_DFR:
	case APIC_SPIV:
	case APIC_ESR:
	case APIC_ICR:
	case APIC_LVTT:
	case APIC_LVTTHMR:
	case APIC_LVTPC:
	case APIC_LVT0:
	case APIC_LVT1:
	case APIC_LVTERR:
	case APIC_TMICT:
	case APIC_TDCR:
		ret = true;
		break;
	default:
		break;
	}
	return ret;
}

int avic_unaccelerated_access_interception(struct kvm_vcpu *vcpu)
{
	struct vcpu_svm *svm = to_svm(vcpu);
	int ret = 0;
	u32 offset = svm->vmcb->control.exit_info_1 &
		     AVIC_UNACCEL_ACCESS_OFFSET_MASK;
	u32 vector = svm->vmcb->control.exit_info_2 &
		     AVIC_UNACCEL_ACCESS_VECTOR_MASK;
	bool write = (svm->vmcb->control.exit_info_1 >> 32) &
		     AVIC_UNACCEL_ACCESS_WRITE_MASK;
	bool trap = is_avic_unaccelerated_access_trap(offset);

	trace_kvm_avic_unaccelerated_access(vcpu->vcpu_id, offset,
					    trap, write, vector);
	if (trap) {
		/* Handling Trap */
		WARN_ONCE(!write, "svm: Handling trap read.\n");
		ret = avic_unaccel_trap_write(vcpu);
	} else {
		/* Handling Fault */
		ret = kvm_emulate_instruction(vcpu, 0);
	}

	return ret;
}

int avic_init_vcpu(struct vcpu_svm *svm)
{
	int ret;
	struct kvm_vcpu *vcpu = &svm->vcpu;

	if (!enable_apicv || !irqchip_in_kernel(vcpu->kvm))
		return 0;

	ret = avic_init_backing_page(vcpu);
	if (ret)
		return ret;

	INIT_LIST_HEAD(&svm->ir_list);
	spin_lock_init(&svm->ir_list_lock);
	svm->dfr_reg = APIC_DFR_FLAT;

	return ret;
}

void avic_apicv_post_state_restore(struct kvm_vcpu *vcpu)
{
	if (avic_handle_apic_id_update(vcpu) != 0)
		return;
	avic_handle_dfr_update(vcpu);
	avic_handle_ldr_update(vcpu);
}

static int avic_set_pi_irte_mode(struct kvm_vcpu *vcpu, bool activate)
{
	int ret = 0;
	unsigned long flags;
	struct amd_svm_iommu_ir *ir;
	struct vcpu_svm *svm = to_svm(vcpu);

	if (!kvm_arch_has_assigned_device(vcpu->kvm))
		return 0;

	/*
	 * Here, we go through the per-vcpu ir_list to update all existing
	 * interrupt remapping table entry targeting this vcpu.
	 */
	spin_lock_irqsave(&svm->ir_list_lock, flags);

	if (list_empty(&svm->ir_list))
		goto out;

	list_for_each_entry(ir, &svm->ir_list, node) {
		if (activate)
			ret = amd_iommu_activate_guest_mode(ir->data);
		else
			ret = amd_iommu_deactivate_guest_mode(ir->data);
		if (ret)
			break;
	}
out:
	spin_unlock_irqrestore(&svm->ir_list_lock, flags);
	return ret;
}

<<<<<<< HEAD
void svm_refresh_apicv_exec_ctrl(struct kvm_vcpu *vcpu)
{
	struct vcpu_svm *svm = to_svm(vcpu);
	struct vmcb *vmcb = svm->vmcb01.ptr;
	bool activated = kvm_vcpu_apicv_active(vcpu);

	if (!enable_apicv)
		return;

	if (activated) {
		/**
		 * During AVIC temporary deactivation, guest could update
		 * APIC ID, DFR and LDR registers, which would not be trapped
		 * by avic_unaccelerated_access_interception(). In this case,
		 * we need to check and update the AVIC logical APIC ID table
		 * accordingly before re-activating.
		 */
		avic_post_state_restore(vcpu);
		vmcb->control.int_ctl |= AVIC_ENABLE_MASK;
	} else {
		vmcb->control.int_ctl &= ~AVIC_ENABLE_MASK;
	}
	vmcb_mark_dirty(vmcb, VMCB_AVIC);

	if (activated)
		avic_vcpu_load(vcpu, vcpu->cpu);
	else
		avic_vcpu_put(vcpu);

	svm_set_pi_irte_mode(vcpu, activated);
}

void svm_load_eoi_exitmap(struct kvm_vcpu *vcpu, u64 *eoi_exit_bitmap)
{
	return;
}

int svm_deliver_avic_intr(struct kvm_vcpu *vcpu, int vec)
{
	if (!vcpu->arch.apicv_active)
		return -1;

	kvm_lapic_set_irr(vec, vcpu->arch.apic);

	/*
	 * Pairs with the smp_mb_*() after setting vcpu->guest_mode in
	 * vcpu_enter_guest() to ensure the write to the vIRR is ordered before
	 * the read of guest_mode, which guarantees that either VMRUN will see
	 * and process the new vIRR entry, or that the below code will signal
	 * the doorbell if the vCPU is already running in the guest.
	 */
	smp_mb__after_atomic();

	/*
	 * Signal the doorbell to tell hardware to inject the IRQ if the vCPU
	 * is in the guest.  If the vCPU is not in the guest, hardware will
	 * automatically process AVIC interrupts at VMRUN.
	 */
	if (vcpu->mode == IN_GUEST_MODE) {
		int cpu = READ_ONCE(vcpu->cpu);

		/*
		 * Note, the vCPU could get migrated to a different pCPU at any
		 * point, which could result in signalling the wrong/previous
		 * pCPU.  But if that happens the vCPU is guaranteed to do a
		 * VMRUN (after being migrated) and thus will process pending
		 * interrupts, i.e. a doorbell is not needed (and the spurious
		 * one is harmless).
		 */
		if (cpu != get_cpu())
			wrmsrl(SVM_AVIC_DOORBELL, kvm_cpu_get_apicid(cpu));
		put_cpu();
	} else {
		/*
		 * Wake the vCPU if it was blocking.  KVM will then detect the
		 * pending IRQ when checking if the vCPU has a wake event.
		 */
		kvm_vcpu_wake_up(vcpu);
	}

	return 0;
}

bool svm_dy_apicv_has_pending_interrupt(struct kvm_vcpu *vcpu)
{
	return false;
}

=======
>>>>>>> 95cd2cdc
static void svm_ir_list_del(struct vcpu_svm *svm, struct amd_iommu_pi_data *pi)
{
	unsigned long flags;
	struct amd_svm_iommu_ir *cur;

	spin_lock_irqsave(&svm->ir_list_lock, flags);
	list_for_each_entry(cur, &svm->ir_list, node) {
		if (cur->data != pi->ir_data)
			continue;
		list_del(&cur->node);
		kfree(cur);
		break;
	}
	spin_unlock_irqrestore(&svm->ir_list_lock, flags);
}

static int svm_ir_list_add(struct vcpu_svm *svm, struct amd_iommu_pi_data *pi)
{
	int ret = 0;
	unsigned long flags;
	struct amd_svm_iommu_ir *ir;

	/**
	 * In some cases, the existing irte is updated and re-set,
	 * so we need to check here if it's already been * added
	 * to the ir_list.
	 */
	if (pi->ir_data && (pi->prev_ga_tag != 0)) {
		struct kvm *kvm = svm->vcpu.kvm;
		u32 vcpu_id = AVIC_GATAG_TO_VCPUID(pi->prev_ga_tag);
		struct kvm_vcpu *prev_vcpu = kvm_get_vcpu_by_id(kvm, vcpu_id);
		struct vcpu_svm *prev_svm;

		if (!prev_vcpu) {
			ret = -EINVAL;
			goto out;
		}

		prev_svm = to_svm(prev_vcpu);
		svm_ir_list_del(prev_svm, pi);
	}

	/**
	 * Allocating new amd_iommu_pi_data, which will get
	 * add to the per-vcpu ir_list.
	 */
	ir = kzalloc(sizeof(struct amd_svm_iommu_ir), GFP_KERNEL_ACCOUNT);
	if (!ir) {
		ret = -ENOMEM;
		goto out;
	}
	ir->data = pi->ir_data;

	spin_lock_irqsave(&svm->ir_list_lock, flags);
	list_add(&ir->node, &svm->ir_list);
	spin_unlock_irqrestore(&svm->ir_list_lock, flags);
out:
	return ret;
}

/*
 * Note:
 * The HW cannot support posting multicast/broadcast
 * interrupts to a vCPU. So, we still use legacy interrupt
 * remapping for these kind of interrupts.
 *
 * For lowest-priority interrupts, we only support
 * those with single CPU as the destination, e.g. user
 * configures the interrupts via /proc/irq or uses
 * irqbalance to make the interrupts single-CPU.
 */
static int
get_pi_vcpu_info(struct kvm *kvm, struct kvm_kernel_irq_routing_entry *e,
		 struct vcpu_data *vcpu_info, struct vcpu_svm **svm)
{
	struct kvm_lapic_irq irq;
	struct kvm_vcpu *vcpu = NULL;

	kvm_set_msi_irq(kvm, e, &irq);

	if (!kvm_intr_is_single_vcpu(kvm, &irq, &vcpu) ||
	    !kvm_irq_is_postable(&irq)) {
		pr_debug("SVM: %s: use legacy intr remap mode for irq %u\n",
			 __func__, irq.vector);
		return -1;
	}

	pr_debug("SVM: %s: use GA mode for irq %u\n", __func__,
		 irq.vector);
	*svm = to_svm(vcpu);
	vcpu_info->pi_desc_addr = __sme_set(page_to_phys((*svm)->avic_backing_page));
	vcpu_info->vector = irq.vector;

	return 0;
}

/*
 * avic_pi_update_irte - set IRTE for Posted-Interrupts
 *
 * @kvm: kvm
 * @host_irq: host irq of the interrupt
 * @guest_irq: gsi of the interrupt
 * @set: set or unset PI
 * returns 0 on success, < 0 on failure
 */
int avic_pi_update_irte(struct kvm *kvm, unsigned int host_irq,
			uint32_t guest_irq, bool set)
{
	struct kvm_kernel_irq_routing_entry *e;
	struct kvm_irq_routing_table *irq_rt;
	int idx, ret = -EINVAL;

	if (!kvm_arch_has_assigned_device(kvm) ||
	    !irq_remapping_cap(IRQ_POSTING_CAP))
		return 0;

	pr_debug("SVM: %s: host_irq=%#x, guest_irq=%#x, set=%#x\n",
		 __func__, host_irq, guest_irq, set);

	idx = srcu_read_lock(&kvm->irq_srcu);
	irq_rt = srcu_dereference(kvm->irq_routing, &kvm->irq_srcu);
	WARN_ON(guest_irq >= irq_rt->nr_rt_entries);

	hlist_for_each_entry(e, &irq_rt->map[guest_irq], link) {
		struct vcpu_data vcpu_info;
		struct vcpu_svm *svm = NULL;

		if (e->type != KVM_IRQ_ROUTING_MSI)
			continue;

		/**
		 * Here, we setup with legacy mode in the following cases:
		 * 1. When cannot target interrupt to a specific vcpu.
		 * 2. Unsetting posted interrupt.
		 * 3. APIC virtualization is disabled for the vcpu.
		 * 4. IRQ has incompatible delivery mode (SMI, INIT, etc)
		 */
		if (!get_pi_vcpu_info(kvm, e, &vcpu_info, &svm) && set &&
		    kvm_vcpu_apicv_active(&svm->vcpu)) {
			struct amd_iommu_pi_data pi;

			/* Try to enable guest_mode in IRTE */
			pi.base = __sme_set(page_to_phys(svm->avic_backing_page) &
					    AVIC_HPA_MASK);
			pi.ga_tag = AVIC_GATAG(to_kvm_svm(kvm)->avic_vm_id,
						     svm->vcpu.vcpu_id);
			pi.is_guest_mode = true;
			pi.vcpu_data = &vcpu_info;
			ret = irq_set_vcpu_affinity(host_irq, &pi);

			/**
			 * Here, we successfully setting up vcpu affinity in
			 * IOMMU guest mode. Now, we need to store the posted
			 * interrupt information in a per-vcpu ir_list so that
			 * we can reference to them directly when we update vcpu
			 * scheduling information in IOMMU irte.
			 */
			if (!ret && pi.is_guest_mode)
				svm_ir_list_add(svm, &pi);
		} else {
			/* Use legacy mode in IRTE */
			struct amd_iommu_pi_data pi;

			/**
			 * Here, pi is used to:
			 * - Tell IOMMU to use legacy mode for this interrupt.
			 * - Retrieve ga_tag of prior interrupt remapping data.
			 */
			pi.prev_ga_tag = 0;
			pi.is_guest_mode = false;
			ret = irq_set_vcpu_affinity(host_irq, &pi);

			/**
			 * Check if the posted interrupt was previously
			 * setup with the guest_mode by checking if the ga_tag
			 * was cached. If so, we need to clean up the per-vcpu
			 * ir_list.
			 */
			if (!ret && pi.prev_ga_tag) {
				int id = AVIC_GATAG_TO_VCPUID(pi.prev_ga_tag);
				struct kvm_vcpu *vcpu;

				vcpu = kvm_get_vcpu_by_id(kvm, id);
				if (vcpu)
					svm_ir_list_del(to_svm(vcpu), &pi);
			}
		}

		if (!ret && svm) {
			trace_kvm_pi_irte_update(host_irq, svm->vcpu.vcpu_id,
						 e->gsi, vcpu_info.vector,
						 vcpu_info.pi_desc_addr, set);
		}

		if (ret < 0) {
			pr_err("%s: failed to update PI IRTE\n", __func__);
			goto out;
		}
	}

	ret = 0;
out:
	srcu_read_unlock(&kvm->irq_srcu, idx);
	return ret;
}

bool avic_check_apicv_inhibit_reasons(ulong bit)
{
	ulong supported = BIT(APICV_INHIBIT_REASON_DISABLE) |
			  BIT(APICV_INHIBIT_REASON_ABSENT) |
			  BIT(APICV_INHIBIT_REASON_HYPERV) |
			  BIT(APICV_INHIBIT_REASON_NESTED) |
			  BIT(APICV_INHIBIT_REASON_IRQWIN) |
			  BIT(APICV_INHIBIT_REASON_PIT_REINJ) |
			  BIT(APICV_INHIBIT_REASON_X2APIC) |
			  BIT(APICV_INHIBIT_REASON_BLOCKIRQ);

	return supported & BIT(bit);
}


static inline int
avic_update_iommu_vcpu_affinity(struct kvm_vcpu *vcpu, int cpu, bool r)
{
	int ret = 0;
	unsigned long flags;
	struct amd_svm_iommu_ir *ir;
	struct vcpu_svm *svm = to_svm(vcpu);

	if (!kvm_arch_has_assigned_device(vcpu->kvm))
		return 0;

	/*
	 * Here, we go through the per-vcpu ir_list to update all existing
	 * interrupt remapping table entry targeting this vcpu.
	 */
	spin_lock_irqsave(&svm->ir_list_lock, flags);

	if (list_empty(&svm->ir_list))
		goto out;

	list_for_each_entry(ir, &svm->ir_list, node) {
		ret = amd_iommu_update_ga(cpu, r, ir->data);
		if (ret)
			break;
	}
out:
	spin_unlock_irqrestore(&svm->ir_list_lock, flags);
	return ret;
}

void __avic_vcpu_load(struct kvm_vcpu *vcpu, int cpu)
{
	u64 entry;
	int h_physical_id = kvm_cpu_get_apicid(cpu);
	struct vcpu_svm *svm = to_svm(vcpu);

	lockdep_assert_preemption_disabled();

<<<<<<< HEAD
=======
	if (WARN_ON(h_physical_id & ~AVIC_PHYSICAL_ID_ENTRY_HOST_PHYSICAL_ID_MASK))
		return;

>>>>>>> 95cd2cdc
	/*
	 * No need to update anything if the vCPU is blocking, i.e. if the vCPU
	 * is being scheduled in after being preempted.  The CPU entries in the
	 * Physical APIC table and IRTE are consumed iff IsRun{ning} is '1'.
	 * If the vCPU was migrated, its new CPU value will be stuffed when the
	 * vCPU unblocks.
	 */
	if (kvm_vcpu_is_blocking(vcpu))
		return;

	/*
	 * No need to update anything if the vCPU is blocking, i.e. if the vCPU
	 * is being scheduled in after being preempted.  The CPU entries in the
	 * Physical APIC table and IRTE are consumed iff IsRun{ning} is '1'.
	 * If the vCPU was migrated, its new CPU value will be stuffed when the
	 * vCPU unblocks.
	 */
	if (kvm_vcpu_is_blocking(vcpu))
		return;

	entry = READ_ONCE(*(svm->avic_physical_id_cache));
	WARN_ON(entry & AVIC_PHYSICAL_ID_ENTRY_IS_RUNNING_MASK);

	entry &= ~AVIC_PHYSICAL_ID_ENTRY_HOST_PHYSICAL_ID_MASK;
	entry |= (h_physical_id & AVIC_PHYSICAL_ID_ENTRY_HOST_PHYSICAL_ID_MASK);
	entry |= AVIC_PHYSICAL_ID_ENTRY_IS_RUNNING_MASK;

	WRITE_ONCE(*(svm->avic_physical_id_cache), entry);
	avic_update_iommu_vcpu_affinity(vcpu, h_physical_id, true);
}

void __avic_vcpu_put(struct kvm_vcpu *vcpu)
{
	u64 entry;
	struct vcpu_svm *svm = to_svm(vcpu);

	lockdep_assert_preemption_disabled();

	entry = READ_ONCE(*(svm->avic_physical_id_cache));

	/* Nothing to do if IsRunning == '0' due to vCPU blocking. */
	if (!(entry & AVIC_PHYSICAL_ID_ENTRY_IS_RUNNING_MASK))
		return;

	avic_update_iommu_vcpu_affinity(vcpu, -1, 0);

	entry &= ~AVIC_PHYSICAL_ID_ENTRY_IS_RUNNING_MASK;
	WRITE_ONCE(*(svm->avic_physical_id_cache), entry);
}

<<<<<<< HEAD
void avic_vcpu_blocking(struct kvm_vcpu *vcpu)
{
	if (!kvm_vcpu_apicv_active(vcpu))
		return;

	preempt_disable();

       /*
        * Unload the AVIC when the vCPU is about to block, _before_
        * the vCPU actually blocks.
        *
        * Any IRQs that arrive before IsRunning=0 will not cause an
        * incomplete IPI vmexit on the source, therefore vIRR will also
        * be checked by kvm_vcpu_check_block() before blocking.  The
        * memory barrier implicit in set_current_state orders writing
        * IsRunning=0 before reading the vIRR.  The processor needs a
        * matching memory barrier on interrupt delivery between writing
        * IRR and reading IsRunning; the lack of this barrier might be
        * the cause of errata #1235).
        */
	avic_vcpu_put(vcpu);

	preempt_enable();
}

void avic_vcpu_unblocking(struct kvm_vcpu *vcpu)
{
	int cpu;

	if (!kvm_vcpu_apicv_active(vcpu))
		return;

	cpu = get_cpu();
	WARN_ON(cpu != vcpu->cpu);

	avic_vcpu_load(vcpu, cpu);

	put_cpu();
=======
static void avic_vcpu_load(struct kvm_vcpu *vcpu)
{
	int cpu = get_cpu();

	WARN_ON(cpu != vcpu->cpu);

	__avic_vcpu_load(vcpu, cpu);

	put_cpu();
}

static void avic_vcpu_put(struct kvm_vcpu *vcpu)
{
	preempt_disable();

	__avic_vcpu_put(vcpu);

	preempt_enable();
}

void avic_refresh_apicv_exec_ctrl(struct kvm_vcpu *vcpu)
{
	struct vcpu_svm *svm = to_svm(vcpu);
	struct vmcb *vmcb = svm->vmcb01.ptr;
	bool activated = kvm_vcpu_apicv_active(vcpu);

	if (!enable_apicv)
		return;

	if (activated) {
		/**
		 * During AVIC temporary deactivation, guest could update
		 * APIC ID, DFR and LDR registers, which would not be trapped
		 * by avic_unaccelerated_access_interception(). In this case,
		 * we need to check and update the AVIC logical APIC ID table
		 * accordingly before re-activating.
		 */
		avic_apicv_post_state_restore(vcpu);
		vmcb->control.int_ctl |= AVIC_ENABLE_MASK;
	} else {
		vmcb->control.int_ctl &= ~AVIC_ENABLE_MASK;
	}
	vmcb_mark_dirty(vmcb, VMCB_AVIC);

	if (activated)
		avic_vcpu_load(vcpu);
	else
		avic_vcpu_put(vcpu);

	avic_set_pi_irte_mode(vcpu, activated);
}

void avic_vcpu_blocking(struct kvm_vcpu *vcpu)
{
	if (!kvm_vcpu_apicv_active(vcpu))
		return;

       /*
        * Unload the AVIC when the vCPU is about to block, _before_
        * the vCPU actually blocks.
        *
        * Any IRQs that arrive before IsRunning=0 will not cause an
        * incomplete IPI vmexit on the source, therefore vIRR will also
        * be checked by kvm_vcpu_check_block() before blocking.  The
        * memory barrier implicit in set_current_state orders writing
        * IsRunning=0 before reading the vIRR.  The processor needs a
        * matching memory barrier on interrupt delivery between writing
        * IRR and reading IsRunning; the lack of this barrier might be
        * the cause of errata #1235).
        */
	avic_vcpu_put(vcpu);
}

void avic_vcpu_unblocking(struct kvm_vcpu *vcpu)
{
	if (!kvm_vcpu_apicv_active(vcpu))
		return;

	avic_vcpu_load(vcpu);
>>>>>>> 95cd2cdc
}<|MERGE_RESOLUTION|>--- conflicted
+++ resolved
@@ -300,10 +300,6 @@
 	kvm_for_each_vcpu(i, vcpu, kvm) {
 		if (kvm_apic_match_dest(vcpu, source, icrl & APIC_SHORT_MASK,
 					GET_APIC_DEST_FIELD(icrh),
-<<<<<<< HEAD
-					icrl & APIC_DEST_MASK))
-			kvm_vcpu_wake_up(vcpu);
-=======
 					icrl & APIC_DEST_MASK)) {
 			vcpu->arch.apic->irr_pending = true;
 			svm_complete_interrupt_delivery(vcpu,
@@ -311,7 +307,6 @@
 							icrl & APIC_INT_LEVELTRIG,
 							icrl & APIC_VECTOR_MASK);
 		}
->>>>>>> 95cd2cdc
 	}
 }
 
@@ -621,97 +616,6 @@
 	return ret;
 }
 
-<<<<<<< HEAD
-void svm_refresh_apicv_exec_ctrl(struct kvm_vcpu *vcpu)
-{
-	struct vcpu_svm *svm = to_svm(vcpu);
-	struct vmcb *vmcb = svm->vmcb01.ptr;
-	bool activated = kvm_vcpu_apicv_active(vcpu);
-
-	if (!enable_apicv)
-		return;
-
-	if (activated) {
-		/**
-		 * During AVIC temporary deactivation, guest could update
-		 * APIC ID, DFR and LDR registers, which would not be trapped
-		 * by avic_unaccelerated_access_interception(). In this case,
-		 * we need to check and update the AVIC logical APIC ID table
-		 * accordingly before re-activating.
-		 */
-		avic_post_state_restore(vcpu);
-		vmcb->control.int_ctl |= AVIC_ENABLE_MASK;
-	} else {
-		vmcb->control.int_ctl &= ~AVIC_ENABLE_MASK;
-	}
-	vmcb_mark_dirty(vmcb, VMCB_AVIC);
-
-	if (activated)
-		avic_vcpu_load(vcpu, vcpu->cpu);
-	else
-		avic_vcpu_put(vcpu);
-
-	svm_set_pi_irte_mode(vcpu, activated);
-}
-
-void svm_load_eoi_exitmap(struct kvm_vcpu *vcpu, u64 *eoi_exit_bitmap)
-{
-	return;
-}
-
-int svm_deliver_avic_intr(struct kvm_vcpu *vcpu, int vec)
-{
-	if (!vcpu->arch.apicv_active)
-		return -1;
-
-	kvm_lapic_set_irr(vec, vcpu->arch.apic);
-
-	/*
-	 * Pairs with the smp_mb_*() after setting vcpu->guest_mode in
-	 * vcpu_enter_guest() to ensure the write to the vIRR is ordered before
-	 * the read of guest_mode, which guarantees that either VMRUN will see
-	 * and process the new vIRR entry, or that the below code will signal
-	 * the doorbell if the vCPU is already running in the guest.
-	 */
-	smp_mb__after_atomic();
-
-	/*
-	 * Signal the doorbell to tell hardware to inject the IRQ if the vCPU
-	 * is in the guest.  If the vCPU is not in the guest, hardware will
-	 * automatically process AVIC interrupts at VMRUN.
-	 */
-	if (vcpu->mode == IN_GUEST_MODE) {
-		int cpu = READ_ONCE(vcpu->cpu);
-
-		/*
-		 * Note, the vCPU could get migrated to a different pCPU at any
-		 * point, which could result in signalling the wrong/previous
-		 * pCPU.  But if that happens the vCPU is guaranteed to do a
-		 * VMRUN (after being migrated) and thus will process pending
-		 * interrupts, i.e. a doorbell is not needed (and the spurious
-		 * one is harmless).
-		 */
-		if (cpu != get_cpu())
-			wrmsrl(SVM_AVIC_DOORBELL, kvm_cpu_get_apicid(cpu));
-		put_cpu();
-	} else {
-		/*
-		 * Wake the vCPU if it was blocking.  KVM will then detect the
-		 * pending IRQ when checking if the vCPU has a wake event.
-		 */
-		kvm_vcpu_wake_up(vcpu);
-	}
-
-	return 0;
-}
-
-bool svm_dy_apicv_has_pending_interrupt(struct kvm_vcpu *vcpu)
-{
-	return false;
-}
-
-=======
->>>>>>> 95cd2cdc
 static void svm_ir_list_del(struct vcpu_svm *svm, struct amd_iommu_pi_data *pi)
 {
 	unsigned long flags;
@@ -971,12 +875,9 @@
 
 	lockdep_assert_preemption_disabled();
 
-<<<<<<< HEAD
-=======
 	if (WARN_ON(h_physical_id & ~AVIC_PHYSICAL_ID_ENTRY_HOST_PHYSICAL_ID_MASK))
 		return;
 
->>>>>>> 95cd2cdc
 	/*
 	 * No need to update anything if the vCPU is blocking, i.e. if the vCPU
 	 * is being scheduled in after being preempted.  The CPU entries in the
@@ -987,16 +888,6 @@
 	if (kvm_vcpu_is_blocking(vcpu))
 		return;
 
-	/*
-	 * No need to update anything if the vCPU is blocking, i.e. if the vCPU
-	 * is being scheduled in after being preempted.  The CPU entries in the
-	 * Physical APIC table and IRTE are consumed iff IsRun{ning} is '1'.
-	 * If the vCPU was migrated, its new CPU value will be stuffed when the
-	 * vCPU unblocks.
-	 */
-	if (kvm_vcpu_is_blocking(vcpu))
-		return;
-
 	entry = READ_ONCE(*(svm->avic_physical_id_cache));
 	WARN_ON(entry & AVIC_PHYSICAL_ID_ENTRY_IS_RUNNING_MASK);
 
@@ -1027,13 +918,62 @@
 	WRITE_ONCE(*(svm->avic_physical_id_cache), entry);
 }
 
-<<<<<<< HEAD
+static void avic_vcpu_load(struct kvm_vcpu *vcpu)
+{
+	int cpu = get_cpu();
+
+	WARN_ON(cpu != vcpu->cpu);
+
+	__avic_vcpu_load(vcpu, cpu);
+
+	put_cpu();
+}
+
+static void avic_vcpu_put(struct kvm_vcpu *vcpu)
+{
+	preempt_disable();
+
+	__avic_vcpu_put(vcpu);
+
+	preempt_enable();
+}
+
+void avic_refresh_apicv_exec_ctrl(struct kvm_vcpu *vcpu)
+{
+	struct vcpu_svm *svm = to_svm(vcpu);
+	struct vmcb *vmcb = svm->vmcb01.ptr;
+	bool activated = kvm_vcpu_apicv_active(vcpu);
+
+	if (!enable_apicv)
+		return;
+
+	if (activated) {
+		/**
+		 * During AVIC temporary deactivation, guest could update
+		 * APIC ID, DFR and LDR registers, which would not be trapped
+		 * by avic_unaccelerated_access_interception(). In this case,
+		 * we need to check and update the AVIC logical APIC ID table
+		 * accordingly before re-activating.
+		 */
+		avic_apicv_post_state_restore(vcpu);
+		vmcb->control.int_ctl |= AVIC_ENABLE_MASK;
+	} else {
+		vmcb->control.int_ctl &= ~AVIC_ENABLE_MASK;
+	}
+	vmcb_mark_dirty(vmcb, VMCB_AVIC);
+
+	if (activated)
+		avic_vcpu_load(vcpu);
+	else
+		avic_vcpu_put(vcpu);
+
+	avic_set_pi_irte_mode(vcpu, activated);
+}
+
 void avic_vcpu_blocking(struct kvm_vcpu *vcpu)
 {
 	if (!kvm_vcpu_apicv_active(vcpu))
 		return;
-
-	preempt_disable();
 
        /*
         * Unload the AVIC when the vCPU is about to block, _before_
@@ -1049,102 +989,12 @@
         * the cause of errata #1235).
         */
 	avic_vcpu_put(vcpu);
-
-	preempt_enable();
 }
 
 void avic_vcpu_unblocking(struct kvm_vcpu *vcpu)
 {
-	int cpu;
-
 	if (!kvm_vcpu_apicv_active(vcpu))
 		return;
 
-	cpu = get_cpu();
-	WARN_ON(cpu != vcpu->cpu);
-
-	avic_vcpu_load(vcpu, cpu);
-
-	put_cpu();
-=======
-static void avic_vcpu_load(struct kvm_vcpu *vcpu)
-{
-	int cpu = get_cpu();
-
-	WARN_ON(cpu != vcpu->cpu);
-
-	__avic_vcpu_load(vcpu, cpu);
-
-	put_cpu();
-}
-
-static void avic_vcpu_put(struct kvm_vcpu *vcpu)
-{
-	preempt_disable();
-
-	__avic_vcpu_put(vcpu);
-
-	preempt_enable();
-}
-
-void avic_refresh_apicv_exec_ctrl(struct kvm_vcpu *vcpu)
-{
-	struct vcpu_svm *svm = to_svm(vcpu);
-	struct vmcb *vmcb = svm->vmcb01.ptr;
-	bool activated = kvm_vcpu_apicv_active(vcpu);
-
-	if (!enable_apicv)
-		return;
-
-	if (activated) {
-		/**
-		 * During AVIC temporary deactivation, guest could update
-		 * APIC ID, DFR and LDR registers, which would not be trapped
-		 * by avic_unaccelerated_access_interception(). In this case,
-		 * we need to check and update the AVIC logical APIC ID table
-		 * accordingly before re-activating.
-		 */
-		avic_apicv_post_state_restore(vcpu);
-		vmcb->control.int_ctl |= AVIC_ENABLE_MASK;
-	} else {
-		vmcb->control.int_ctl &= ~AVIC_ENABLE_MASK;
-	}
-	vmcb_mark_dirty(vmcb, VMCB_AVIC);
-
-	if (activated)
-		avic_vcpu_load(vcpu);
-	else
-		avic_vcpu_put(vcpu);
-
-	avic_set_pi_irte_mode(vcpu, activated);
-}
-
-void avic_vcpu_blocking(struct kvm_vcpu *vcpu)
-{
-	if (!kvm_vcpu_apicv_active(vcpu))
-		return;
-
-       /*
-        * Unload the AVIC when the vCPU is about to block, _before_
-        * the vCPU actually blocks.
-        *
-        * Any IRQs that arrive before IsRunning=0 will not cause an
-        * incomplete IPI vmexit on the source, therefore vIRR will also
-        * be checked by kvm_vcpu_check_block() before blocking.  The
-        * memory barrier implicit in set_current_state orders writing
-        * IsRunning=0 before reading the vIRR.  The processor needs a
-        * matching memory barrier on interrupt delivery between writing
-        * IRR and reading IsRunning; the lack of this barrier might be
-        * the cause of errata #1235).
-        */
-	avic_vcpu_put(vcpu);
-}
-
-void avic_vcpu_unblocking(struct kvm_vcpu *vcpu)
-{
-	if (!kvm_vcpu_apicv_active(vcpu))
-		return;
-
 	avic_vcpu_load(vcpu);
->>>>>>> 95cd2cdc
 }