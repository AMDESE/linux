--- conflicted
+++ resolved
@@ -364,8 +364,6 @@
 		svm->vmcb->control.int_state |= SVM_INTERRUPT_SHADOW_MASK;
 
 }
-static bool svm_can_emulate_instruction(struct kvm_vcpu *vcpu, int emul_type,
-					void *insn, int insn_len);
 
 static int __svm_skip_emulated_instruction(struct kvm_vcpu *vcpu,
 					   bool commit_side_effects)
@@ -386,14 +384,6 @@
 	}
 
 	if (!svm->next_rip) {
-		/*
-		 * FIXME: Drop this when kvm_emulate_instruction() does the
-		 * right thing and treats "can't emulate" as outright failure
-		 * for EMULTYPE_SKIP.
-		 */
-		if (!svm_can_emulate_instruction(vcpu, EMULTYPE_SKIP, NULL, 0))
-			return 0;
-
 		if (unlikely(!commit_side_effects))
 			old_rflags = svm->vmcb->save.rflags;
 
@@ -530,23 +520,10 @@
 {
 	int cpu = smp_processor_id();
 	struct cpuinfo_x86 *c = &cpu_data(cpu);
-<<<<<<< HEAD
-
-	u64 vm_cr;
-=======
->>>>>>> 5c47251e
 
 	if (c->x86_vendor != X86_VENDOR_AMD &&
 	    c->x86_vendor != X86_VENDOR_HYGON) {
 		pr_err("CPU %d isn't AMD or Hygon\n", cpu);
-<<<<<<< HEAD
-		return false;
-	}
-
-	if (!cpu_has(c, X86_FEATURE_SVM)) {
-		pr_err("SVM not supported by CPU %d\n", cpu);
-=======
->>>>>>> 5c47251e
 		return false;
 	}
 
@@ -4319,10 +4296,6 @@
 static void svm_vcpu_after_set_cpuid(struct kvm_vcpu *vcpu)
 {
 	struct vcpu_svm *svm = to_svm(vcpu);
-<<<<<<< HEAD
-	struct kvm_cpuid_entry2 *best;
-=======
->>>>>>> 5c47251e
 
 	/*
 	 * SVM doesn't provide a way to disable just XSAVES in the guest, KVM
@@ -4788,17 +4761,11 @@
 	 * success (and in practice it will work the vast majority of the time).
 	 */
 	if (unlikely(!insn)) {
-<<<<<<< HEAD
-		if (!(emul_type & EMULTYPE_SKIP))
-			kvm_queue_exception(vcpu, UD_VECTOR);
-		return false;
-=======
 		if (emul_type & EMULTYPE_SKIP)
 			return X86EMUL_UNHANDLEABLE;
 
 		kvm_queue_exception(vcpu, UD_VECTOR);
 		return X86EMUL_PROPAGATE_FAULT;
->>>>>>> 5c47251e
 	}
 
 	/*
