--- conflicted
+++ resolved
@@ -66,10 +66,6 @@
 #define INT3_INSN_SIZE 1
 #define CALL_INSN_SIZE 5
 
-<<<<<<< HEAD
-#ifdef CONFIG_X86_64
-=======
->>>>>>> 4ff96fb5
 static inline void int3_emulate_push(struct pt_regs *regs, unsigned long val)
 {
 	/*
@@ -87,10 +83,6 @@
 	int3_emulate_push(regs, regs->ip - INT3_INSN_SIZE + CALL_INSN_SIZE);
 	int3_emulate_jmp(regs, func);
 }
-<<<<<<< HEAD
-#endif /* CONFIG_X86_64 */
-=======
->>>>>>> 4ff96fb5
 #endif /* !CONFIG_UML_X86 */
 
 #endif /* _ASM_X86_TEXT_PATCHING_H */