// SPDX-License-Identifier: GPL-2.0-only
/*
 * Copyright (C) 2012 - Virtual Open Systems and Columbia University
 * Author: Christoffer Dall <c.dall@virtualopensystems.com>
 */

#include <linux/bug.h>
#include <linux/cpu_pm.h>
#include <linux/entry-kvm.h>
#include <linux/errno.h>
#include <linux/err.h>
#include <linux/kvm_host.h>
#include <linux/list.h>
#include <linux/module.h>
#include <linux/vmalloc.h>
#include <linux/fs.h>
#include <linux/mman.h>
#include <linux/sched.h>
#include <linux/kmemleak.h>
#include <linux/kvm.h>
#include <linux/kvm_irqfd.h>
#include <linux/irqbypass.h>
#include <linux/sched/stat.h>
#include <linux/psci.h>
#include <trace/events/kvm.h>

#define CREATE_TRACE_POINTS
#include "trace_arm.h"

#include <linux/uaccess.h>
#include <asm/ptrace.h>
#include <asm/mman.h>
#include <asm/tlbflush.h>
#include <asm/cacheflush.h>
#include <asm/cpufeature.h>
#include <asm/virt.h>
#include <asm/kvm_arm.h>
#include <asm/kvm_asm.h>
#include <asm/kvm_mmu.h>
#include <asm/kvm_emulate.h>
#include <asm/sections.h>

#include <kvm/arm_hypercalls.h>
#include <kvm/arm_pmu.h>
#include <kvm/arm_psci.h>

static enum kvm_mode kvm_mode = KVM_MODE_DEFAULT;
DEFINE_STATIC_KEY_FALSE(kvm_protected_mode_initialized);

DECLARE_KVM_HYP_PER_CPU(unsigned long, kvm_hyp_vector);

static DEFINE_PER_CPU(unsigned long, kvm_arm_hyp_stack_page);
unsigned long kvm_arm_hyp_percpu_base[NR_CPUS];
DECLARE_KVM_NVHE_PER_CPU(struct kvm_nvhe_init_params, kvm_init_params);

/* The VMID used in the VTTBR */
static atomic64_t kvm_vmid_gen = ATOMIC64_INIT(1);
static u32 kvm_next_vmid;
static DEFINE_SPINLOCK(kvm_vmid_lock);

static bool vgic_present;

static DEFINE_PER_CPU(unsigned char, kvm_arm_hardware_enabled);
DEFINE_STATIC_KEY_FALSE(userspace_irqchip_in_use);

int kvm_arch_vcpu_should_kick(struct kvm_vcpu *vcpu)
{
	return kvm_vcpu_exiting_guest_mode(vcpu) == IN_GUEST_MODE;
}

int kvm_arch_hardware_setup(void *opaque)
{
	return 0;
}

int kvm_arch_check_processor_compat(void *opaque)
{
	return 0;
}

int kvm_vm_ioctl_enable_cap(struct kvm *kvm,
			    struct kvm_enable_cap *cap)
{
	int r;

	if (cap->flags)
		return -EINVAL;

	switch (cap->cap) {
	case KVM_CAP_ARM_NISV_TO_USER:
		r = 0;
		kvm->arch.return_nisv_io_abort_to_user = true;
		break;
	case KVM_CAP_ARM_MTE:
		mutex_lock(&kvm->lock);
		if (!system_supports_mte() || kvm->created_vcpus) {
			r = -EINVAL;
		} else {
			r = 0;
			kvm->arch.mte_enabled = true;
		}
		mutex_unlock(&kvm->lock);
		break;
	default:
		r = -EINVAL;
		break;
	}

	return r;
}

static int kvm_arm_default_max_vcpus(void)
{
	return vgic_present ? kvm_vgic_get_max_vcpus() : KVM_MAX_VCPUS;
}

static void set_default_spectre(struct kvm *kvm)
{
	/*
	 * The default is to expose CSV2 == 1 if the HW isn't affected.
	 * Although this is a per-CPU feature, we make it global because
	 * asymmetric systems are just a nuisance.
	 *
	 * Userspace can override this as long as it doesn't promise
	 * the impossible.
	 */
	if (arm64_get_spectre_v2_state() == SPECTRE_UNAFFECTED)
		kvm->arch.pfr0_csv2 = 1;
	if (arm64_get_meltdown_state() == SPECTRE_UNAFFECTED)
		kvm->arch.pfr0_csv3 = 1;
}

/**
 * kvm_arch_init_vm - initializes a VM data structure
 * @kvm:	pointer to the KVM struct
 */
int kvm_arch_init_vm(struct kvm *kvm, unsigned long type)
{
	int ret;

	ret = kvm_arm_setup_stage2(kvm, type);
	if (ret)
		return ret;

	ret = kvm_init_stage2_mmu(kvm, &kvm->arch.mmu);
	if (ret)
		return ret;

	ret = kvm_share_hyp(kvm, kvm + 1);
	if (ret)
		goto out_free_stage2_pgd;

	kvm_vgic_early_init(kvm);

	/* The maximum number of VCPUs is limited by the host's GIC model */
	kvm->arch.max_vcpus = kvm_arm_default_max_vcpus();

	set_default_spectre(kvm);

	return ret;
out_free_stage2_pgd:
	kvm_free_stage2_pgd(&kvm->arch.mmu);
	return ret;
}

vm_fault_t kvm_arch_vcpu_fault(struct kvm_vcpu *vcpu, struct vm_fault *vmf)
{
	return VM_FAULT_SIGBUS;
}


/**
 * kvm_arch_destroy_vm - destroy the VM data structure
 * @kvm:	pointer to the KVM struct
 */
void kvm_arch_destroy_vm(struct kvm *kvm)
{
	bitmap_free(kvm->arch.pmu_filter);

	kvm_vgic_destroy(kvm);

	kvm_destroy_vcpus(kvm);

	kvm_unshare_hyp(kvm, kvm + 1);
}

int kvm_vm_ioctl_check_extension(struct kvm *kvm, long ext)
{
	int r;
	switch (ext) {
	case KVM_CAP_IRQCHIP:
		r = vgic_present;
		break;
	case KVM_CAP_IOEVENTFD:
	case KVM_CAP_DEVICE_CTRL:
	case KVM_CAP_USER_MEMORY:
	case KVM_CAP_SYNC_MMU:
	case KVM_CAP_DESTROY_MEMORY_REGION_WORKS:
	case KVM_CAP_ONE_REG:
	case KVM_CAP_ARM_PSCI:
	case KVM_CAP_ARM_PSCI_0_2:
	case KVM_CAP_READONLY_MEM:
	case KVM_CAP_MP_STATE:
	case KVM_CAP_IMMEDIATE_EXIT:
	case KVM_CAP_VCPU_EVENTS:
	case KVM_CAP_ARM_IRQ_LINE_LAYOUT_2:
	case KVM_CAP_ARM_NISV_TO_USER:
	case KVM_CAP_ARM_INJECT_EXT_DABT:
	case KVM_CAP_SET_GUEST_DEBUG:
	case KVM_CAP_VCPU_ATTRIBUTES:
	case KVM_CAP_PTP_KVM:
		r = 1;
		break;
	case KVM_CAP_SET_GUEST_DEBUG2:
		return KVM_GUESTDBG_VALID_MASK;
	case KVM_CAP_ARM_SET_DEVICE_ADDR:
		r = 1;
		break;
	case KVM_CAP_NR_VCPUS:
		/*
		 * ARM64 treats KVM_CAP_NR_CPUS differently from all other
		 * architectures, as it does not always bound it to
		 * KVM_CAP_MAX_VCPUS. It should not matter much because
		 * this is just an advisory value.
		 */
		r = min_t(unsigned int, num_online_cpus(),
			  kvm_arm_default_max_vcpus());
		break;
	case KVM_CAP_MAX_VCPUS:
	case KVM_CAP_MAX_VCPU_ID:
		if (kvm)
			r = kvm->arch.max_vcpus;
		else
			r = kvm_arm_default_max_vcpus();
		break;
	case KVM_CAP_MSI_DEVID:
		if (!kvm)
			r = -EINVAL;
		else
			r = kvm->arch.vgic.msis_require_devid;
		break;
	case KVM_CAP_ARM_USER_IRQ:
		/*
		 * 1: EL1_VTIMER, EL1_PTIMER, and PMU.
		 * (bump this number if adding more devices)
		 */
		r = 1;
		break;
	case KVM_CAP_ARM_MTE:
		r = system_supports_mte();
		break;
	case KVM_CAP_STEAL_TIME:
		r = kvm_arm_pvtime_supported();
		break;
	case KVM_CAP_ARM_EL1_32BIT:
		r = cpus_have_const_cap(ARM64_HAS_32BIT_EL1);
		break;
	case KVM_CAP_GUEST_DEBUG_HW_BPS:
		r = get_num_brps();
		break;
	case KVM_CAP_GUEST_DEBUG_HW_WPS:
		r = get_num_wrps();
		break;
	case KVM_CAP_ARM_PMU_V3:
		r = kvm_arm_support_pmu_v3();
		break;
	case KVM_CAP_ARM_INJECT_SERROR_ESR:
		r = cpus_have_const_cap(ARM64_HAS_RAS_EXTN);
		break;
	case KVM_CAP_ARM_VM_IPA_SIZE:
		r = get_kvm_ipa_limit();
		break;
	case KVM_CAP_ARM_SVE:
		r = system_supports_sve();
		break;
	case KVM_CAP_ARM_PTRAUTH_ADDRESS:
	case KVM_CAP_ARM_PTRAUTH_GENERIC:
		r = system_has_full_ptr_auth();
		break;
	default:
		r = 0;
	}

	return r;
}

long kvm_arch_dev_ioctl(struct file *filp,
			unsigned int ioctl, unsigned long arg)
{
	return -EINVAL;
}

struct kvm *kvm_arch_alloc_vm(void)
{
	size_t sz = sizeof(struct kvm);

	if (!has_vhe())
		return kzalloc(sz, GFP_KERNEL_ACCOUNT);

	return __vmalloc(sz, GFP_KERNEL_ACCOUNT | __GFP_HIGHMEM | __GFP_ZERO);
}

int kvm_arch_vcpu_precreate(struct kvm *kvm, unsigned int id)
{
	if (irqchip_in_kernel(kvm) && vgic_initialized(kvm))
		return -EBUSY;

	if (id >= kvm->arch.max_vcpus)
		return -EINVAL;

	return 0;
}

int kvm_arch_vcpu_create(struct kvm_vcpu *vcpu)
{
	int err;

	/* Force users to call KVM_ARM_VCPU_INIT */
	vcpu->arch.target = -1;
	bitmap_zero(vcpu->arch.features, KVM_VCPU_MAX_FEATURES);

	vcpu->arch.mmu_page_cache.gfp_zero = __GFP_ZERO;

	/* Set up the timer */
	kvm_timer_vcpu_init(vcpu);

	kvm_pmu_vcpu_init(vcpu);

	kvm_arm_reset_debug_ptr(vcpu);

	kvm_arm_pvtime_vcpu_init(&vcpu->arch);

	vcpu->arch.hw_mmu = &vcpu->kvm->arch.mmu;

	err = kvm_vgic_vcpu_init(vcpu);
	if (err)
		return err;

	return kvm_share_hyp(vcpu, vcpu + 1);
}

void kvm_arch_vcpu_postcreate(struct kvm_vcpu *vcpu)
{
}

void kvm_arch_vcpu_destroy(struct kvm_vcpu *vcpu)
{
	if (vcpu_has_run_once(vcpu) && unlikely(!irqchip_in_kernel(vcpu->kvm)))
		static_branch_dec(&userspace_irqchip_in_use);

	kvm_mmu_free_memory_cache(&vcpu->arch.mmu_page_cache);
	kvm_timer_vcpu_terminate(vcpu);
	kvm_pmu_vcpu_destroy(vcpu);

	kvm_arm_vcpu_destroy(vcpu);
}

int kvm_cpu_has_pending_timer(struct kvm_vcpu *vcpu)
{
	return kvm_timer_is_pending(vcpu);
}

void kvm_arch_vcpu_blocking(struct kvm_vcpu *vcpu)
{

}

void kvm_arch_vcpu_unblocking(struct kvm_vcpu *vcpu)
{

}

void kvm_arch_vcpu_load(struct kvm_vcpu *vcpu, int cpu)
{
	struct kvm_s2_mmu *mmu;
	int *last_ran;

	mmu = vcpu->arch.hw_mmu;
	last_ran = this_cpu_ptr(mmu->last_vcpu_ran);

	/*
	 * We guarantee that both TLBs and I-cache are private to each
	 * vcpu. If detecting that a vcpu from the same VM has
	 * previously run on the same physical CPU, call into the
	 * hypervisor code to nuke the relevant contexts.
	 *
	 * We might get preempted before the vCPU actually runs, but
	 * over-invalidation doesn't affect correctness.
	 */
	if (*last_ran != vcpu->vcpu_id) {
		kvm_call_hyp(__kvm_flush_cpu_context, mmu);
		*last_ran = vcpu->vcpu_id;
	}

	vcpu->cpu = cpu;

	kvm_vgic_load(vcpu);
	kvm_timer_vcpu_load(vcpu);
	if (has_vhe())
		kvm_vcpu_load_sysregs_vhe(vcpu);
	kvm_arch_vcpu_load_fp(vcpu);
	kvm_vcpu_pmu_restore_guest(vcpu);
	if (kvm_arm_is_pvtime_enabled(&vcpu->arch))
		kvm_make_request(KVM_REQ_RECORD_STEAL, vcpu);

	if (single_task_running())
		vcpu_clear_wfx_traps(vcpu);
	else
		vcpu_set_wfx_traps(vcpu);

	if (vcpu_has_ptrauth(vcpu))
		vcpu_ptrauth_disable(vcpu);
	kvm_arch_vcpu_load_debug_state_flags(vcpu);
}

void kvm_arch_vcpu_put(struct kvm_vcpu *vcpu)
{
	kvm_arch_vcpu_put_debug_state_flags(vcpu);
	kvm_arch_vcpu_put_fp(vcpu);
	if (has_vhe())
		kvm_vcpu_put_sysregs_vhe(vcpu);
	kvm_timer_vcpu_put(vcpu);
	kvm_vgic_put(vcpu);
	kvm_vcpu_pmu_restore_host(vcpu);

	vcpu->cpu = -1;
}

static void vcpu_power_off(struct kvm_vcpu *vcpu)
{
	vcpu->arch.power_off = true;
	kvm_make_request(KVM_REQ_SLEEP, vcpu);
	kvm_vcpu_kick(vcpu);
}

int kvm_arch_vcpu_ioctl_get_mpstate(struct kvm_vcpu *vcpu,
				    struct kvm_mp_state *mp_state)
{
	if (vcpu->arch.power_off)
		mp_state->mp_state = KVM_MP_STATE_STOPPED;
	else
		mp_state->mp_state = KVM_MP_STATE_RUNNABLE;

	return 0;
}

int kvm_arch_vcpu_ioctl_set_mpstate(struct kvm_vcpu *vcpu,
				    struct kvm_mp_state *mp_state)
{
	int ret = 0;

	switch (mp_state->mp_state) {
	case KVM_MP_STATE_RUNNABLE:
		vcpu->arch.power_off = false;
		break;
	case KVM_MP_STATE_STOPPED:
		vcpu_power_off(vcpu);
		break;
	default:
		ret = -EINVAL;
	}

	return ret;
}

/**
 * kvm_arch_vcpu_runnable - determine if the vcpu can be scheduled
 * @v:		The VCPU pointer
 *
 * If the guest CPU is not waiting for interrupts or an interrupt line is
 * asserted, the CPU is by definition runnable.
 */
int kvm_arch_vcpu_runnable(struct kvm_vcpu *v)
{
	bool irq_lines = *vcpu_hcr(v) & (HCR_VI | HCR_VF);
	return ((irq_lines || kvm_vgic_vcpu_pending_irq(v))
		&& !v->arch.power_off && !v->arch.pause);
}

bool kvm_arch_vcpu_in_kernel(struct kvm_vcpu *vcpu)
{
	return vcpu_mode_priv(vcpu);
}

<<<<<<< HEAD
=======
#ifdef CONFIG_GUEST_PERF_EVENTS
>>>>>>> 94985da0
unsigned long kvm_arch_vcpu_get_ip(struct kvm_vcpu *vcpu)
{
	return *vcpu_pc(vcpu);
}
<<<<<<< HEAD
=======
#endif
>>>>>>> 94985da0

/* Just ensure a guest exit from a particular CPU */
static void exit_vm_noop(void *info)
{
}

void force_vm_exit(const cpumask_t *mask)
{
	preempt_disable();
	smp_call_function_many(mask, exit_vm_noop, NULL, true);
	preempt_enable();
}

/**
 * need_new_vmid_gen - check that the VMID is still valid
 * @vmid: The VMID to check
 *
 * return true if there is a new generation of VMIDs being used
 *
 * The hardware supports a limited set of values with the value zero reserved
 * for the host, so we check if an assigned value belongs to a previous
 * generation, which requires us to assign a new value. If we're the first to
 * use a VMID for the new generation, we must flush necessary caches and TLBs
 * on all CPUs.
 */
static bool need_new_vmid_gen(struct kvm_vmid *vmid)
{
	u64 current_vmid_gen = atomic64_read(&kvm_vmid_gen);
	smp_rmb(); /* Orders read of kvm_vmid_gen and kvm->arch.vmid */
	return unlikely(READ_ONCE(vmid->vmid_gen) != current_vmid_gen);
}

/**
 * update_vmid - Update the vmid with a valid VMID for the current generation
 * @vmid: The stage-2 VMID information struct
 */
static void update_vmid(struct kvm_vmid *vmid)
{
	if (!need_new_vmid_gen(vmid))
		return;

	spin_lock(&kvm_vmid_lock);

	/*
	 * We need to re-check the vmid_gen here to ensure that if another vcpu
	 * already allocated a valid vmid for this vm, then this vcpu should
	 * use the same vmid.
	 */
	if (!need_new_vmid_gen(vmid)) {
		spin_unlock(&kvm_vmid_lock);
		return;
	}

	/* First user of a new VMID generation? */
	if (unlikely(kvm_next_vmid == 0)) {
		atomic64_inc(&kvm_vmid_gen);
		kvm_next_vmid = 1;

		/*
		 * On SMP we know no other CPUs can use this CPU's or each
		 * other's VMID after force_vm_exit returns since the
		 * kvm_vmid_lock blocks them from reentry to the guest.
		 */
		force_vm_exit(cpu_all_mask);
		/*
		 * Now broadcast TLB + ICACHE invalidation over the inner
		 * shareable domain to make sure all data structures are
		 * clean.
		 */
		kvm_call_hyp(__kvm_flush_vm_context);
	}

	WRITE_ONCE(vmid->vmid, kvm_next_vmid);
	kvm_next_vmid++;
	kvm_next_vmid &= (1 << kvm_get_vmid_bits()) - 1;

	smp_wmb();
	WRITE_ONCE(vmid->vmid_gen, atomic64_read(&kvm_vmid_gen));

	spin_unlock(&kvm_vmid_lock);
}

static int kvm_vcpu_initialized(struct kvm_vcpu *vcpu)
{
	return vcpu->arch.target >= 0;
}

/*
 * Handle both the initialisation that is being done when the vcpu is
 * run for the first time, as well as the updates that must be
 * performed each time we get a new thread dealing with this vcpu.
 */
int kvm_arch_vcpu_run_pid_change(struct kvm_vcpu *vcpu)
{
	struct kvm *kvm = vcpu->kvm;
	int ret;

	if (!kvm_vcpu_initialized(vcpu))
		return -ENOEXEC;

	if (!kvm_arm_vcpu_is_finalized(vcpu))
		return -EPERM;

	ret = kvm_arch_vcpu_run_map_fp(vcpu);
	if (ret)
		return ret;

	if (likely(vcpu_has_run_once(vcpu)))
		return 0;

	kvm_arm_vcpu_init_debug(vcpu);

	if (likely(irqchip_in_kernel(kvm))) {
		/*
		 * Map the VGIC hardware resources before running a vcpu the
		 * first time on this VM.
		 */
		ret = kvm_vgic_map_resources(kvm);
		if (ret)
			return ret;
	}

	ret = kvm_timer_enable(vcpu);
	if (ret)
		return ret;

	ret = kvm_arm_pmu_v3_enable(vcpu);
	if (ret)
		return ret;

	if (!irqchip_in_kernel(kvm)) {
		/*
		 * Tell the rest of the code that there are userspace irqchip
		 * VMs in the wild.
		 */
		static_branch_inc(&userspace_irqchip_in_use);
	}

	/*
	 * Initialize traps for protected VMs.
	 * NOTE: Move to run in EL2 directly, rather than via a hypercall, once
	 * the code is in place for first run initialization at EL2.
	 */
	if (kvm_vm_is_protected(kvm))
		kvm_call_hyp_nvhe(__pkvm_vcpu_init_traps, vcpu);

	return ret;
}

bool kvm_arch_intc_initialized(struct kvm *kvm)
{
	return vgic_initialized(kvm);
}

void kvm_arm_halt_guest(struct kvm *kvm)
{
	unsigned long i;
	struct kvm_vcpu *vcpu;

	kvm_for_each_vcpu(i, vcpu, kvm)
		vcpu->arch.pause = true;
	kvm_make_all_cpus_request(kvm, KVM_REQ_SLEEP);
}

void kvm_arm_resume_guest(struct kvm *kvm)
{
	unsigned long i;
	struct kvm_vcpu *vcpu;

	kvm_for_each_vcpu(i, vcpu, kvm) {
		vcpu->arch.pause = false;
		__kvm_vcpu_wake_up(vcpu);
	}
}

static void vcpu_req_sleep(struct kvm_vcpu *vcpu)
{
	struct rcuwait *wait = kvm_arch_vcpu_get_wait(vcpu);

	rcuwait_wait_event(wait,
			   (!vcpu->arch.power_off) &&(!vcpu->arch.pause),
			   TASK_INTERRUPTIBLE);

	if (vcpu->arch.power_off || vcpu->arch.pause) {
		/* Awaken to handle a signal, request we sleep again later. */
		kvm_make_request(KVM_REQ_SLEEP, vcpu);
	}

	/*
	 * Make sure we will observe a potential reset request if we've
	 * observed a change to the power state. Pairs with the smp_wmb() in
	 * kvm_psci_vcpu_on().
	 */
	smp_rmb();
}

/**
 * kvm_vcpu_wfi - emulate Wait-For-Interrupt behavior
 * @vcpu:	The VCPU pointer
 *
 * Suspend execution of a vCPU until a valid wake event is detected, i.e. until
 * the vCPU is runnable.  The vCPU may or may not be scheduled out, depending
 * on when a wake event arrives, e.g. there may already be a pending wake event.
 */
void kvm_vcpu_wfi(struct kvm_vcpu *vcpu)
{
	/*
	 * Sync back the state of the GIC CPU interface so that we have
	 * the latest PMR and group enables. This ensures that
	 * kvm_arch_vcpu_runnable has up-to-date data to decide whether
	 * we have pending interrupts, e.g. when determining if the
	 * vCPU should block.
	 *
	 * For the same reason, we want to tell GICv4 that we need
	 * doorbells to be signalled, should an interrupt become pending.
	 */
	preempt_disable();
	kvm_vgic_vmcr_sync(vcpu);
	vgic_v4_put(vcpu, true);
	preempt_enable();

	kvm_vcpu_halt(vcpu);
	kvm_clear_request(KVM_REQ_UNHALT, vcpu);

	preempt_disable();
	vgic_v4_load(vcpu);
	preempt_enable();
}

static void check_vcpu_requests(struct kvm_vcpu *vcpu)
{
	if (kvm_request_pending(vcpu)) {
		if (kvm_check_request(KVM_REQ_SLEEP, vcpu))
			vcpu_req_sleep(vcpu);

		if (kvm_check_request(KVM_REQ_VCPU_RESET, vcpu))
			kvm_reset_vcpu(vcpu);

		/*
		 * Clear IRQ_PENDING requests that were made to guarantee
		 * that a VCPU sees new virtual interrupts.
		 */
		kvm_check_request(KVM_REQ_IRQ_PENDING, vcpu);

		if (kvm_check_request(KVM_REQ_RECORD_STEAL, vcpu))
			kvm_update_stolen_time(vcpu);

		if (kvm_check_request(KVM_REQ_RELOAD_GICv4, vcpu)) {
			/* The distributor enable bits were changed */
			preempt_disable();
			vgic_v4_put(vcpu, false);
			vgic_v4_load(vcpu);
			preempt_enable();
		}

		if (kvm_check_request(KVM_REQ_RELOAD_PMU, vcpu))
			kvm_pmu_handle_pmcr(vcpu,
					    __vcpu_sys_reg(vcpu, PMCR_EL0));
	}
}

static bool vcpu_mode_is_bad_32bit(struct kvm_vcpu *vcpu)
{
	if (likely(!vcpu_mode_is_32bit(vcpu)))
		return false;

	return !system_supports_32bit_el0() ||
		static_branch_unlikely(&arm64_mismatched_32bit_el0);
}

/**
 * kvm_vcpu_exit_request - returns true if the VCPU should *not* enter the guest
 * @vcpu:	The VCPU pointer
 * @ret:	Pointer to write optional return code
 *
 * Returns: true if the VCPU needs to return to a preemptible + interruptible
 *	    and skip guest entry.
 *
 * This function disambiguates between two different types of exits: exits to a
 * preemptible + interruptible kernel context and exits to userspace. For an
 * exit to userspace, this function will write the return code to ret and return
 * true. For an exit to preemptible + interruptible kernel context (i.e. check
 * for pending work and re-enter), return true without writing to ret.
 */
static bool kvm_vcpu_exit_request(struct kvm_vcpu *vcpu, int *ret)
{
	struct kvm_run *run = vcpu->run;

	/*
	 * If we're using a userspace irqchip, then check if we need
	 * to tell a userspace irqchip about timer or PMU level
	 * changes and if so, exit to userspace (the actual level
	 * state gets updated in kvm_timer_update_run and
	 * kvm_pmu_update_run below).
	 */
	if (static_branch_unlikely(&userspace_irqchip_in_use)) {
		if (kvm_timer_should_notify_user(vcpu) ||
		    kvm_pmu_should_notify_user(vcpu)) {
			*ret = -EINTR;
			run->exit_reason = KVM_EXIT_INTR;
			return true;
		}
	}

	return kvm_request_pending(vcpu) ||
			need_new_vmid_gen(&vcpu->arch.hw_mmu->vmid) ||
			xfer_to_guest_mode_work_pending();
}

/**
 * kvm_arch_vcpu_ioctl_run - the main VCPU run function to execute guest code
 * @vcpu:	The VCPU pointer
 *
 * This function is called through the VCPU_RUN ioctl called from user space. It
 * will execute VM code in a loop until the time slice for the process is used
 * or some emulation is needed from user space in which case the function will
 * return with return value 0 and with the kvm_run structure filled in with the
 * required data for the requested emulation.
 */
int kvm_arch_vcpu_ioctl_run(struct kvm_vcpu *vcpu)
{
	struct kvm_run *run = vcpu->run;
	int ret;

	if (run->exit_reason == KVM_EXIT_MMIO) {
		ret = kvm_handle_mmio_return(vcpu);
		if (ret)
			return ret;
	}

	vcpu_load(vcpu);

	if (run->immediate_exit) {
		ret = -EINTR;
		goto out;
	}

	kvm_sigset_activate(vcpu);

	ret = 1;
	run->exit_reason = KVM_EXIT_UNKNOWN;
	while (ret > 0) {
		/*
		 * Check conditions before entering the guest
		 */
		ret = xfer_to_guest_mode_handle_work(vcpu);
		if (!ret)
			ret = 1;

		update_vmid(&vcpu->arch.hw_mmu->vmid);

		check_vcpu_requests(vcpu);

		/*
		 * Preparing the interrupts to be injected also
		 * involves poking the GIC, which must be done in a
		 * non-preemptible context.
		 */
		preempt_disable();

		kvm_pmu_flush_hwstate(vcpu);

		local_irq_disable();

		kvm_vgic_flush_hwstate(vcpu);

		/*
		 * Ensure we set mode to IN_GUEST_MODE after we disable
		 * interrupts and before the final VCPU requests check.
		 * See the comment in kvm_vcpu_exiting_guest_mode() and
		 * Documentation/virt/kvm/vcpu-requests.rst
		 */
		smp_store_mb(vcpu->mode, IN_GUEST_MODE);

		if (ret <= 0 || kvm_vcpu_exit_request(vcpu, &ret)) {
			vcpu->mode = OUTSIDE_GUEST_MODE;
			isb(); /* Ensure work in x_flush_hwstate is committed */
			kvm_pmu_sync_hwstate(vcpu);
			if (static_branch_unlikely(&userspace_irqchip_in_use))
				kvm_timer_sync_user(vcpu);
			kvm_vgic_sync_hwstate(vcpu);
			local_irq_enable();
			preempt_enable();
			continue;
		}

		kvm_arm_setup_debug(vcpu);
		kvm_arch_vcpu_ctxflush_fp(vcpu);

		/**************************************************************
		 * Enter the guest
		 */
		trace_kvm_entry(*vcpu_pc(vcpu));
		guest_enter_irqoff();

		ret = kvm_call_hyp_ret(__kvm_vcpu_run, vcpu);

		vcpu->mode = OUTSIDE_GUEST_MODE;
		vcpu->stat.exits++;
		/*
		 * Back from guest
		 *************************************************************/

		kvm_arm_clear_debug(vcpu);

		/*
		 * We must sync the PMU state before the vgic state so
		 * that the vgic can properly sample the updated state of the
		 * interrupt line.
		 */
		kvm_pmu_sync_hwstate(vcpu);

		/*
		 * Sync the vgic state before syncing the timer state because
		 * the timer code needs to know if the virtual timer
		 * interrupts are active.
		 */
		kvm_vgic_sync_hwstate(vcpu);

		/*
		 * Sync the timer hardware state before enabling interrupts as
		 * we don't want vtimer interrupts to race with syncing the
		 * timer virtual interrupt state.
		 */
		if (static_branch_unlikely(&userspace_irqchip_in_use))
			kvm_timer_sync_user(vcpu);

		kvm_arch_vcpu_ctxsync_fp(vcpu);

		/*
		 * We may have taken a host interrupt in HYP mode (ie
		 * while executing the guest). This interrupt is still
		 * pending, as we haven't serviced it yet!
		 *
		 * We're now back in SVC mode, with interrupts
		 * disabled.  Enabling the interrupts now will have
		 * the effect of taking the interrupt again, in SVC
		 * mode this time.
		 */
		local_irq_enable();

		/*
		 * We do local_irq_enable() before calling guest_exit() so
		 * that if a timer interrupt hits while running the guest we
		 * account that tick as being spent in the guest.  We enable
		 * preemption after calling guest_exit() so that if we get
		 * preempted we make sure ticks after that is not counted as
		 * guest time.
		 */
		guest_exit();
		trace_kvm_exit(ret, kvm_vcpu_trap_get_class(vcpu), *vcpu_pc(vcpu));

		/* Exit types that need handling before we can be preempted */
		handle_exit_early(vcpu, ret);

		preempt_enable();

		/*
		 * The ARMv8 architecture doesn't give the hypervisor
		 * a mechanism to prevent a guest from dropping to AArch32 EL0
		 * if implemented by the CPU. If we spot the guest in such
		 * state and that we decided it wasn't supposed to do so (like
		 * with the asymmetric AArch32 case), return to userspace with
		 * a fatal error.
		 */
		if (vcpu_mode_is_bad_32bit(vcpu)) {
			/*
			 * As we have caught the guest red-handed, decide that
			 * it isn't fit for purpose anymore by making the vcpu
			 * invalid. The VMM can try and fix it by issuing  a
			 * KVM_ARM_VCPU_INIT if it really wants to.
			 */
			vcpu->arch.target = -1;
			ret = ARM_EXCEPTION_IL;
		}

		ret = handle_exit(vcpu, ret);
	}

	/* Tell userspace about in-kernel device output levels */
	if (unlikely(!irqchip_in_kernel(vcpu->kvm))) {
		kvm_timer_update_run(vcpu);
		kvm_pmu_update_run(vcpu);
	}

	kvm_sigset_deactivate(vcpu);

out:
	/*
	 * In the unlikely event that we are returning to userspace
	 * with pending exceptions or PC adjustment, commit these
	 * adjustments in order to give userspace a consistent view of
	 * the vcpu state. Note that this relies on __kvm_adjust_pc()
	 * being preempt-safe on VHE.
	 */
	if (unlikely(vcpu->arch.flags & (KVM_ARM64_PENDING_EXCEPTION |
					 KVM_ARM64_INCREMENT_PC)))
		kvm_call_hyp(__kvm_adjust_pc, vcpu);

	vcpu_put(vcpu);
	return ret;
}

static int vcpu_interrupt_line(struct kvm_vcpu *vcpu, int number, bool level)
{
	int bit_index;
	bool set;
	unsigned long *hcr;

	if (number == KVM_ARM_IRQ_CPU_IRQ)
		bit_index = __ffs(HCR_VI);
	else /* KVM_ARM_IRQ_CPU_FIQ */
		bit_index = __ffs(HCR_VF);

	hcr = vcpu_hcr(vcpu);
	if (level)
		set = test_and_set_bit(bit_index, hcr);
	else
		set = test_and_clear_bit(bit_index, hcr);

	/*
	 * If we didn't change anything, no need to wake up or kick other CPUs
	 */
	if (set == level)
		return 0;

	/*
	 * The vcpu irq_lines field was updated, wake up sleeping VCPUs and
	 * trigger a world-switch round on the running physical CPU to set the
	 * virtual IRQ/FIQ fields in the HCR appropriately.
	 */
	kvm_make_request(KVM_REQ_IRQ_PENDING, vcpu);
	kvm_vcpu_kick(vcpu);

	return 0;
}

int kvm_vm_ioctl_irq_line(struct kvm *kvm, struct kvm_irq_level *irq_level,
			  bool line_status)
{
	u32 irq = irq_level->irq;
	unsigned int irq_type, vcpu_idx, irq_num;
	int nrcpus = atomic_read(&kvm->online_vcpus);
	struct kvm_vcpu *vcpu = NULL;
	bool level = irq_level->level;

	irq_type = (irq >> KVM_ARM_IRQ_TYPE_SHIFT) & KVM_ARM_IRQ_TYPE_MASK;
	vcpu_idx = (irq >> KVM_ARM_IRQ_VCPU_SHIFT) & KVM_ARM_IRQ_VCPU_MASK;
	vcpu_idx += ((irq >> KVM_ARM_IRQ_VCPU2_SHIFT) & KVM_ARM_IRQ_VCPU2_MASK) * (KVM_ARM_IRQ_VCPU_MASK + 1);
	irq_num = (irq >> KVM_ARM_IRQ_NUM_SHIFT) & KVM_ARM_IRQ_NUM_MASK;

	trace_kvm_irq_line(irq_type, vcpu_idx, irq_num, irq_level->level);

	switch (irq_type) {
	case KVM_ARM_IRQ_TYPE_CPU:
		if (irqchip_in_kernel(kvm))
			return -ENXIO;

		if (vcpu_idx >= nrcpus)
			return -EINVAL;

		vcpu = kvm_get_vcpu(kvm, vcpu_idx);
		if (!vcpu)
			return -EINVAL;

		if (irq_num > KVM_ARM_IRQ_CPU_FIQ)
			return -EINVAL;

		return vcpu_interrupt_line(vcpu, irq_num, level);
	case KVM_ARM_IRQ_TYPE_PPI:
		if (!irqchip_in_kernel(kvm))
			return -ENXIO;

		if (vcpu_idx >= nrcpus)
			return -EINVAL;

		vcpu = kvm_get_vcpu(kvm, vcpu_idx);
		if (!vcpu)
			return -EINVAL;

		if (irq_num < VGIC_NR_SGIS || irq_num >= VGIC_NR_PRIVATE_IRQS)
			return -EINVAL;

		return kvm_vgic_inject_irq(kvm, vcpu->vcpu_id, irq_num, level, NULL);
	case KVM_ARM_IRQ_TYPE_SPI:
		if (!irqchip_in_kernel(kvm))
			return -ENXIO;

		if (irq_num < VGIC_NR_PRIVATE_IRQS)
			return -EINVAL;

		return kvm_vgic_inject_irq(kvm, 0, irq_num, level, NULL);
	}

	return -EINVAL;
}

static int kvm_vcpu_set_target(struct kvm_vcpu *vcpu,
			       const struct kvm_vcpu_init *init)
{
	unsigned int i, ret;
	u32 phys_target = kvm_target_cpu();

	if (init->target != phys_target)
		return -EINVAL;

	/*
	 * Secondary and subsequent calls to KVM_ARM_VCPU_INIT must
	 * use the same target.
	 */
	if (vcpu->arch.target != -1 && vcpu->arch.target != init->target)
		return -EINVAL;

	/* -ENOENT for unknown features, -EINVAL for invalid combinations. */
	for (i = 0; i < sizeof(init->features) * 8; i++) {
		bool set = (init->features[i / 32] & (1 << (i % 32)));

		if (set && i >= KVM_VCPU_MAX_FEATURES)
			return -ENOENT;

		/*
		 * Secondary and subsequent calls to KVM_ARM_VCPU_INIT must
		 * use the same feature set.
		 */
		if (vcpu->arch.target != -1 && i < KVM_VCPU_MAX_FEATURES &&
		    test_bit(i, vcpu->arch.features) != set)
			return -EINVAL;

		if (set)
			set_bit(i, vcpu->arch.features);
	}

	vcpu->arch.target = phys_target;

	/* Now we know what it is, we can reset it. */
	ret = kvm_reset_vcpu(vcpu);
	if (ret) {
		vcpu->arch.target = -1;
		bitmap_zero(vcpu->arch.features, KVM_VCPU_MAX_FEATURES);
	}

	return ret;
}

static int kvm_arch_vcpu_ioctl_vcpu_init(struct kvm_vcpu *vcpu,
					 struct kvm_vcpu_init *init)
{
	int ret;

	ret = kvm_vcpu_set_target(vcpu, init);
	if (ret)
		return ret;

	/*
	 * Ensure a rebooted VM will fault in RAM pages and detect if the
	 * guest MMU is turned off and flush the caches as needed.
	 *
	 * S2FWB enforces all memory accesses to RAM being cacheable,
	 * ensuring that the data side is always coherent. We still
	 * need to invalidate the I-cache though, as FWB does *not*
	 * imply CTR_EL0.DIC.
	 */
	if (vcpu_has_run_once(vcpu)) {
		if (!cpus_have_final_cap(ARM64_HAS_STAGE2_FWB))
			stage2_unmap_vm(vcpu->kvm);
		else
			icache_inval_all_pou();
	}

	vcpu_reset_hcr(vcpu);
	vcpu->arch.cptr_el2 = CPTR_EL2_DEFAULT;

	/*
	 * Handle the "start in power-off" case.
	 */
	if (test_bit(KVM_ARM_VCPU_POWER_OFF, vcpu->arch.features))
		vcpu_power_off(vcpu);
	else
		vcpu->arch.power_off = false;

	return 0;
}

static int kvm_arm_vcpu_set_attr(struct kvm_vcpu *vcpu,
				 struct kvm_device_attr *attr)
{
	int ret = -ENXIO;

	switch (attr->group) {
	default:
		ret = kvm_arm_vcpu_arch_set_attr(vcpu, attr);
		break;
	}

	return ret;
}

static int kvm_arm_vcpu_get_attr(struct kvm_vcpu *vcpu,
				 struct kvm_device_attr *attr)
{
	int ret = -ENXIO;

	switch (attr->group) {
	default:
		ret = kvm_arm_vcpu_arch_get_attr(vcpu, attr);
		break;
	}

	return ret;
}

static int kvm_arm_vcpu_has_attr(struct kvm_vcpu *vcpu,
				 struct kvm_device_attr *attr)
{
	int ret = -ENXIO;

	switch (attr->group) {
	default:
		ret = kvm_arm_vcpu_arch_has_attr(vcpu, attr);
		break;
	}

	return ret;
}

static int kvm_arm_vcpu_get_events(struct kvm_vcpu *vcpu,
				   struct kvm_vcpu_events *events)
{
	memset(events, 0, sizeof(*events));

	return __kvm_arm_vcpu_get_events(vcpu, events);
}

static int kvm_arm_vcpu_set_events(struct kvm_vcpu *vcpu,
				   struct kvm_vcpu_events *events)
{
	int i;

	/* check whether the reserved field is zero */
	for (i = 0; i < ARRAY_SIZE(events->reserved); i++)
		if (events->reserved[i])
			return -EINVAL;

	/* check whether the pad field is zero */
	for (i = 0; i < ARRAY_SIZE(events->exception.pad); i++)
		if (events->exception.pad[i])
			return -EINVAL;

	return __kvm_arm_vcpu_set_events(vcpu, events);
}

long kvm_arch_vcpu_ioctl(struct file *filp,
			 unsigned int ioctl, unsigned long arg)
{
	struct kvm_vcpu *vcpu = filp->private_data;
	void __user *argp = (void __user *)arg;
	struct kvm_device_attr attr;
	long r;

	switch (ioctl) {
	case KVM_ARM_VCPU_INIT: {
		struct kvm_vcpu_init init;

		r = -EFAULT;
		if (copy_from_user(&init, argp, sizeof(init)))
			break;

		r = kvm_arch_vcpu_ioctl_vcpu_init(vcpu, &init);
		break;
	}
	case KVM_SET_ONE_REG:
	case KVM_GET_ONE_REG: {
		struct kvm_one_reg reg;

		r = -ENOEXEC;
		if (unlikely(!kvm_vcpu_initialized(vcpu)))
			break;

		r = -EFAULT;
		if (copy_from_user(&reg, argp, sizeof(reg)))
			break;

		/*
		 * We could owe a reset due to PSCI. Handle the pending reset
		 * here to ensure userspace register accesses are ordered after
		 * the reset.
		 */
		if (kvm_check_request(KVM_REQ_VCPU_RESET, vcpu))
			kvm_reset_vcpu(vcpu);

		if (ioctl == KVM_SET_ONE_REG)
			r = kvm_arm_set_reg(vcpu, &reg);
		else
			r = kvm_arm_get_reg(vcpu, &reg);
		break;
	}
	case KVM_GET_REG_LIST: {
		struct kvm_reg_list __user *user_list = argp;
		struct kvm_reg_list reg_list;
		unsigned n;

		r = -ENOEXEC;
		if (unlikely(!kvm_vcpu_initialized(vcpu)))
			break;

		r = -EPERM;
		if (!kvm_arm_vcpu_is_finalized(vcpu))
			break;

		r = -EFAULT;
		if (copy_from_user(&reg_list, user_list, sizeof(reg_list)))
			break;
		n = reg_list.n;
		reg_list.n = kvm_arm_num_regs(vcpu);
		if (copy_to_user(user_list, &reg_list, sizeof(reg_list)))
			break;
		r = -E2BIG;
		if (n < reg_list.n)
			break;
		r = kvm_arm_copy_reg_indices(vcpu, user_list->reg);
		break;
	}
	case KVM_SET_DEVICE_ATTR: {
		r = -EFAULT;
		if (copy_from_user(&attr, argp, sizeof(attr)))
			break;
		r = kvm_arm_vcpu_set_attr(vcpu, &attr);
		break;
	}
	case KVM_GET_DEVICE_ATTR: {
		r = -EFAULT;
		if (copy_from_user(&attr, argp, sizeof(attr)))
			break;
		r = kvm_arm_vcpu_get_attr(vcpu, &attr);
		break;
	}
	case KVM_HAS_DEVICE_ATTR: {
		r = -EFAULT;
		if (copy_from_user(&attr, argp, sizeof(attr)))
			break;
		r = kvm_arm_vcpu_has_attr(vcpu, &attr);
		break;
	}
	case KVM_GET_VCPU_EVENTS: {
		struct kvm_vcpu_events events;

		if (kvm_arm_vcpu_get_events(vcpu, &events))
			return -EINVAL;

		if (copy_to_user(argp, &events, sizeof(events)))
			return -EFAULT;

		return 0;
	}
	case KVM_SET_VCPU_EVENTS: {
		struct kvm_vcpu_events events;

		if (copy_from_user(&events, argp, sizeof(events)))
			return -EFAULT;

		return kvm_arm_vcpu_set_events(vcpu, &events);
	}
	case KVM_ARM_VCPU_FINALIZE: {
		int what;

		if (!kvm_vcpu_initialized(vcpu))
			return -ENOEXEC;

		if (get_user(what, (const int __user *)argp))
			return -EFAULT;

		return kvm_arm_vcpu_finalize(vcpu, what);
	}
	default:
		r = -EINVAL;
	}

	return r;
}

void kvm_arch_sync_dirty_log(struct kvm *kvm, struct kvm_memory_slot *memslot)
{

}

void kvm_arch_flush_remote_tlbs_memslot(struct kvm *kvm,
					const struct kvm_memory_slot *memslot)
{
	kvm_flush_remote_tlbs(kvm);
}

static int kvm_vm_ioctl_set_device_addr(struct kvm *kvm,
					struct kvm_arm_device_addr *dev_addr)
{
	unsigned long dev_id, type;

	dev_id = (dev_addr->id & KVM_ARM_DEVICE_ID_MASK) >>
		KVM_ARM_DEVICE_ID_SHIFT;
	type = (dev_addr->id & KVM_ARM_DEVICE_TYPE_MASK) >>
		KVM_ARM_DEVICE_TYPE_SHIFT;

	switch (dev_id) {
	case KVM_ARM_DEVICE_VGIC_V2:
		if (!vgic_present)
			return -ENXIO;
		return kvm_vgic_addr(kvm, type, &dev_addr->addr, true);
	default:
		return -ENODEV;
	}
}

long kvm_arch_vm_ioctl(struct file *filp,
		       unsigned int ioctl, unsigned long arg)
{
	struct kvm *kvm = filp->private_data;
	void __user *argp = (void __user *)arg;

	switch (ioctl) {
	case KVM_CREATE_IRQCHIP: {
		int ret;
		if (!vgic_present)
			return -ENXIO;
		mutex_lock(&kvm->lock);
		ret = kvm_vgic_create(kvm, KVM_DEV_TYPE_ARM_VGIC_V2);
		mutex_unlock(&kvm->lock);
		return ret;
	}
	case KVM_ARM_SET_DEVICE_ADDR: {
		struct kvm_arm_device_addr dev_addr;

		if (copy_from_user(&dev_addr, argp, sizeof(dev_addr)))
			return -EFAULT;
		return kvm_vm_ioctl_set_device_addr(kvm, &dev_addr);
	}
	case KVM_ARM_PREFERRED_TARGET: {
		struct kvm_vcpu_init init;

		kvm_vcpu_preferred_target(&init);

		if (copy_to_user(argp, &init, sizeof(init)))
			return -EFAULT;

		return 0;
	}
	case KVM_ARM_MTE_COPY_TAGS: {
		struct kvm_arm_copy_mte_tags copy_tags;

		if (copy_from_user(&copy_tags, argp, sizeof(copy_tags)))
			return -EFAULT;
		return kvm_vm_ioctl_mte_copy_tags(kvm, &copy_tags);
	}
	default:
		return -EINVAL;
	}
}

static unsigned long nvhe_percpu_size(void)
{
	return (unsigned long)CHOOSE_NVHE_SYM(__per_cpu_end) -
		(unsigned long)CHOOSE_NVHE_SYM(__per_cpu_start);
}

static unsigned long nvhe_percpu_order(void)
{
	unsigned long size = nvhe_percpu_size();

	return size ? get_order(size) : 0;
}

/* A lookup table holding the hypervisor VA for each vector slot */
static void *hyp_spectre_vector_selector[BP_HARDEN_EL2_SLOTS];

static void kvm_init_vector_slot(void *base, enum arm64_hyp_spectre_vector slot)
{
	hyp_spectre_vector_selector[slot] = __kvm_vector_slot2addr(base, slot);
}

static int kvm_init_vector_slots(void)
{
	int err;
	void *base;

	base = kern_hyp_va(kvm_ksym_ref(__kvm_hyp_vector));
	kvm_init_vector_slot(base, HYP_VECTOR_DIRECT);

	base = kern_hyp_va(kvm_ksym_ref(__bp_harden_hyp_vecs));
	kvm_init_vector_slot(base, HYP_VECTOR_SPECTRE_DIRECT);

	if (!cpus_have_const_cap(ARM64_SPECTRE_V3A))
		return 0;

	if (!has_vhe()) {
		err = create_hyp_exec_mappings(__pa_symbol(__bp_harden_hyp_vecs),
					       __BP_HARDEN_HYP_VECS_SZ, &base);
		if (err)
			return err;
	}

	kvm_init_vector_slot(base, HYP_VECTOR_INDIRECT);
	kvm_init_vector_slot(base, HYP_VECTOR_SPECTRE_INDIRECT);
	return 0;
}

static void cpu_prepare_hyp_mode(int cpu)
{
	struct kvm_nvhe_init_params *params = per_cpu_ptr_nvhe_sym(kvm_init_params, cpu);
	unsigned long tcr;

	/*
	 * Calculate the raw per-cpu offset without a translation from the
	 * kernel's mapping to the linear mapping, and store it in tpidr_el2
	 * so that we can use adr_l to access per-cpu variables in EL2.
	 * Also drop the KASAN tag which gets in the way...
	 */
	params->tpidr_el2 = (unsigned long)kasan_reset_tag(per_cpu_ptr_nvhe_sym(__per_cpu_start, cpu)) -
			    (unsigned long)kvm_ksym_ref(CHOOSE_NVHE_SYM(__per_cpu_start));

	params->mair_el2 = read_sysreg(mair_el1);

	/*
	 * The ID map may be configured to use an extended virtual address
	 * range. This is only the case if system RAM is out of range for the
	 * currently configured page size and VA_BITS, in which case we will
	 * also need the extended virtual range for the HYP ID map, or we won't
	 * be able to enable the EL2 MMU.
	 *
	 * However, at EL2, there is only one TTBR register, and we can't switch
	 * between translation tables *and* update TCR_EL2.T0SZ at the same
	 * time. Bottom line: we need to use the extended range with *both* our
	 * translation tables.
	 *
	 * So use the same T0SZ value we use for the ID map.
	 */
	tcr = (read_sysreg(tcr_el1) & TCR_EL2_MASK) | TCR_EL2_RES1;
	tcr &= ~TCR_T0SZ_MASK;
	tcr |= (idmap_t0sz & GENMASK(TCR_TxSZ_WIDTH - 1, 0)) << TCR_T0SZ_OFFSET;
	params->tcr_el2 = tcr;

	params->stack_hyp_va = kern_hyp_va(per_cpu(kvm_arm_hyp_stack_page, cpu) + PAGE_SIZE);
	params->pgd_pa = kvm_mmu_get_httbr();
	if (is_protected_kvm_enabled())
		params->hcr_el2 = HCR_HOST_NVHE_PROTECTED_FLAGS;
	else
		params->hcr_el2 = HCR_HOST_NVHE_FLAGS;
	params->vttbr = params->vtcr = 0;

	/*
	 * Flush the init params from the data cache because the struct will
	 * be read while the MMU is off.
	 */
	kvm_flush_dcache_to_poc(params, sizeof(*params));
}

static void hyp_install_host_vector(void)
{
	struct kvm_nvhe_init_params *params;
	struct arm_smccc_res res;

	/* Switch from the HYP stub to our own HYP init vector */
	__hyp_set_vectors(kvm_get_idmap_vector());

	/*
	 * Call initialization code, and switch to the full blown HYP code.
	 * If the cpucaps haven't been finalized yet, something has gone very
	 * wrong, and hyp will crash and burn when it uses any
	 * cpus_have_const_cap() wrapper.
	 */
	BUG_ON(!system_capabilities_finalized());
	params = this_cpu_ptr_nvhe_sym(kvm_init_params);
	arm_smccc_1_1_hvc(KVM_HOST_SMCCC_FUNC(__kvm_hyp_init), virt_to_phys(params), &res);
	WARN_ON(res.a0 != SMCCC_RET_SUCCESS);
}

static void cpu_init_hyp_mode(void)
{
	hyp_install_host_vector();

	/*
	 * Disabling SSBD on a non-VHE system requires us to enable SSBS
	 * at EL2.
	 */
	if (this_cpu_has_cap(ARM64_SSBS) &&
	    arm64_get_spectre_v4_state() == SPECTRE_VULNERABLE) {
		kvm_call_hyp_nvhe(__kvm_enable_ssbs);
	}
}

static void cpu_hyp_reset(void)
{
	if (!is_kernel_in_hyp_mode())
		__hyp_reset_vectors();
}

/*
 * EL2 vectors can be mapped and rerouted in a number of ways,
 * depending on the kernel configuration and CPU present:
 *
 * - If the CPU is affected by Spectre-v2, the hardening sequence is
 *   placed in one of the vector slots, which is executed before jumping
 *   to the real vectors.
 *
 * - If the CPU also has the ARM64_SPECTRE_V3A cap, the slot
 *   containing the hardening sequence is mapped next to the idmap page,
 *   and executed before jumping to the real vectors.
 *
 * - If the CPU only has the ARM64_SPECTRE_V3A cap, then an
 *   empty slot is selected, mapped next to the idmap page, and
 *   executed before jumping to the real vectors.
 *
 * Note that ARM64_SPECTRE_V3A is somewhat incompatible with
 * VHE, as we don't have hypervisor-specific mappings. If the system
 * is VHE and yet selects this capability, it will be ignored.
 */
static void cpu_set_hyp_vector(void)
{
	struct bp_hardening_data *data = this_cpu_ptr(&bp_hardening_data);
	void *vector = hyp_spectre_vector_selector[data->slot];

	if (!is_protected_kvm_enabled())
		*this_cpu_ptr_hyp_sym(kvm_hyp_vector) = (unsigned long)vector;
	else
		kvm_call_hyp_nvhe(__pkvm_cpu_set_vector, data->slot);
}

static void cpu_hyp_init_context(void)
{
	kvm_init_host_cpu_context(&this_cpu_ptr_hyp_sym(kvm_host_data)->host_ctxt);

	if (!is_kernel_in_hyp_mode())
		cpu_init_hyp_mode();
}

static void cpu_hyp_init_features(void)
{
	cpu_set_hyp_vector();
	kvm_arm_init_debug();

	if (is_kernel_in_hyp_mode())
		kvm_timer_init_vhe();

	if (vgic_present)
		kvm_vgic_init_cpu_hardware();
}

static void cpu_hyp_reinit(void)
{
	cpu_hyp_reset();
	cpu_hyp_init_context();
	cpu_hyp_init_features();
}

static void _kvm_arch_hardware_enable(void *discard)
{
	if (!__this_cpu_read(kvm_arm_hardware_enabled)) {
		cpu_hyp_reinit();
		__this_cpu_write(kvm_arm_hardware_enabled, 1);
	}
}

int kvm_arch_hardware_enable(void)
{
	_kvm_arch_hardware_enable(NULL);
	return 0;
}

static void _kvm_arch_hardware_disable(void *discard)
{
	if (__this_cpu_read(kvm_arm_hardware_enabled)) {
		cpu_hyp_reset();
		__this_cpu_write(kvm_arm_hardware_enabled, 0);
	}
}

void kvm_arch_hardware_disable(void)
{
	if (!is_protected_kvm_enabled())
		_kvm_arch_hardware_disable(NULL);
}

#ifdef CONFIG_CPU_PM
static int hyp_init_cpu_pm_notifier(struct notifier_block *self,
				    unsigned long cmd,
				    void *v)
{
	/*
	 * kvm_arm_hardware_enabled is left with its old value over
	 * PM_ENTER->PM_EXIT. It is used to indicate PM_EXIT should
	 * re-enable hyp.
	 */
	switch (cmd) {
	case CPU_PM_ENTER:
		if (__this_cpu_read(kvm_arm_hardware_enabled))
			/*
			 * don't update kvm_arm_hardware_enabled here
			 * so that the hardware will be re-enabled
			 * when we resume. See below.
			 */
			cpu_hyp_reset();

		return NOTIFY_OK;
	case CPU_PM_ENTER_FAILED:
	case CPU_PM_EXIT:
		if (__this_cpu_read(kvm_arm_hardware_enabled))
			/* The hardware was enabled before suspend. */
			cpu_hyp_reinit();

		return NOTIFY_OK;

	default:
		return NOTIFY_DONE;
	}
}

static struct notifier_block hyp_init_cpu_pm_nb = {
	.notifier_call = hyp_init_cpu_pm_notifier,
};

static void hyp_cpu_pm_init(void)
{
	if (!is_protected_kvm_enabled())
		cpu_pm_register_notifier(&hyp_init_cpu_pm_nb);
}
static void hyp_cpu_pm_exit(void)
{
	if (!is_protected_kvm_enabled())
		cpu_pm_unregister_notifier(&hyp_init_cpu_pm_nb);
}
#else
static inline void hyp_cpu_pm_init(void)
{
}
static inline void hyp_cpu_pm_exit(void)
{
}
#endif

static void init_cpu_logical_map(void)
{
	unsigned int cpu;

	/*
	 * Copy the MPIDR <-> logical CPU ID mapping to hyp.
	 * Only copy the set of online CPUs whose features have been chacked
	 * against the finalized system capabilities. The hypervisor will not
	 * allow any other CPUs from the `possible` set to boot.
	 */
	for_each_online_cpu(cpu)
		hyp_cpu_logical_map[cpu] = cpu_logical_map(cpu);
}

#define init_psci_0_1_impl_state(config, what)	\
	config.psci_0_1_ ## what ## _implemented = psci_ops.what

static bool init_psci_relay(void)
{
	/*
	 * If PSCI has not been initialized, protected KVM cannot install
	 * itself on newly booted CPUs.
	 */
	if (!psci_ops.get_version) {
		kvm_err("Cannot initialize protected mode without PSCI\n");
		return false;
	}

	kvm_host_psci_config.version = psci_ops.get_version();

	if (kvm_host_psci_config.version == PSCI_VERSION(0, 1)) {
		kvm_host_psci_config.function_ids_0_1 = get_psci_0_1_function_ids();
		init_psci_0_1_impl_state(kvm_host_psci_config, cpu_suspend);
		init_psci_0_1_impl_state(kvm_host_psci_config, cpu_on);
		init_psci_0_1_impl_state(kvm_host_psci_config, cpu_off);
		init_psci_0_1_impl_state(kvm_host_psci_config, migrate);
	}
	return true;
}

static int init_subsystems(void)
{
	int err = 0;

	/*
	 * Enable hardware so that subsystem initialisation can access EL2.
	 */
	on_each_cpu(_kvm_arch_hardware_enable, NULL, 1);

	/*
	 * Register CPU lower-power notifier
	 */
	hyp_cpu_pm_init();

	/*
	 * Init HYP view of VGIC
	 */
	err = kvm_vgic_hyp_init();
	switch (err) {
	case 0:
		vgic_present = true;
		break;
	case -ENODEV:
	case -ENXIO:
		vgic_present = false;
		err = 0;
		break;
	default:
		goto out;
	}

	/*
	 * Init HYP architected timer support
	 */
	err = kvm_timer_hyp_init(vgic_present);
	if (err)
		goto out;

	kvm_register_perf_callbacks(NULL);

	kvm_sys_reg_table_init();

out:
	if (err || !is_protected_kvm_enabled())
		on_each_cpu(_kvm_arch_hardware_disable, NULL, 1);

	return err;
}

static void teardown_hyp_mode(void)
{
	int cpu;

	free_hyp_pgds();
	for_each_possible_cpu(cpu) {
		free_page(per_cpu(kvm_arm_hyp_stack_page, cpu));
		free_pages(kvm_arm_hyp_percpu_base[cpu], nvhe_percpu_order());
	}
}

static int do_pkvm_init(u32 hyp_va_bits)
{
	void *per_cpu_base = kvm_ksym_ref(kvm_arm_hyp_percpu_base);
	int ret;

	preempt_disable();
	cpu_hyp_init_context();
	ret = kvm_call_hyp_nvhe(__pkvm_init, hyp_mem_base, hyp_mem_size,
				num_possible_cpus(), kern_hyp_va(per_cpu_base),
				hyp_va_bits);
	cpu_hyp_init_features();

	/*
	 * The stub hypercalls are now disabled, so set our local flag to
	 * prevent a later re-init attempt in kvm_arch_hardware_enable().
	 */
	__this_cpu_write(kvm_arm_hardware_enabled, 1);
	preempt_enable();

	return ret;
}

static int kvm_hyp_init_protection(u32 hyp_va_bits)
{
	void *addr = phys_to_virt(hyp_mem_base);
	int ret;

	kvm_nvhe_sym(id_aa64pfr0_el1_sys_val) = read_sanitised_ftr_reg(SYS_ID_AA64PFR0_EL1);
	kvm_nvhe_sym(id_aa64pfr1_el1_sys_val) = read_sanitised_ftr_reg(SYS_ID_AA64PFR1_EL1);
	kvm_nvhe_sym(id_aa64isar0_el1_sys_val) = read_sanitised_ftr_reg(SYS_ID_AA64ISAR0_EL1);
	kvm_nvhe_sym(id_aa64isar1_el1_sys_val) = read_sanitised_ftr_reg(SYS_ID_AA64ISAR1_EL1);
	kvm_nvhe_sym(id_aa64mmfr0_el1_sys_val) = read_sanitised_ftr_reg(SYS_ID_AA64MMFR0_EL1);
	kvm_nvhe_sym(id_aa64mmfr1_el1_sys_val) = read_sanitised_ftr_reg(SYS_ID_AA64MMFR1_EL1);
	kvm_nvhe_sym(id_aa64mmfr2_el1_sys_val) = read_sanitised_ftr_reg(SYS_ID_AA64MMFR2_EL1);

	ret = create_hyp_mappings(addr, addr + hyp_mem_size, PAGE_HYP);
	if (ret)
		return ret;

	ret = do_pkvm_init(hyp_va_bits);
	if (ret)
		return ret;

	free_hyp_pgds();

	return 0;
}

/**
 * Inits Hyp-mode on all online CPUs
 */
static int init_hyp_mode(void)
{
	u32 hyp_va_bits;
	int cpu;
	int err = -ENOMEM;

	/*
	 * The protected Hyp-mode cannot be initialized if the memory pool
	 * allocation has failed.
	 */
	if (is_protected_kvm_enabled() && !hyp_mem_base)
		goto out_err;

	/*
	 * Allocate Hyp PGD and setup Hyp identity mapping
	 */
	err = kvm_mmu_init(&hyp_va_bits);
	if (err)
		goto out_err;

	/*
	 * Allocate stack pages for Hypervisor-mode
	 */
	for_each_possible_cpu(cpu) {
		unsigned long stack_page;

		stack_page = __get_free_page(GFP_KERNEL);
		if (!stack_page) {
			err = -ENOMEM;
			goto out_err;
		}

		per_cpu(kvm_arm_hyp_stack_page, cpu) = stack_page;
	}

	/*
	 * Allocate and initialize pages for Hypervisor-mode percpu regions.
	 */
	for_each_possible_cpu(cpu) {
		struct page *page;
		void *page_addr;

		page = alloc_pages(GFP_KERNEL, nvhe_percpu_order());
		if (!page) {
			err = -ENOMEM;
			goto out_err;
		}

		page_addr = page_address(page);
		memcpy(page_addr, CHOOSE_NVHE_SYM(__per_cpu_start), nvhe_percpu_size());
		kvm_arm_hyp_percpu_base[cpu] = (unsigned long)page_addr;
	}

	/*
	 * Map the Hyp-code called directly from the host
	 */
	err = create_hyp_mappings(kvm_ksym_ref(__hyp_text_start),
				  kvm_ksym_ref(__hyp_text_end), PAGE_HYP_EXEC);
	if (err) {
		kvm_err("Cannot map world-switch code\n");
		goto out_err;
	}

	err = create_hyp_mappings(kvm_ksym_ref(__hyp_rodata_start),
				  kvm_ksym_ref(__hyp_rodata_end), PAGE_HYP_RO);
	if (err) {
		kvm_err("Cannot map .hyp.rodata section\n");
		goto out_err;
	}

	err = create_hyp_mappings(kvm_ksym_ref(__start_rodata),
				  kvm_ksym_ref(__end_rodata), PAGE_HYP_RO);
	if (err) {
		kvm_err("Cannot map rodata section\n");
		goto out_err;
	}

	/*
	 * .hyp.bss is guaranteed to be placed at the beginning of the .bss
	 * section thanks to an assertion in the linker script. Map it RW and
	 * the rest of .bss RO.
	 */
	err = create_hyp_mappings(kvm_ksym_ref(__hyp_bss_start),
				  kvm_ksym_ref(__hyp_bss_end), PAGE_HYP);
	if (err) {
		kvm_err("Cannot map hyp bss section: %d\n", err);
		goto out_err;
	}

	err = create_hyp_mappings(kvm_ksym_ref(__hyp_bss_end),
				  kvm_ksym_ref(__bss_stop), PAGE_HYP_RO);
	if (err) {
		kvm_err("Cannot map bss section\n");
		goto out_err;
	}

	/*
	 * Map the Hyp stack pages
	 */
	for_each_possible_cpu(cpu) {
		char *stack_page = (char *)per_cpu(kvm_arm_hyp_stack_page, cpu);
		err = create_hyp_mappings(stack_page, stack_page + PAGE_SIZE,
					  PAGE_HYP);

		if (err) {
			kvm_err("Cannot map hyp stack\n");
			goto out_err;
		}
	}

	for_each_possible_cpu(cpu) {
		char *percpu_begin = (char *)kvm_arm_hyp_percpu_base[cpu];
		char *percpu_end = percpu_begin + nvhe_percpu_size();

		/* Map Hyp percpu pages */
		err = create_hyp_mappings(percpu_begin, percpu_end, PAGE_HYP);
		if (err) {
			kvm_err("Cannot map hyp percpu region\n");
			goto out_err;
		}

		/* Prepare the CPU initialization parameters */
		cpu_prepare_hyp_mode(cpu);
	}

	if (is_protected_kvm_enabled()) {
		init_cpu_logical_map();

		if (!init_psci_relay()) {
			err = -ENODEV;
			goto out_err;
		}
	}

	if (is_protected_kvm_enabled()) {
		err = kvm_hyp_init_protection(hyp_va_bits);
		if (err) {
			kvm_err("Failed to init hyp memory protection\n");
			goto out_err;
		}
	}

	return 0;

out_err:
	teardown_hyp_mode();
	kvm_err("error initializing Hyp mode: %d\n", err);
	return err;
}

static void _kvm_host_prot_finalize(void *arg)
{
	int *err = arg;

	if (WARN_ON(kvm_call_hyp_nvhe(__pkvm_prot_finalize)))
		WRITE_ONCE(*err, -EINVAL);
}

static int pkvm_drop_host_privileges(void)
{
	int ret = 0;

	/*
	 * Flip the static key upfront as that may no longer be possible
	 * once the host stage 2 is installed.
	 */
	static_branch_enable(&kvm_protected_mode_initialized);
	on_each_cpu(_kvm_host_prot_finalize, &ret, 1);
	return ret;
}

static int finalize_hyp_mode(void)
{
	if (!is_protected_kvm_enabled())
		return 0;

	/*
	 * Exclude HYP BSS from kmemleak so that it doesn't get peeked
	 * at, which would end badly once the section is inaccessible.
	 * None of other sections should ever be introspected.
	 */
	kmemleak_free_part(__hyp_bss_start, __hyp_bss_end - __hyp_bss_start);
	return pkvm_drop_host_privileges();
}

struct kvm_vcpu *kvm_mpidr_to_vcpu(struct kvm *kvm, unsigned long mpidr)
{
	struct kvm_vcpu *vcpu;
	unsigned long i;

	mpidr &= MPIDR_HWID_BITMASK;
	kvm_for_each_vcpu(i, vcpu, kvm) {
		if (mpidr == kvm_vcpu_get_mpidr_aff(vcpu))
			return vcpu;
	}
	return NULL;
}

bool kvm_arch_has_irq_bypass(void)
{
	return true;
}

int kvm_arch_irq_bypass_add_producer(struct irq_bypass_consumer *cons,
				      struct irq_bypass_producer *prod)
{
	struct kvm_kernel_irqfd *irqfd =
		container_of(cons, struct kvm_kernel_irqfd, consumer);

	return kvm_vgic_v4_set_forwarding(irqfd->kvm, prod->irq,
					  &irqfd->irq_entry);
}
void kvm_arch_irq_bypass_del_producer(struct irq_bypass_consumer *cons,
				      struct irq_bypass_producer *prod)
{
	struct kvm_kernel_irqfd *irqfd =
		container_of(cons, struct kvm_kernel_irqfd, consumer);

	kvm_vgic_v4_unset_forwarding(irqfd->kvm, prod->irq,
				     &irqfd->irq_entry);
}

void kvm_arch_irq_bypass_stop(struct irq_bypass_consumer *cons)
{
	struct kvm_kernel_irqfd *irqfd =
		container_of(cons, struct kvm_kernel_irqfd, consumer);

	kvm_arm_halt_guest(irqfd->kvm);
}

void kvm_arch_irq_bypass_start(struct irq_bypass_consumer *cons)
{
	struct kvm_kernel_irqfd *irqfd =
		container_of(cons, struct kvm_kernel_irqfd, consumer);

	kvm_arm_resume_guest(irqfd->kvm);
}

/**
 * Initialize Hyp-mode and memory mappings on all CPUs.
 */
int kvm_arch_init(void *opaque)
{
	int err;
	bool in_hyp_mode;

	if (!is_hyp_mode_available()) {
		kvm_info("HYP mode not available\n");
		return -ENODEV;
	}

	if (kvm_get_mode() == KVM_MODE_NONE) {
		kvm_info("KVM disabled from command line\n");
		return -ENODEV;
	}

	in_hyp_mode = is_kernel_in_hyp_mode();

	if (cpus_have_final_cap(ARM64_WORKAROUND_DEVICE_LOAD_ACQUIRE) ||
	    cpus_have_final_cap(ARM64_WORKAROUND_1508412))
		kvm_info("Guests without required CPU erratum workarounds can deadlock system!\n" \
			 "Only trusted guests should be used on this system.\n");

	err = kvm_set_ipa_limit();
	if (err)
		return err;

	err = kvm_arm_init_sve();
	if (err)
		return err;

	if (!in_hyp_mode) {
		err = init_hyp_mode();
		if (err)
			goto out_err;
	}

	err = kvm_init_vector_slots();
	if (err) {
		kvm_err("Cannot initialise vector slots\n");
		goto out_err;
	}

	err = init_subsystems();
	if (err)
		goto out_hyp;

	if (!in_hyp_mode) {
		err = finalize_hyp_mode();
		if (err) {
			kvm_err("Failed to finalize Hyp protection\n");
			goto out_hyp;
		}
	}

	if (is_protected_kvm_enabled()) {
		kvm_info("Protected nVHE mode initialized successfully\n");
	} else if (in_hyp_mode) {
		kvm_info("VHE mode initialized successfully\n");
	} else {
		kvm_info("Hyp mode initialized successfully\n");
	}

	return 0;

out_hyp:
	hyp_cpu_pm_exit();
	if (!in_hyp_mode)
		teardown_hyp_mode();
out_err:
	return err;
}

/* NOP: Compiling as a module not supported */
void kvm_arch_exit(void)
{
	kvm_unregister_perf_callbacks();
}

static int __init early_kvm_mode_cfg(char *arg)
{
	if (!arg)
		return -EINVAL;

	if (strcmp(arg, "protected") == 0) {
		kvm_mode = KVM_MODE_PROTECTED;
		return 0;
	}

	if (strcmp(arg, "nvhe") == 0 && !WARN_ON(is_kernel_in_hyp_mode())) {
		kvm_mode = KVM_MODE_DEFAULT;
		return 0;
	}

	if (strcmp(arg, "none") == 0) {
		kvm_mode = KVM_MODE_NONE;
		return 0;
	}

	return -EINVAL;
}
early_param("kvm-arm.mode", early_kvm_mode_cfg);

enum kvm_mode kvm_get_mode(void)
{
	return kvm_mode;
}

static int arm_init(void)
{
	int rc = kvm_init(NULL, sizeof(struct kvm_vcpu), 0, THIS_MODULE);
	return rc;
}

module_init(arm_init);<|MERGE_RESOLUTION|>--- conflicted
+++ resolved
@@ -482,18 +482,12 @@
 	return vcpu_mode_priv(vcpu);
 }
 
-<<<<<<< HEAD
-=======
 #ifdef CONFIG_GUEST_PERF_EVENTS
->>>>>>> 94985da0
 unsigned long kvm_arch_vcpu_get_ip(struct kvm_vcpu *vcpu)
 {
 	return *vcpu_pc(vcpu);
 }
-<<<<<<< HEAD
-=======
 #endif
->>>>>>> 94985da0
 
 /* Just ensure a guest exit from a particular CPU */
 static void exit_vm_noop(void *info)
