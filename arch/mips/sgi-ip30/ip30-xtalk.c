--- conflicted
+++ resolved
@@ -76,16 +76,8 @@
 		pr_warn("xtalk:%x bridge failed to add platform device.\n", widget);
 		goto err_put_pdev_wd;
 	}
-<<<<<<< HEAD
-	platform_device_add_resources(pdev, &w1_res, 1);
-	platform_device_add_data(pdev, wd, sizeof(*wd));
 	/* platform_device_add_data() duplicates the data */
 	kfree(wd);
-	platform_device_add(pdev);
-=======
-	/* platform_device_add_data() duplicates the data */
-	kfree(wd);
->>>>>>> 7365df19
 
 	bd = kzalloc(sizeof(*bd), GFP_KERNEL);
 	if (!bd) {
@@ -115,12 +107,6 @@
 	bd->io.flags	= IORESOURCE_IO;
 	bd->io_offset	= IP30_SWIN_BASE(widget);
 
-<<<<<<< HEAD
-	platform_device_add_data(pdev, bd, sizeof(*bd));
-	/* platform_device_add_data() duplicates the data */
-	kfree(bd);
-	platform_device_add(pdev);
-=======
 	if (platform_device_add_data(pdev_bd, bd, sizeof(*bd))) {
 		pr_warn("xtalk:%x bridge failed to add platform data.\n", widget);
 		goto err_put_pdev_bd;
@@ -131,7 +117,6 @@
 	}
 	/* platform_device_add_data() duplicates the data */
 	kfree(bd);
->>>>>>> 7365df19
 	pr_info("xtalk:%x bridge widget\n", widget);
 	return;
 
