// SPDX-License-Identifier: (GPL-2.0 OR MIT)
//
// Copyright (C) 2020 Pengutronix, Ulrich Oelmann <kernel@pengutronix.de>

/ {
	touchscreen {
		compatible = "resistive-adc-touch";
		io-channels = <&adc_ts 1>, <&adc_ts 3>, <&adc_ts 4>, <&adc_ts 5>;
		io-channel-names = "y", "z1", "z2", "x";
		touchscreen-min-pressure = <65000>;
		touchscreen-inverted-y;
		touchscreen-swapped-x-y;
		touchscreen-x-plate-ohms = <300>;
		touchscreen-y-plate-ohms = <800>;
	};
};

&ecspi4 {
	pinctrl-names = "default";
	pinctrl-0 = <&pinctrl_ecspi4>;
	cs-gpios = <&gpio3 20 GPIO_ACTIVE_LOW>;
	status = "okay";

	adc_ts: adc@0 {
		compatible = "ti,tsc2046e-adc";
		reg = <0>;
		pinctrl-0 = <&pinctrl_touch>;
		pinctrl-names ="default";
		spi-max-frequency = <1000000>;
		interrupts-extended = <&gpio3 19 IRQ_TYPE_LEVEL_LOW>;
<<<<<<< HEAD
		vcc-supply = <&reg_3v3>;
		pendown-gpio = <&gpio3 19 GPIO_ACTIVE_LOW>;
		ti,x-plate-ohms = /bits/ 16 <850>;
		ti,y-plate-ohms = /bits/ 16 <295>;
		ti,pressure-min = /bits/ 16 <2>;
		ti,pressure-max = /bits/ 16 <1500>;
		ti,vref-mv = /bits/ 16 <3300>;
		ti,settle-delay-usec = /bits/ 16 <15>;
		ti,vref-delay-usecs = /bits/ 16 <0>;
		ti,penirq-recheck-delay-usecs = /bits/ 16 <100>;
		ti,debounce-max = /bits/ 16 <100>;
		ti,debounce-tol = /bits/ 16 <(~0)>;
		ti,debounce-rep = /bits/ 16 <4>;
		touchscreen-swapped-x-y;
		touchscreen-inverted-y;
		wakeup-source;
=======
		#io-channel-cells = <1>;

		#address-cells = <1>;
		#size-cells = <0>;

		channel@1 {
			reg = <1>;
			settling-time-us = <700>;
			oversampling-ratio = <5>;
		};

		channel@3 {
			reg = <3>;
			settling-time-us = <700>;
			oversampling-ratio = <5>;
		};

		channel@4 {
			reg = <4>;
			settling-time-us = <700>;
			oversampling-ratio = <5>;
		};

		channel@5 {
			reg = <5>;
			settling-time-us = <700>;
			oversampling-ratio = <5>;
		};
>>>>>>> 7365df19
	};
};

&iomuxc {
	pinctrl_ecspi4: ecspi4grp {
		fsl,pins = <
			MX6QDL_PAD_EIM_D28__ECSPI4_MOSI			0x100b1
			MX6QDL_PAD_EIM_D22__ECSPI4_MISO			0x000b1
			MX6QDL_PAD_EIM_D21__ECSPI4_SCLK			0x000b1
			/* *no* external pull up */
			MX6QDL_PAD_EIM_D20__GPIO3_IO20		0x40000058
		>;
	};

	pinctrl_touch: touchgrp {
		fsl,pins = <
			/* external pull up */
			MX6QDL_PAD_EIM_D19__GPIO3_IO19			0x10040
		>;
	};
};<|MERGE_RESOLUTION|>--- conflicted
+++ resolved
@@ -28,24 +28,6 @@
 		pinctrl-names ="default";
 		spi-max-frequency = <1000000>;
 		interrupts-extended = <&gpio3 19 IRQ_TYPE_LEVEL_LOW>;
-<<<<<<< HEAD
-		vcc-supply = <&reg_3v3>;
-		pendown-gpio = <&gpio3 19 GPIO_ACTIVE_LOW>;
-		ti,x-plate-ohms = /bits/ 16 <850>;
-		ti,y-plate-ohms = /bits/ 16 <295>;
-		ti,pressure-min = /bits/ 16 <2>;
-		ti,pressure-max = /bits/ 16 <1500>;
-		ti,vref-mv = /bits/ 16 <3300>;
-		ti,settle-delay-usec = /bits/ 16 <15>;
-		ti,vref-delay-usecs = /bits/ 16 <0>;
-		ti,penirq-recheck-delay-usecs = /bits/ 16 <100>;
-		ti,debounce-max = /bits/ 16 <100>;
-		ti,debounce-tol = /bits/ 16 <(~0)>;
-		ti,debounce-rep = /bits/ 16 <4>;
-		touchscreen-swapped-x-y;
-		touchscreen-inverted-y;
-		wakeup-source;
-=======
 		#io-channel-cells = <1>;
 
 		#address-cells = <1>;
@@ -74,7 +56,6 @@
 			settling-time-us = <700>;
 			oversampling-ratio = <5>;
 		};
->>>>>>> 7365df19
 	};
 };
 
