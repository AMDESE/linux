--- conflicted
+++ resolved
@@ -20,11 +20,7 @@
  * included with this package.                                     *
  *******************************************************************/
 
-<<<<<<< HEAD
-#define LPFC_DRIVER_VERSION "12.6.0.3"
-=======
 #define LPFC_DRIVER_VERSION "12.8.0.0"
->>>>>>> 04d5ce62
 #define LPFC_DRIVER_NAME		"lpfc"
 
 /* Used for SLI 2/3 */
