// SPDX-License-Identifier: GPL-2.0 OR BSD-3-Clause
/* Copyright(c) 2018-2019  Realtek Corporation
 */

#include <linux/iopoll.h>

#include "main.h"
#include "coex.h"
#include "fw.h"
#include "tx.h"
#include "reg.h"
#include "sec.h"
#include "debug.h"
#include "util.h"
#include "wow.h"
#include "ps.h"
#include "phy.h"
#include "mac.h"

static void rtw_fw_c2h_cmd_handle_ext(struct rtw_dev *rtwdev,
				      struct sk_buff *skb)
{
	struct rtw_c2h_cmd *c2h;
	u8 sub_cmd_id;

	c2h = get_c2h_from_skb(skb);
	sub_cmd_id = c2h->payload[0];

	switch (sub_cmd_id) {
	case C2H_CCX_RPT:
		rtw_tx_report_handle(rtwdev, skb, C2H_CCX_RPT);
		break;
	case C2H_SCAN_STATUS_RPT:
		rtw_hw_scan_status_report(rtwdev, skb);
		break;
	case C2H_CHAN_SWITCH:
		rtw_hw_scan_chan_switch(rtwdev, skb);
		break;
	default:
		break;
	}
}

static u16 get_max_amsdu_len(u32 bit_rate)
{
	/* lower than ofdm, do not aggregate */
	if (bit_rate < 550)
		return 1;

	/* lower than 20M 2ss mcs8, make it small */
	if (bit_rate < 1800)
		return 1200;

	/* lower than 40M 2ss mcs9, make it medium */
	if (bit_rate < 4000)
		return 2600;

	/* not yet 80M 2ss mcs8/9, make it twice regular packet size */
	if (bit_rate < 7000)
		return 3500;

	/* unlimited */
	return 0;
}

struct rtw_fw_iter_ra_data {
	struct rtw_dev *rtwdev;
	u8 *payload;
};

static void rtw_fw_ra_report_iter(void *data, struct ieee80211_sta *sta)
{
	struct rtw_fw_iter_ra_data *ra_data = data;
	struct rtw_sta_info *si = (struct rtw_sta_info *)sta->drv_priv;
	u8 mac_id, rate, sgi, bw;
	u8 mcs, nss;
	u32 bit_rate;

	mac_id = GET_RA_REPORT_MACID(ra_data->payload);
	if (si->mac_id != mac_id)
		return;

	si->ra_report.txrate.flags = 0;

	rate = GET_RA_REPORT_RATE(ra_data->payload);
	sgi = GET_RA_REPORT_SGI(ra_data->payload);
	bw = GET_RA_REPORT_BW(ra_data->payload);

	if (rate < DESC_RATEMCS0) {
		si->ra_report.txrate.legacy = rtw_desc_to_bitrate(rate);
		goto legacy;
	}

	rtw_desc_to_mcsrate(rate, &mcs, &nss);
	if (rate >= DESC_RATEVHT1SS_MCS0)
		si->ra_report.txrate.flags |= RATE_INFO_FLAGS_VHT_MCS;
	else if (rate >= DESC_RATEMCS0)
		si->ra_report.txrate.flags |= RATE_INFO_FLAGS_MCS;

	if (rate >= DESC_RATEMCS0) {
		si->ra_report.txrate.mcs = mcs;
		si->ra_report.txrate.nss = nss;
	}

	if (sgi)
		si->ra_report.txrate.flags |= RATE_INFO_FLAGS_SHORT_GI;

	if (bw == RTW_CHANNEL_WIDTH_80)
		si->ra_report.txrate.bw = RATE_INFO_BW_80;
	else if (bw == RTW_CHANNEL_WIDTH_40)
		si->ra_report.txrate.bw = RATE_INFO_BW_40;
	else
		si->ra_report.txrate.bw = RATE_INFO_BW_20;

legacy:
	bit_rate = cfg80211_calculate_bitrate(&si->ra_report.txrate);

	si->ra_report.desc_rate = rate;
	si->ra_report.bit_rate = bit_rate;

	sta->deflink.agg.max_rc_amsdu_len = get_max_amsdu_len(bit_rate);
}

static void rtw_fw_ra_report_handle(struct rtw_dev *rtwdev, u8 *payload,
				    u8 length)
{
	struct rtw_fw_iter_ra_data ra_data;

	if (WARN(length < 7, "invalid ra report c2h length\n"))
		return;

	rtwdev->dm_info.tx_rate = GET_RA_REPORT_RATE(payload);
	ra_data.rtwdev = rtwdev;
	ra_data.payload = payload;
	rtw_iterate_stas_atomic(rtwdev, rtw_fw_ra_report_iter, &ra_data);
}

struct rtw_beacon_filter_iter_data {
	struct rtw_dev *rtwdev;
	u8 *payload;
};

static void rtw_fw_bcn_filter_notify_vif_iter(void *data, u8 *mac,
					      struct ieee80211_vif *vif)
{
	struct rtw_beacon_filter_iter_data *iter_data = data;
	struct rtw_dev *rtwdev = iter_data->rtwdev;
	u8 *payload = iter_data->payload;
	u8 type = GET_BCN_FILTER_NOTIFY_TYPE(payload);
	u8 event = GET_BCN_FILTER_NOTIFY_EVENT(payload);
	s8 sig = (s8)GET_BCN_FILTER_NOTIFY_RSSI(payload);

	switch (type) {
	case BCN_FILTER_NOTIFY_SIGNAL_CHANGE:
		event = event ? NL80211_CQM_RSSI_THRESHOLD_EVENT_HIGH :
			NL80211_CQM_RSSI_THRESHOLD_EVENT_LOW;
		ieee80211_cqm_rssi_notify(vif, event, sig, GFP_KERNEL);
		break;
	case BCN_FILTER_CONNECTION_LOSS:
		ieee80211_connection_loss(vif);
		break;
	case BCN_FILTER_CONNECTED:
		rtwdev->beacon_loss = false;
		break;
	case BCN_FILTER_NOTIFY_BEACON_LOSS:
		rtwdev->beacon_loss = true;
		rtw_leave_lps(rtwdev);
		break;
	}
}

static void rtw_fw_bcn_filter_notify(struct rtw_dev *rtwdev, u8 *payload,
				     u8 length)
{
	struct rtw_beacon_filter_iter_data dev_iter_data;

	dev_iter_data.rtwdev = rtwdev;
	dev_iter_data.payload = payload;
	rtw_iterate_vifs(rtwdev, rtw_fw_bcn_filter_notify_vif_iter,
			 &dev_iter_data);
}

static void rtw_fw_scan_result(struct rtw_dev *rtwdev, u8 *payload,
			       u8 length)
{
	struct rtw_dm_info *dm_info = &rtwdev->dm_info;

	dm_info->scan_density = payload[0];

	rtw_dbg(rtwdev, RTW_DBG_FW, "scan.density = %x\n",
		dm_info->scan_density);
}

static void rtw_fw_adaptivity_result(struct rtw_dev *rtwdev, u8 *payload,
				     u8 length)
{
	struct rtw_hw_reg_offset *edcca_th = rtwdev->chip->edcca_th;
	struct rtw_c2h_adaptivity *result = (struct rtw_c2h_adaptivity *)payload;

	rtw_dbg(rtwdev, RTW_DBG_ADAPTIVITY,
		"Adaptivity: density %x igi %x l2h_th_init %x l2h %x h2l %x option %x\n",
		result->density, result->igi, result->l2h_th_init, result->l2h,
		result->h2l, result->option);

	rtw_dbg(rtwdev, RTW_DBG_ADAPTIVITY, "Reg Setting: L2H %x H2L %x\n",
		rtw_read32_mask(rtwdev, edcca_th[EDCCA_TH_L2H_IDX].hw_reg.addr,
				edcca_th[EDCCA_TH_L2H_IDX].hw_reg.mask),
		rtw_read32_mask(rtwdev, edcca_th[EDCCA_TH_H2L_IDX].hw_reg.addr,
				edcca_th[EDCCA_TH_H2L_IDX].hw_reg.mask));

	rtw_dbg(rtwdev, RTW_DBG_ADAPTIVITY, "EDCCA Flag %s\n",
		rtw_read32_mask(rtwdev, REG_EDCCA_REPORT, BIT_EDCCA_FLAG) ?
		"Set" : "Unset");
}

void rtw_fw_c2h_cmd_handle(struct rtw_dev *rtwdev, struct sk_buff *skb)
{
	struct rtw_c2h_cmd *c2h;
	u32 pkt_offset;
	u8 len;

	pkt_offset = *((u32 *)skb->cb);
	c2h = (struct rtw_c2h_cmd *)(skb->data + pkt_offset);
	len = skb->len - pkt_offset - 2;

	mutex_lock(&rtwdev->mutex);

	if (!test_bit(RTW_FLAG_RUNNING, rtwdev->flags))
		goto unlock;

	switch (c2h->id) {
	case C2H_CCX_TX_RPT:
		rtw_tx_report_handle(rtwdev, skb, C2H_CCX_TX_RPT);
		break;
	case C2H_BT_INFO:
		rtw_coex_bt_info_notify(rtwdev, c2h->payload, len);
		break;
	case C2H_BT_HID_INFO:
		rtw_coex_bt_hid_info_notify(rtwdev, c2h->payload, len);
		break;
	case C2H_WLAN_INFO:
		rtw_coex_wl_fwdbginfo_notify(rtwdev, c2h->payload, len);
		break;
	case C2H_BCN_FILTER_NOTIFY:
		rtw_fw_bcn_filter_notify(rtwdev, c2h->payload, len);
		break;
	case C2H_HALMAC:
		rtw_fw_c2h_cmd_handle_ext(rtwdev, skb);
		break;
	case C2H_RA_RPT:
		rtw_fw_ra_report_handle(rtwdev, c2h->payload, len);
		break;
	default:
		rtw_dbg(rtwdev, RTW_DBG_FW, "C2H 0x%x isn't handled\n", c2h->id);
		break;
	}

unlock:
	mutex_unlock(&rtwdev->mutex);
}

void rtw_fw_c2h_cmd_rx_irqsafe(struct rtw_dev *rtwdev, u32 pkt_offset,
			       struct sk_buff *skb)
{
	struct rtw_c2h_cmd *c2h;
	u8 len;

	c2h = (struct rtw_c2h_cmd *)(skb->data + pkt_offset);
	len = skb->len - pkt_offset - 2;
	*((u32 *)skb->cb) = pkt_offset;

	rtw_dbg(rtwdev, RTW_DBG_FW, "recv C2H, id=0x%02x, seq=0x%02x, len=%d\n",
		c2h->id, c2h->seq, len);

	switch (c2h->id) {
	case C2H_BT_MP_INFO:
		rtw_coex_info_response(rtwdev, skb);
		break;
	case C2H_WLAN_RFON:
		complete(&rtwdev->lps_leave_check);
		dev_kfree_skb_any(skb);
		break;
	case C2H_SCAN_RESULT:
		complete(&rtwdev->fw_scan_density);
		rtw_fw_scan_result(rtwdev, c2h->payload, len);
		dev_kfree_skb_any(skb);
		break;
	case C2H_ADAPTIVITY:
		rtw_fw_adaptivity_result(rtwdev, c2h->payload, len);
		dev_kfree_skb_any(skb);
		break;
	default:
		/* pass offset for further operation */
		*((u32 *)skb->cb) = pkt_offset;
		skb_queue_tail(&rtwdev->c2h_queue, skb);
		ieee80211_queue_work(rtwdev->hw, &rtwdev->c2h_work);
		break;
	}
}
EXPORT_SYMBOL(rtw_fw_c2h_cmd_rx_irqsafe);

void rtw_fw_c2h_cmd_isr(struct rtw_dev *rtwdev)
{
	if (rtw_read8(rtwdev, REG_MCU_TST_CFG) == VAL_FW_TRIGGER)
		rtw_fw_recovery(rtwdev);
	else
		rtw_warn(rtwdev, "unhandled firmware c2h interrupt\n");
}
EXPORT_SYMBOL(rtw_fw_c2h_cmd_isr);

static void rtw_fw_send_h2c_command(struct rtw_dev *rtwdev,
				    u8 *h2c)
{
	u8 box;
	u8 box_state;
	u32 box_reg, box_ex_reg;
	int idx;
	int ret;

	rtw_dbg(rtwdev, RTW_DBG_FW,
		"send H2C content %02x%02x%02x%02x %02x%02x%02x%02x\n",
		h2c[3], h2c[2], h2c[1], h2c[0],
		h2c[7], h2c[6], h2c[5], h2c[4]);

	spin_lock(&rtwdev->h2c.lock);

	box = rtwdev->h2c.last_box_num;
	switch (box) {
	case 0:
		box_reg = REG_HMEBOX0;
		box_ex_reg = REG_HMEBOX0_EX;
		break;
	case 1:
		box_reg = REG_HMEBOX1;
		box_ex_reg = REG_HMEBOX1_EX;
		break;
	case 2:
		box_reg = REG_HMEBOX2;
		box_ex_reg = REG_HMEBOX2_EX;
		break;
	case 3:
		box_reg = REG_HMEBOX3;
		box_ex_reg = REG_HMEBOX3_EX;
		break;
	default:
		WARN(1, "invalid h2c mail box number\n");
		goto out;
	}

	ret = read_poll_timeout_atomic(rtw_read8, box_state,
				       !((box_state >> box) & 0x1), 100, 3000,
				       false, rtwdev, REG_HMETFR);

	if (ret) {
		rtw_err(rtwdev, "failed to send h2c command\n");
		goto out;
	}

	for (idx = 0; idx < 4; idx++)
		rtw_write8(rtwdev, box_reg + idx, h2c[idx]);
	for (idx = 0; idx < 4; idx++)
		rtw_write8(rtwdev, box_ex_reg + idx, h2c[idx + 4]);

	if (++rtwdev->h2c.last_box_num >= 4)
		rtwdev->h2c.last_box_num = 0;

out:
	spin_unlock(&rtwdev->h2c.lock);
}

void rtw_fw_h2c_cmd_dbg(struct rtw_dev *rtwdev, u8 *h2c)
{
	rtw_fw_send_h2c_command(rtwdev, h2c);
}

static void rtw_fw_send_h2c_packet(struct rtw_dev *rtwdev, u8 *h2c_pkt)
{
	int ret;

	spin_lock(&rtwdev->h2c.lock);

	FW_OFFLOAD_H2C_SET_SEQ_NUM(h2c_pkt, rtwdev->h2c.seq);
	ret = rtw_hci_write_data_h2c(rtwdev, h2c_pkt, H2C_PKT_SIZE);
	if (ret)
		rtw_err(rtwdev, "failed to send h2c packet\n");
	rtwdev->h2c.seq++;

	spin_unlock(&rtwdev->h2c.lock);
}

void
rtw_fw_send_general_info(struct rtw_dev *rtwdev)
{
	struct rtw_fifo_conf *fifo = &rtwdev->fifo;
	u8 h2c_pkt[H2C_PKT_SIZE] = {0};
	u16 total_size = H2C_PKT_HDR_SIZE + 4;

	if (rtw_chip_wcpu_11n(rtwdev))
		return;

	rtw_h2c_pkt_set_header(h2c_pkt, H2C_PKT_GENERAL_INFO);

	SET_PKT_H2C_TOTAL_LEN(h2c_pkt, total_size);

	GENERAL_INFO_SET_FW_TX_BOUNDARY(h2c_pkt,
					fifo->rsvd_fw_txbuf_addr -
					fifo->rsvd_boundary);

	rtw_fw_send_h2c_packet(rtwdev, h2c_pkt);
}

void
rtw_fw_send_phydm_info(struct rtw_dev *rtwdev)
{
	struct rtw_hal *hal = &rtwdev->hal;
	struct rtw_efuse *efuse = &rtwdev->efuse;
	u8 h2c_pkt[H2C_PKT_SIZE] = {0};
	u16 total_size = H2C_PKT_HDR_SIZE + 8;
	u8 fw_rf_type = 0;

	if (rtw_chip_wcpu_11n(rtwdev))
		return;

	if (hal->rf_type == RF_1T1R)
		fw_rf_type = FW_RF_1T1R;
	else if (hal->rf_type == RF_2T2R)
		fw_rf_type = FW_RF_2T2R;

	rtw_h2c_pkt_set_header(h2c_pkt, H2C_PKT_PHYDM_INFO);

	SET_PKT_H2C_TOTAL_LEN(h2c_pkt, total_size);
	PHYDM_INFO_SET_REF_TYPE(h2c_pkt, efuse->rfe_option);
	PHYDM_INFO_SET_RF_TYPE(h2c_pkt, fw_rf_type);
	PHYDM_INFO_SET_CUT_VER(h2c_pkt, hal->cut_version);
	PHYDM_INFO_SET_RX_ANT_STATUS(h2c_pkt, hal->antenna_tx);
	PHYDM_INFO_SET_TX_ANT_STATUS(h2c_pkt, hal->antenna_rx);

	rtw_fw_send_h2c_packet(rtwdev, h2c_pkt);
}

void rtw_fw_do_iqk(struct rtw_dev *rtwdev, struct rtw_iqk_para *para)
{
	u8 h2c_pkt[H2C_PKT_SIZE] = {0};
	u16 total_size = H2C_PKT_HDR_SIZE + 1;

	rtw_h2c_pkt_set_header(h2c_pkt, H2C_PKT_IQK);
	SET_PKT_H2C_TOTAL_LEN(h2c_pkt, total_size);
	IQK_SET_CLEAR(h2c_pkt, para->clear);
	IQK_SET_SEGMENT_IQK(h2c_pkt, para->segment_iqk);

	rtw_fw_send_h2c_packet(rtwdev, h2c_pkt);
}
EXPORT_SYMBOL(rtw_fw_do_iqk);

void rtw_fw_inform_rfk_status(struct rtw_dev *rtwdev, bool start)
{
	u8 h2c_pkt[H2C_PKT_SIZE] = {0};

	SET_H2C_CMD_ID_CLASS(h2c_pkt, H2C_CMD_WIFI_CALIBRATION);

	RFK_SET_INFORM_START(h2c_pkt, start);

	rtw_fw_send_h2c_command(rtwdev, h2c_pkt);
}
EXPORT_SYMBOL(rtw_fw_inform_rfk_status);

void rtw_fw_query_bt_info(struct rtw_dev *rtwdev)
{
	u8 h2c_pkt[H2C_PKT_SIZE] = {0};

	SET_H2C_CMD_ID_CLASS(h2c_pkt, H2C_CMD_QUERY_BT_INFO);

	SET_QUERY_BT_INFO(h2c_pkt, true);

	rtw_fw_send_h2c_command(rtwdev, h2c_pkt);
}

void rtw_fw_wl_ch_info(struct rtw_dev *rtwdev, u8 link, u8 ch, u8 bw)
{
	u8 h2c_pkt[H2C_PKT_SIZE] = {0};

	SET_H2C_CMD_ID_CLASS(h2c_pkt, H2C_CMD_WL_CH_INFO);

	SET_WL_CH_INFO_LINK(h2c_pkt, link);
	SET_WL_CH_INFO_CHNL(h2c_pkt, ch);
	SET_WL_CH_INFO_BW(h2c_pkt, bw);

	rtw_fw_send_h2c_command(rtwdev, h2c_pkt);
}

void rtw_fw_query_bt_mp_info(struct rtw_dev *rtwdev,
			     struct rtw_coex_info_req *req)
{
	u8 h2c_pkt[H2C_PKT_SIZE] = {0};

	SET_H2C_CMD_ID_CLASS(h2c_pkt, H2C_CMD_QUERY_BT_MP_INFO);

	SET_BT_MP_INFO_SEQ(h2c_pkt, req->seq);
	SET_BT_MP_INFO_OP_CODE(h2c_pkt, req->op_code);
	SET_BT_MP_INFO_PARA1(h2c_pkt, req->para1);
	SET_BT_MP_INFO_PARA2(h2c_pkt, req->para2);
	SET_BT_MP_INFO_PARA3(h2c_pkt, req->para3);

	rtw_fw_send_h2c_command(rtwdev, h2c_pkt);
}

void rtw_fw_force_bt_tx_power(struct rtw_dev *rtwdev, u8 bt_pwr_dec_lvl)
{
	u8 h2c_pkt[H2C_PKT_SIZE] = {0};
	u8 index = 0 - bt_pwr_dec_lvl;

	SET_H2C_CMD_ID_CLASS(h2c_pkt, H2C_CMD_FORCE_BT_TX_POWER);

	SET_BT_TX_POWER_INDEX(h2c_pkt, index);

	rtw_fw_send_h2c_command(rtwdev, h2c_pkt);
}

void rtw_fw_bt_ignore_wlan_action(struct rtw_dev *rtwdev, bool enable)
{
	u8 h2c_pkt[H2C_PKT_SIZE] = {0};

	SET_H2C_CMD_ID_CLASS(h2c_pkt, H2C_CMD_IGNORE_WLAN_ACTION);

	SET_IGNORE_WLAN_ACTION_EN(h2c_pkt, enable);

	rtw_fw_send_h2c_command(rtwdev, h2c_pkt);
}

void rtw_fw_coex_tdma_type(struct rtw_dev *rtwdev,
			   u8 para1, u8 para2, u8 para3, u8 para4, u8 para5)
{
	u8 h2c_pkt[H2C_PKT_SIZE] = {0};

	SET_H2C_CMD_ID_CLASS(h2c_pkt, H2C_CMD_COEX_TDMA_TYPE);

	SET_COEX_TDMA_TYPE_PARA1(h2c_pkt, para1);
	SET_COEX_TDMA_TYPE_PARA2(h2c_pkt, para2);
	SET_COEX_TDMA_TYPE_PARA3(h2c_pkt, para3);
	SET_COEX_TDMA_TYPE_PARA4(h2c_pkt, para4);
	SET_COEX_TDMA_TYPE_PARA5(h2c_pkt, para5);

	rtw_fw_send_h2c_command(rtwdev, h2c_pkt);
}

void rtw_fw_coex_query_hid_info(struct rtw_dev *rtwdev, u8 sub_id, u8 data)
{
	u8 h2c_pkt[H2C_PKT_SIZE] = {0};

	SET_H2C_CMD_ID_CLASS(h2c_pkt, H2C_CMD_QUERY_BT_HID_INFO);

	SET_COEX_QUERY_HID_INFO_SUBID(h2c_pkt, sub_id);
	SET_COEX_QUERY_HID_INFO_DATA1(h2c_pkt, data);

	rtw_fw_send_h2c_command(rtwdev, h2c_pkt);
}

void rtw_fw_bt_wifi_control(struct rtw_dev *rtwdev, u8 op_code, u8 *data)
{
	u8 h2c_pkt[H2C_PKT_SIZE] = {0};

	SET_H2C_CMD_ID_CLASS(h2c_pkt, H2C_CMD_BT_WIFI_CONTROL);

	SET_BT_WIFI_CONTROL_OP_CODE(h2c_pkt, op_code);

	SET_BT_WIFI_CONTROL_DATA1(h2c_pkt, *data);
	SET_BT_WIFI_CONTROL_DATA2(h2c_pkt, *(data + 1));
	SET_BT_WIFI_CONTROL_DATA3(h2c_pkt, *(data + 2));
	SET_BT_WIFI_CONTROL_DATA4(h2c_pkt, *(data + 3));
	SET_BT_WIFI_CONTROL_DATA5(h2c_pkt, *(data + 4));

	rtw_fw_send_h2c_command(rtwdev, h2c_pkt);
}

void rtw_fw_send_rssi_info(struct rtw_dev *rtwdev, struct rtw_sta_info *si)
{
	u8 h2c_pkt[H2C_PKT_SIZE] = {0};
	u8 rssi = ewma_rssi_read(&si->avg_rssi);
	bool stbc_en = si->stbc_en ? true : false;

	SET_H2C_CMD_ID_CLASS(h2c_pkt, H2C_CMD_RSSI_MONITOR);

	SET_RSSI_INFO_MACID(h2c_pkt, si->mac_id);
	SET_RSSI_INFO_RSSI(h2c_pkt, rssi);
	SET_RSSI_INFO_STBC(h2c_pkt, stbc_en);

	rtw_fw_send_h2c_command(rtwdev, h2c_pkt);
}

void rtw_fw_send_ra_info(struct rtw_dev *rtwdev, struct rtw_sta_info *si,
			 bool reset_ra_mask)
{
	u8 h2c_pkt[H2C_PKT_SIZE] = {0};
	bool disable_pt = true;

	SET_H2C_CMD_ID_CLASS(h2c_pkt, H2C_CMD_RA_INFO);

	SET_RA_INFO_MACID(h2c_pkt, si->mac_id);
	SET_RA_INFO_RATE_ID(h2c_pkt, si->rate_id);
	SET_RA_INFO_INIT_RA_LVL(h2c_pkt, si->init_ra_lv);
	SET_RA_INFO_SGI_EN(h2c_pkt, si->sgi_enable);
	SET_RA_INFO_BW_MODE(h2c_pkt, si->bw_mode);
	SET_RA_INFO_LDPC(h2c_pkt, !!si->ldpc_en);
	SET_RA_INFO_NO_UPDATE(h2c_pkt, !reset_ra_mask);
	SET_RA_INFO_VHT_EN(h2c_pkt, si->vht_enable);
	SET_RA_INFO_DIS_PT(h2c_pkt, disable_pt);
	SET_RA_INFO_RA_MASK0(h2c_pkt, (si->ra_mask & 0xff));
	SET_RA_INFO_RA_MASK1(h2c_pkt, (si->ra_mask & 0xff00) >> 8);
	SET_RA_INFO_RA_MASK2(h2c_pkt, (si->ra_mask & 0xff0000) >> 16);
	SET_RA_INFO_RA_MASK3(h2c_pkt, (si->ra_mask & 0xff000000) >> 24);

	si->init_ra_lv = 0;

	rtw_fw_send_h2c_command(rtwdev, h2c_pkt);
}

void rtw_fw_media_status_report(struct rtw_dev *rtwdev, u8 mac_id, bool connect)
{
	u8 h2c_pkt[H2C_PKT_SIZE] = {0};

	SET_H2C_CMD_ID_CLASS(h2c_pkt, H2C_CMD_MEDIA_STATUS_RPT);
	MEDIA_STATUS_RPT_SET_OP_MODE(h2c_pkt, connect);
	MEDIA_STATUS_RPT_SET_MACID(h2c_pkt, mac_id);

	rtw_fw_send_h2c_command(rtwdev, h2c_pkt);
}

void rtw_fw_update_wl_phy_info(struct rtw_dev *rtwdev)
{
	struct rtw_traffic_stats *stats = &rtwdev->stats;
	struct rtw_dm_info *dm_info = &rtwdev->dm_info;
	u8 h2c_pkt[H2C_PKT_SIZE] = {0};

	SET_H2C_CMD_ID_CLASS(h2c_pkt, H2C_CMD_WL_PHY_INFO);
	SET_WL_PHY_INFO_TX_TP(h2c_pkt, stats->tx_throughput);
	SET_WL_PHY_INFO_RX_TP(h2c_pkt, stats->rx_throughput);
	SET_WL_PHY_INFO_TX_RATE_DESC(h2c_pkt, dm_info->tx_rate);
	SET_WL_PHY_INFO_RX_RATE_DESC(h2c_pkt, dm_info->curr_rx_rate);
	SET_WL_PHY_INFO_RX_EVM(h2c_pkt, dm_info->rx_evm_dbm[RF_PATH_A]);
	rtw_fw_send_h2c_command(rtwdev, h2c_pkt);
}

void rtw_fw_beacon_filter_config(struct rtw_dev *rtwdev, bool connect,
				 struct ieee80211_vif *vif)
{
	struct ieee80211_bss_conf *bss_conf = &vif->bss_conf;
	struct ieee80211_sta *sta = ieee80211_find_sta(vif, bss_conf->bssid);
	static const u8 rssi_min = 0, rssi_max = 100, rssi_offset = 100;
	struct rtw_sta_info *si =
		sta ? (struct rtw_sta_info *)sta->drv_priv : NULL;
	s32 threshold = bss_conf->cqm_rssi_thold + rssi_offset;
	u8 h2c_pkt[H2C_PKT_SIZE] = {0};

	if (!rtw_fw_feature_check(&rtwdev->fw, FW_FEATURE_BCN_FILTER))
		return;

	if (!connect) {
		SET_H2C_CMD_ID_CLASS(h2c_pkt, H2C_CMD_BCN_FILTER_OFFLOAD_P1);
		SET_BCN_FILTER_OFFLOAD_P1_ENABLE(h2c_pkt, connect);
		rtw_fw_send_h2c_command(rtwdev, h2c_pkt);

		return;
	}

	if (!si)
		return;

	SET_H2C_CMD_ID_CLASS(h2c_pkt, H2C_CMD_BCN_FILTER_OFFLOAD_P0);
	ether_addr_copy(&h2c_pkt[1], bss_conf->bssid);
	rtw_fw_send_h2c_command(rtwdev, h2c_pkt);

	memset(h2c_pkt, 0, sizeof(h2c_pkt));
	threshold = clamp_t(s32, threshold, rssi_min, rssi_max);
	SET_H2C_CMD_ID_CLASS(h2c_pkt, H2C_CMD_BCN_FILTER_OFFLOAD_P1);
	SET_BCN_FILTER_OFFLOAD_P1_ENABLE(h2c_pkt, connect);
	SET_BCN_FILTER_OFFLOAD_P1_OFFLOAD_MODE(h2c_pkt,
					       BCN_FILTER_OFFLOAD_MODE_DEFAULT);
	SET_BCN_FILTER_OFFLOAD_P1_THRESHOLD(h2c_pkt, (u8)threshold);
	SET_BCN_FILTER_OFFLOAD_P1_BCN_LOSS_CNT(h2c_pkt, BCN_LOSS_CNT);
	SET_BCN_FILTER_OFFLOAD_P1_MACID(h2c_pkt, si->mac_id);
	SET_BCN_FILTER_OFFLOAD_P1_HYST(h2c_pkt, bss_conf->cqm_rssi_hyst);
	SET_BCN_FILTER_OFFLOAD_P1_BCN_INTERVAL(h2c_pkt, bss_conf->beacon_int);
	rtw_fw_send_h2c_command(rtwdev, h2c_pkt);
}

void rtw_fw_set_pwr_mode(struct rtw_dev *rtwdev)
{
	struct rtw_lps_conf *conf = &rtwdev->lps_conf;
	u8 h2c_pkt[H2C_PKT_SIZE] = {0};

	SET_H2C_CMD_ID_CLASS(h2c_pkt, H2C_CMD_SET_PWR_MODE);

	SET_PWR_MODE_SET_MODE(h2c_pkt, conf->mode);
	SET_PWR_MODE_SET_RLBM(h2c_pkt, conf->rlbm);
	SET_PWR_MODE_SET_SMART_PS(h2c_pkt, conf->smart_ps);
	SET_PWR_MODE_SET_AWAKE_INTERVAL(h2c_pkt, conf->awake_interval);
	SET_PWR_MODE_SET_PORT_ID(h2c_pkt, conf->port_id);
	SET_PWR_MODE_SET_PWR_STATE(h2c_pkt, conf->state);

	rtw_fw_send_h2c_command(rtwdev, h2c_pkt);
}

void rtw_fw_set_keep_alive_cmd(struct rtw_dev *rtwdev, bool enable)
{
	u8 h2c_pkt[H2C_PKT_SIZE] = {0};
	struct rtw_fw_wow_keep_alive_para mode = {
		.adopt = true,
		.pkt_type = KEEP_ALIVE_NULL_PKT,
		.period = 5,
	};

	SET_H2C_CMD_ID_CLASS(h2c_pkt, H2C_CMD_KEEP_ALIVE);
	SET_KEEP_ALIVE_ENABLE(h2c_pkt, enable);
	SET_KEEP_ALIVE_ADOPT(h2c_pkt, mode.adopt);
	SET_KEEP_ALIVE_PKT_TYPE(h2c_pkt, mode.pkt_type);
	SET_KEEP_ALIVE_CHECK_PERIOD(h2c_pkt, mode.period);

	rtw_fw_send_h2c_command(rtwdev, h2c_pkt);
}

void rtw_fw_set_disconnect_decision_cmd(struct rtw_dev *rtwdev, bool enable)
{
	struct rtw_wow_param *rtw_wow = &rtwdev->wow;
	u8 h2c_pkt[H2C_PKT_SIZE] = {0};
	struct rtw_fw_wow_disconnect_para mode = {
		.adopt = true,
		.period = 30,
		.retry_count = 5,
	};

	SET_H2C_CMD_ID_CLASS(h2c_pkt, H2C_CMD_DISCONNECT_DECISION);

	if (test_bit(RTW_WOW_FLAG_EN_DISCONNECT, rtw_wow->flags)) {
		SET_DISCONNECT_DECISION_ENABLE(h2c_pkt, enable);
		SET_DISCONNECT_DECISION_ADOPT(h2c_pkt, mode.adopt);
		SET_DISCONNECT_DECISION_CHECK_PERIOD(h2c_pkt, mode.period);
		SET_DISCONNECT_DECISION_TRY_PKT_NUM(h2c_pkt, mode.retry_count);
	}

	rtw_fw_send_h2c_command(rtwdev, h2c_pkt);
}

void rtw_fw_set_wowlan_ctrl_cmd(struct rtw_dev *rtwdev, bool enable)
{
	struct rtw_wow_param *rtw_wow = &rtwdev->wow;
	u8 h2c_pkt[H2C_PKT_SIZE] = {0};

	SET_H2C_CMD_ID_CLASS(h2c_pkt, H2C_CMD_WOWLAN);

	SET_WOWLAN_FUNC_ENABLE(h2c_pkt, enable);
	if (rtw_wow_mgd_linked(rtwdev)) {
		if (test_bit(RTW_WOW_FLAG_EN_MAGIC_PKT, rtw_wow->flags))
			SET_WOWLAN_MAGIC_PKT_ENABLE(h2c_pkt, enable);
		if (test_bit(RTW_WOW_FLAG_EN_DISCONNECT, rtw_wow->flags))
			SET_WOWLAN_DEAUTH_WAKEUP_ENABLE(h2c_pkt, enable);
		if (test_bit(RTW_WOW_FLAG_EN_REKEY_PKT, rtw_wow->flags))
			SET_WOWLAN_REKEY_WAKEUP_ENABLE(h2c_pkt, enable);
		if (rtw_wow->pattern_cnt)
			SET_WOWLAN_PATTERN_MATCH_ENABLE(h2c_pkt, enable);
	}

	rtw_fw_send_h2c_command(rtwdev, h2c_pkt);
}

void rtw_fw_set_aoac_global_info_cmd(struct rtw_dev *rtwdev,
				     u8 pairwise_key_enc,
				     u8 group_key_enc)
{
	u8 h2c_pkt[H2C_PKT_SIZE] = {0};

	SET_H2C_CMD_ID_CLASS(h2c_pkt, H2C_CMD_AOAC_GLOBAL_INFO);

	SET_AOAC_GLOBAL_INFO_PAIRWISE_ENC_ALG(h2c_pkt, pairwise_key_enc);
	SET_AOAC_GLOBAL_INFO_GROUP_ENC_ALG(h2c_pkt, group_key_enc);

	rtw_fw_send_h2c_command(rtwdev, h2c_pkt);
}

void rtw_fw_set_remote_wake_ctrl_cmd(struct rtw_dev *rtwdev, bool enable)
{
	u8 h2c_pkt[H2C_PKT_SIZE] = {0};

	SET_H2C_CMD_ID_CLASS(h2c_pkt, H2C_CMD_REMOTE_WAKE_CTRL);

	SET_REMOTE_WAKECTRL_ENABLE(h2c_pkt, enable);

	if (rtw_wow_no_link(rtwdev))
		SET_REMOTE_WAKE_CTRL_NLO_OFFLOAD_EN(h2c_pkt, enable);

	rtw_fw_send_h2c_command(rtwdev, h2c_pkt);
}

static u8 rtw_get_rsvd_page_location(struct rtw_dev *rtwdev,
				     enum rtw_rsvd_packet_type type)
{
	struct rtw_rsvd_page *rsvd_pkt;
	u8 location = 0;

	list_for_each_entry(rsvd_pkt, &rtwdev->rsvd_page_list, build_list) {
		if (type == rsvd_pkt->type)
			location = rsvd_pkt->page;
	}

	return location;
}

void rtw_fw_set_nlo_info(struct rtw_dev *rtwdev, bool enable)
{
	u8 h2c_pkt[H2C_PKT_SIZE] = {0};
	u8 loc_nlo;

	loc_nlo = rtw_get_rsvd_page_location(rtwdev, RSVD_NLO_INFO);

	SET_H2C_CMD_ID_CLASS(h2c_pkt, H2C_CMD_NLO_INFO);

	SET_NLO_FUN_EN(h2c_pkt, enable);
	if (enable) {
		if (rtw_get_lps_deep_mode(rtwdev) != LPS_DEEP_MODE_NONE)
			SET_NLO_PS_32K(h2c_pkt, enable);
		SET_NLO_IGNORE_SECURITY(h2c_pkt, enable);
		SET_NLO_LOC_NLO_INFO(h2c_pkt, loc_nlo);
	}

	rtw_fw_send_h2c_command(rtwdev, h2c_pkt);
}

void rtw_fw_set_pg_info(struct rtw_dev *rtwdev)
{
	struct rtw_lps_conf *conf = &rtwdev->lps_conf;
	u8 h2c_pkt[H2C_PKT_SIZE] = {0};
	u8 loc_pg, loc_dpk;

	loc_pg = rtw_get_rsvd_page_location(rtwdev, RSVD_LPS_PG_INFO);
	loc_dpk = rtw_get_rsvd_page_location(rtwdev, RSVD_LPS_PG_DPK);

	SET_H2C_CMD_ID_CLASS(h2c_pkt, H2C_CMD_LPS_PG_INFO);

	LPS_PG_INFO_LOC(h2c_pkt, loc_pg);
	LPS_PG_DPK_LOC(h2c_pkt, loc_dpk);
	LPS_PG_SEC_CAM_EN(h2c_pkt, conf->sec_cam_backup);
	LPS_PG_PATTERN_CAM_EN(h2c_pkt, conf->pattern_cam_backup);

	rtw_fw_send_h2c_command(rtwdev, h2c_pkt);
}

static u8 rtw_get_rsvd_page_probe_req_location(struct rtw_dev *rtwdev,
					       struct cfg80211_ssid *ssid)
{
	struct rtw_rsvd_page *rsvd_pkt;
	u8 location = 0;

	list_for_each_entry(rsvd_pkt, &rtwdev->rsvd_page_list, build_list) {
		if (rsvd_pkt->type != RSVD_PROBE_REQ)
			continue;
		if ((!ssid && !rsvd_pkt->ssid) ||
		    rtw_ssid_equal(rsvd_pkt->ssid, ssid))
			location = rsvd_pkt->page;
	}

	return location;
}

static u16 rtw_get_rsvd_page_probe_req_size(struct rtw_dev *rtwdev,
					    struct cfg80211_ssid *ssid)
{
	struct rtw_rsvd_page *rsvd_pkt;
	u16 size = 0;

	list_for_each_entry(rsvd_pkt, &rtwdev->rsvd_page_list, build_list) {
		if (rsvd_pkt->type != RSVD_PROBE_REQ)
			continue;
		if ((!ssid && !rsvd_pkt->ssid) ||
		    rtw_ssid_equal(rsvd_pkt->ssid, ssid))
			size = rsvd_pkt->probe_req_size;
	}

	return size;
}

void rtw_send_rsvd_page_h2c(struct rtw_dev *rtwdev)
{
	u8 h2c_pkt[H2C_PKT_SIZE] = {0};
	u8 location = 0;

	SET_H2C_CMD_ID_CLASS(h2c_pkt, H2C_CMD_RSVD_PAGE);

	location = rtw_get_rsvd_page_location(rtwdev, RSVD_PROBE_RESP);
	*(h2c_pkt + 1) = location;
	rtw_dbg(rtwdev, RTW_DBG_FW, "RSVD_PROBE_RESP loc: %d\n", location);

	location = rtw_get_rsvd_page_location(rtwdev, RSVD_PS_POLL);
	*(h2c_pkt + 2) = location;
	rtw_dbg(rtwdev, RTW_DBG_FW, "RSVD_PS_POLL loc: %d\n", location);

	location = rtw_get_rsvd_page_location(rtwdev, RSVD_NULL);
	*(h2c_pkt + 3) = location;
	rtw_dbg(rtwdev, RTW_DBG_FW, "RSVD_NULL loc: %d\n", location);

	location = rtw_get_rsvd_page_location(rtwdev, RSVD_QOS_NULL);
	*(h2c_pkt + 4) = location;
	rtw_dbg(rtwdev, RTW_DBG_FW, "RSVD_QOS_NULL loc: %d\n", location);

	rtw_fw_send_h2c_command(rtwdev, h2c_pkt);
}

static struct sk_buff *rtw_nlo_info_get(struct ieee80211_hw *hw)
{
	struct rtw_dev *rtwdev = hw->priv;
	const struct rtw_chip_info *chip = rtwdev->chip;
	struct rtw_pno_request *pno_req = &rtwdev->wow.pno_req;
	struct rtw_nlo_info_hdr *nlo_hdr;
	struct cfg80211_ssid *ssid;
	struct sk_buff *skb;
	u8 *pos, loc;
	u32 size;
	int i;

	if (!pno_req->inited || !pno_req->match_set_cnt)
		return NULL;

	size = sizeof(struct rtw_nlo_info_hdr) + pno_req->match_set_cnt *
		      IEEE80211_MAX_SSID_LEN + chip->tx_pkt_desc_sz;

	skb = alloc_skb(size, GFP_KERNEL);
	if (!skb)
		return NULL;

	skb_reserve(skb, chip->tx_pkt_desc_sz);

	nlo_hdr = skb_put_zero(skb, sizeof(struct rtw_nlo_info_hdr));

	nlo_hdr->nlo_count = pno_req->match_set_cnt;
	nlo_hdr->hidden_ap_count = pno_req->match_set_cnt;

	/* pattern check for firmware */
	memset(nlo_hdr->pattern_check, 0xA5, FW_NLO_INFO_CHECK_SIZE);

	for (i = 0; i < pno_req->match_set_cnt; i++)
		nlo_hdr->ssid_len[i] = pno_req->match_sets[i].ssid.ssid_len;

	for (i = 0; i < pno_req->match_set_cnt; i++) {
		ssid = &pno_req->match_sets[i].ssid;
		loc  = rtw_get_rsvd_page_probe_req_location(rtwdev, ssid);
		if (!loc) {
			rtw_err(rtwdev, "failed to get probe req rsvd loc\n");
			kfree_skb(skb);
			return NULL;
		}
		nlo_hdr->location[i] = loc;
	}

	for (i = 0; i < pno_req->match_set_cnt; i++) {
		pos = skb_put_zero(skb, IEEE80211_MAX_SSID_LEN);
		memcpy(pos, pno_req->match_sets[i].ssid.ssid,
		       pno_req->match_sets[i].ssid.ssid_len);
	}

	return skb;
}

static struct sk_buff *rtw_cs_channel_info_get(struct ieee80211_hw *hw)
{
	struct rtw_dev *rtwdev = hw->priv;
	const struct rtw_chip_info *chip = rtwdev->chip;
	struct rtw_pno_request *pno_req = &rtwdev->wow.pno_req;
	struct ieee80211_channel *channels = pno_req->channels;
	struct sk_buff *skb;
	int count =  pno_req->channel_cnt;
	u8 *pos;
	int i = 0;

	skb = alloc_skb(4 * count + chip->tx_pkt_desc_sz, GFP_KERNEL);
	if (!skb)
		return NULL;

	skb_reserve(skb, chip->tx_pkt_desc_sz);

	for (i = 0; i < count; i++) {
		pos = skb_put_zero(skb, 4);

		CHSW_INFO_SET_CH(pos, channels[i].hw_value);

		if (channels[i].flags & IEEE80211_CHAN_RADAR)
			CHSW_INFO_SET_ACTION_ID(pos, 0);
		else
			CHSW_INFO_SET_ACTION_ID(pos, 1);
		CHSW_INFO_SET_TIMEOUT(pos, 1);
		CHSW_INFO_SET_PRI_CH_IDX(pos, 1);
		CHSW_INFO_SET_BW(pos, 0);
	}

	return skb;
}

static struct sk_buff *rtw_lps_pg_dpk_get(struct ieee80211_hw *hw)
{
	struct rtw_dev *rtwdev = hw->priv;
	const struct rtw_chip_info *chip = rtwdev->chip;
	struct rtw_dpk_info *dpk_info = &rtwdev->dm_info.dpk_info;
	struct rtw_lps_pg_dpk_hdr *dpk_hdr;
	struct sk_buff *skb;
	u32 size;

	size = chip->tx_pkt_desc_sz + sizeof(*dpk_hdr);
	skb = alloc_skb(size, GFP_KERNEL);
	if (!skb)
		return NULL;

	skb_reserve(skb, chip->tx_pkt_desc_sz);
	dpk_hdr = skb_put_zero(skb, sizeof(*dpk_hdr));
	dpk_hdr->dpk_ch = dpk_info->dpk_ch;
	dpk_hdr->dpk_path_ok = dpk_info->dpk_path_ok[0];
	memcpy(dpk_hdr->dpk_txagc, dpk_info->dpk_txagc, 2);
	memcpy(dpk_hdr->dpk_gs, dpk_info->dpk_gs, 4);
	memcpy(dpk_hdr->coef, dpk_info->coef, 160);

	return skb;
}

static struct sk_buff *rtw_lps_pg_info_get(struct ieee80211_hw *hw)
{
	struct rtw_dev *rtwdev = hw->priv;
	const struct rtw_chip_info *chip = rtwdev->chip;
	struct rtw_lps_conf *conf = &rtwdev->lps_conf;
	struct rtw_lps_pg_info_hdr *pg_info_hdr;
	struct rtw_wow_param *rtw_wow = &rtwdev->wow;
	struct sk_buff *skb;
	u32 size;

	size = chip->tx_pkt_desc_sz + sizeof(*pg_info_hdr);
	skb = alloc_skb(size, GFP_KERNEL);
	if (!skb)
		return NULL;

	skb_reserve(skb, chip->tx_pkt_desc_sz);
	pg_info_hdr = skb_put_zero(skb, sizeof(*pg_info_hdr));
	pg_info_hdr->tx_bu_page_count = rtwdev->fifo.rsvd_drv_pg_num;
	pg_info_hdr->macid = find_first_bit(rtwdev->mac_id_map, RTW_MAX_MAC_ID_NUM);
	pg_info_hdr->sec_cam_count =
		rtw_sec_cam_pg_backup(rtwdev, pg_info_hdr->sec_cam);
	pg_info_hdr->pattern_count = rtw_wow->pattern_cnt;

	conf->sec_cam_backup = pg_info_hdr->sec_cam_count != 0;
	conf->pattern_cam_backup = rtw_wow->pattern_cnt != 0;

	return skb;
}

static struct sk_buff *rtw_get_rsvd_page_skb(struct ieee80211_hw *hw,
					     struct rtw_rsvd_page *rsvd_pkt)
{
	struct ieee80211_vif *vif;
	struct rtw_vif *rtwvif;
	struct sk_buff *skb_new;
	struct cfg80211_ssid *ssid;
	u16 tim_offset = 0;

	if (rsvd_pkt->type == RSVD_DUMMY) {
		skb_new = alloc_skb(1, GFP_KERNEL);
		if (!skb_new)
			return NULL;

		skb_put(skb_new, 1);
		return skb_new;
	}

	rtwvif = rsvd_pkt->rtwvif;
	if (!rtwvif)
		return NULL;

	vif = rtwvif_to_vif(rtwvif);

	switch (rsvd_pkt->type) {
	case RSVD_BEACON:
		skb_new = ieee80211_beacon_get_tim(hw, vif, &tim_offset, NULL, 0);
		rsvd_pkt->tim_offset = tim_offset;
		break;
	case RSVD_PS_POLL:
		skb_new = ieee80211_pspoll_get(hw, vif);
		break;
	case RSVD_PROBE_RESP:
		skb_new = ieee80211_proberesp_get(hw, vif);
		break;
	case RSVD_NULL:
		skb_new = ieee80211_nullfunc_get(hw, vif, -1, false);
		break;
	case RSVD_QOS_NULL:
		skb_new = ieee80211_nullfunc_get(hw, vif, -1, true);
		break;
	case RSVD_LPS_PG_DPK:
		skb_new = rtw_lps_pg_dpk_get(hw);
		break;
	case RSVD_LPS_PG_INFO:
		skb_new = rtw_lps_pg_info_get(hw);
		break;
	case RSVD_PROBE_REQ:
		ssid = (struct cfg80211_ssid *)rsvd_pkt->ssid;
		if (ssid)
			skb_new = ieee80211_probereq_get(hw, vif->addr,
							 ssid->ssid,
							 ssid->ssid_len, 0);
		else
			skb_new = ieee80211_probereq_get(hw, vif->addr, NULL, 0, 0);
		if (skb_new)
			rsvd_pkt->probe_req_size = (u16)skb_new->len;
		break;
	case RSVD_NLO_INFO:
		skb_new = rtw_nlo_info_get(hw);
		break;
	case RSVD_CH_INFO:
		skb_new = rtw_cs_channel_info_get(hw);
		break;
	default:
		return NULL;
	}

	if (!skb_new)
		return NULL;

	return skb_new;
}

static void rtw_fill_rsvd_page_desc(struct rtw_dev *rtwdev, struct sk_buff *skb,
				    enum rtw_rsvd_packet_type type)
{
	struct rtw_tx_pkt_info pkt_info = {0};
	const struct rtw_chip_info *chip = rtwdev->chip;
	u8 *pkt_desc;

	rtw_tx_rsvd_page_pkt_info_update(rtwdev, &pkt_info, skb, type);
	pkt_desc = skb_push(skb, chip->tx_pkt_desc_sz);
	memset(pkt_desc, 0, chip->tx_pkt_desc_sz);
	rtw_tx_fill_tx_desc(&pkt_info, skb);
}

static inline u8 rtw_len_to_page(unsigned int len, u8 page_size)
{
	return DIV_ROUND_UP(len, page_size);
}

static void rtw_rsvd_page_list_to_buf(struct rtw_dev *rtwdev, u8 page_size,
				      u8 page_margin, u32 page, u8 *buf,
				      struct rtw_rsvd_page *rsvd_pkt)
{
	struct sk_buff *skb = rsvd_pkt->skb;

	if (page >= 1)
		memcpy(buf + page_margin + page_size * (page - 1),
		       skb->data, skb->len);
	else
		memcpy(buf, skb->data, skb->len);
}

static struct rtw_rsvd_page *rtw_alloc_rsvd_page(struct rtw_dev *rtwdev,
						 enum rtw_rsvd_packet_type type,
						 bool txdesc)
{
	struct rtw_rsvd_page *rsvd_pkt = NULL;

	rsvd_pkt = kzalloc(sizeof(*rsvd_pkt), GFP_KERNEL);

	if (!rsvd_pkt)
		return NULL;

	INIT_LIST_HEAD(&rsvd_pkt->vif_list);
	INIT_LIST_HEAD(&rsvd_pkt->build_list);
	rsvd_pkt->type = type;
	rsvd_pkt->add_txdesc = txdesc;

	return rsvd_pkt;
}

static void rtw_insert_rsvd_page(struct rtw_dev *rtwdev,
				 struct rtw_vif *rtwvif,
				 struct rtw_rsvd_page *rsvd_pkt)
{
	lockdep_assert_held(&rtwdev->mutex);

	list_add_tail(&rsvd_pkt->vif_list, &rtwvif->rsvd_page_list);
}

static void rtw_add_rsvd_page(struct rtw_dev *rtwdev,
			      struct rtw_vif *rtwvif,
			      enum rtw_rsvd_packet_type type,
			      bool txdesc)
{
	struct rtw_rsvd_page *rsvd_pkt;

	rsvd_pkt = rtw_alloc_rsvd_page(rtwdev, type, txdesc);
	if (!rsvd_pkt) {
		rtw_err(rtwdev, "failed to alloc rsvd page %d\n", type);
		return;
	}

	rsvd_pkt->rtwvif = rtwvif;
	rtw_insert_rsvd_page(rtwdev, rtwvif, rsvd_pkt);
}

static void rtw_add_rsvd_page_probe_req(struct rtw_dev *rtwdev,
					struct rtw_vif *rtwvif,
					struct cfg80211_ssid *ssid)
{
	struct rtw_rsvd_page *rsvd_pkt;

	rsvd_pkt = rtw_alloc_rsvd_page(rtwdev, RSVD_PROBE_REQ, true);
	if (!rsvd_pkt) {
		rtw_err(rtwdev, "failed to alloc probe req rsvd page\n");
		return;
	}

	rsvd_pkt->rtwvif = rtwvif;
	rsvd_pkt->ssid = ssid;
	rtw_insert_rsvd_page(rtwdev, rtwvif, rsvd_pkt);
}

void rtw_remove_rsvd_page(struct rtw_dev *rtwdev,
			  struct rtw_vif *rtwvif)
{
	struct rtw_rsvd_page *rsvd_pkt, *tmp;

	lockdep_assert_held(&rtwdev->mutex);

	/* remove all of the rsvd pages for vif */
	list_for_each_entry_safe(rsvd_pkt, tmp, &rtwvif->rsvd_page_list,
				 vif_list) {
		list_del(&rsvd_pkt->vif_list);
		if (!list_empty(&rsvd_pkt->build_list))
			list_del(&rsvd_pkt->build_list);
		kfree(rsvd_pkt);
	}
}

void rtw_add_rsvd_page_bcn(struct rtw_dev *rtwdev,
			   struct rtw_vif *rtwvif)
{
	struct ieee80211_vif *vif = rtwvif_to_vif(rtwvif);

	if (vif->type != NL80211_IFTYPE_AP &&
	    vif->type != NL80211_IFTYPE_ADHOC &&
	    vif->type != NL80211_IFTYPE_MESH_POINT) {
		rtw_warn(rtwdev, "Cannot add beacon rsvd page for %d\n",
			 vif->type);
		return;
	}

	rtw_add_rsvd_page(rtwdev, rtwvif, RSVD_BEACON, false);
}

void rtw_add_rsvd_page_pno(struct rtw_dev *rtwdev,
			   struct rtw_vif *rtwvif)
{
	struct ieee80211_vif *vif = rtwvif_to_vif(rtwvif);
	struct rtw_wow_param *rtw_wow = &rtwdev->wow;
	struct rtw_pno_request *rtw_pno_req = &rtw_wow->pno_req;
	struct cfg80211_ssid *ssid;
	int i;

	if (vif->type != NL80211_IFTYPE_STATION) {
		rtw_warn(rtwdev, "Cannot add PNO rsvd page for %d\n",
			 vif->type);
		return;
	}

	for (i = 0 ; i < rtw_pno_req->match_set_cnt; i++) {
		ssid = &rtw_pno_req->match_sets[i].ssid;
		rtw_add_rsvd_page_probe_req(rtwdev, rtwvif, ssid);
	}

	rtw_add_rsvd_page_probe_req(rtwdev, rtwvif, NULL);
	rtw_add_rsvd_page(rtwdev, rtwvif, RSVD_NLO_INFO, false);
	rtw_add_rsvd_page(rtwdev, rtwvif, RSVD_CH_INFO, true);
}

void rtw_add_rsvd_page_sta(struct rtw_dev *rtwdev,
			   struct rtw_vif *rtwvif)
{
	struct ieee80211_vif *vif = rtwvif_to_vif(rtwvif);

	if (vif->type != NL80211_IFTYPE_STATION) {
		rtw_warn(rtwdev, "Cannot add sta rsvd page for %d\n",
			 vif->type);
		return;
	}

	rtw_add_rsvd_page(rtwdev, rtwvif, RSVD_PS_POLL, true);
	rtw_add_rsvd_page(rtwdev, rtwvif, RSVD_QOS_NULL, true);
	rtw_add_rsvd_page(rtwdev, rtwvif, RSVD_NULL, true);
	rtw_add_rsvd_page(rtwdev, rtwvif, RSVD_LPS_PG_DPK, true);
	rtw_add_rsvd_page(rtwdev, rtwvif, RSVD_LPS_PG_INFO, true);
}

int rtw_fw_write_data_rsvd_page(struct rtw_dev *rtwdev, u16 pg_addr,
				u8 *buf, u32 size)
{
	u8 bckp[2];
	u8 val;
	u16 rsvd_pg_head;
	u32 bcn_valid_addr;
	u32 bcn_valid_mask;
	int ret;

	lockdep_assert_held(&rtwdev->mutex);

	if (!size)
		return -EINVAL;

	if (rtw_chip_wcpu_11n(rtwdev)) {
		rtw_write32_set(rtwdev, REG_DWBCN0_CTRL, BIT_BCN_VALID);
	} else {
		pg_addr &= BIT_MASK_BCN_HEAD_1_V1;
		pg_addr |= BIT_BCN_VALID_V1;
		rtw_write16(rtwdev, REG_FIFOPAGE_CTRL_2, pg_addr);
	}

	val = rtw_read8(rtwdev, REG_CR + 1);
	bckp[0] = val;
	val |= BIT_ENSWBCN >> 8;
	rtw_write8(rtwdev, REG_CR + 1, val);

	val = rtw_read8(rtwdev, REG_FWHW_TXQ_CTRL + 2);
	bckp[1] = val;
	val &= ~(BIT_EN_BCNQ_DL >> 16);
	rtw_write8(rtwdev, REG_FWHW_TXQ_CTRL + 2, val);

	ret = rtw_hci_write_data_rsvd_page(rtwdev, buf, size);
	if (ret) {
		rtw_err(rtwdev, "failed to write data to rsvd page\n");
		goto restore;
	}

	if (rtw_chip_wcpu_11n(rtwdev)) {
		bcn_valid_addr = REG_DWBCN0_CTRL;
		bcn_valid_mask = BIT_BCN_VALID;
	} else {
		bcn_valid_addr = REG_FIFOPAGE_CTRL_2;
		bcn_valid_mask = BIT_BCN_VALID_V1;
	}

	if (!check_hw_ready(rtwdev, bcn_valid_addr, bcn_valid_mask, 1)) {
		rtw_err(rtwdev, "error beacon valid\n");
		ret = -EBUSY;
	}

restore:
	rsvd_pg_head = rtwdev->fifo.rsvd_boundary;
	rtw_write16(rtwdev, REG_FIFOPAGE_CTRL_2,
		    rsvd_pg_head | BIT_BCN_VALID_V1);
	rtw_write8(rtwdev, REG_FWHW_TXQ_CTRL + 2, bckp[1]);
	rtw_write8(rtwdev, REG_CR + 1, bckp[0]);

	return ret;
}

static int rtw_download_drv_rsvd_page(struct rtw_dev *rtwdev, u8 *buf, u32 size)
{
	u32 pg_size;
	u32 pg_num = 0;
	u16 pg_addr = 0;

	pg_size = rtwdev->chip->page_size;
	pg_num = size / pg_size + ((size & (pg_size - 1)) ? 1 : 0);
	if (pg_num > rtwdev->fifo.rsvd_drv_pg_num)
		return -ENOMEM;

	pg_addr = rtwdev->fifo.rsvd_drv_addr;

	return rtw_fw_write_data_rsvd_page(rtwdev, pg_addr, buf, size);
}

static void __rtw_build_rsvd_page_reset(struct rtw_dev *rtwdev)
{
	struct rtw_rsvd_page *rsvd_pkt, *tmp;

	list_for_each_entry_safe(rsvd_pkt, tmp, &rtwdev->rsvd_page_list,
				 build_list) {
		list_del_init(&rsvd_pkt->build_list);

		/* Don't free except for the dummy rsvd page,
		 * others will be freed when removing vif
		 */
		if (rsvd_pkt->type == RSVD_DUMMY)
			kfree(rsvd_pkt);
	}
}

static void rtw_build_rsvd_page_iter(void *data, u8 *mac,
				     struct ieee80211_vif *vif)
{
	struct rtw_dev *rtwdev = data;
	struct rtw_vif *rtwvif = (struct rtw_vif *)vif->drv_priv;
	struct rtw_rsvd_page *rsvd_pkt;

	list_for_each_entry(rsvd_pkt, &rtwvif->rsvd_page_list, vif_list) {
		if (rsvd_pkt->type == RSVD_BEACON)
			list_add(&rsvd_pkt->build_list,
				 &rtwdev->rsvd_page_list);
		else
			list_add_tail(&rsvd_pkt->build_list,
				      &rtwdev->rsvd_page_list);
	}
}

static int  __rtw_build_rsvd_page_from_vifs(struct rtw_dev *rtwdev)
{
	struct rtw_rsvd_page *rsvd_pkt;

	__rtw_build_rsvd_page_reset(rtwdev);

	/* gather rsvd page from vifs */
	rtw_iterate_vifs_atomic(rtwdev, rtw_build_rsvd_page_iter, rtwdev);

	rsvd_pkt = list_first_entry_or_null(&rtwdev->rsvd_page_list,
					    struct rtw_rsvd_page, build_list);
	if (!rsvd_pkt) {
		WARN(1, "Should not have an empty reserved page\n");
		return -EINVAL;
	}

	/* the first rsvd should be beacon, otherwise add a dummy one */
	if (rsvd_pkt->type != RSVD_BEACON) {
		struct rtw_rsvd_page *dummy_pkt;

		dummy_pkt = rtw_alloc_rsvd_page(rtwdev, RSVD_DUMMY, false);
		if (!dummy_pkt) {
			rtw_err(rtwdev, "failed to alloc dummy rsvd page\n");
			return -ENOMEM;
		}

		list_add(&dummy_pkt->build_list, &rtwdev->rsvd_page_list);
	}

	return 0;
}

static u8 *rtw_build_rsvd_page(struct rtw_dev *rtwdev, u32 *size)
{
	struct ieee80211_hw *hw = rtwdev->hw;
	const struct rtw_chip_info *chip = rtwdev->chip;
	struct sk_buff *iter;
	struct rtw_rsvd_page *rsvd_pkt;
	u32 page = 0;
	u8 total_page = 0;
	u8 page_size, page_margin, tx_desc_sz;
	u8 *buf;
	int ret;

	page_size = chip->page_size;
	tx_desc_sz = chip->tx_pkt_desc_sz;
	page_margin = page_size - tx_desc_sz;

	ret = __rtw_build_rsvd_page_from_vifs(rtwdev);
	if (ret) {
		rtw_err(rtwdev,
			"failed to build rsvd page from vifs, ret %d\n", ret);
		return NULL;
	}

	list_for_each_entry(rsvd_pkt, &rtwdev->rsvd_page_list, build_list) {
		iter = rtw_get_rsvd_page_skb(hw, rsvd_pkt);
		if (!iter) {
			rtw_err(rtwdev, "failed to build rsvd packet\n");
			goto release_skb;
		}

		/* Fill the tx_desc for the rsvd pkt that requires one.
		 * And iter->len will be added with size of tx_desc_sz.
		 */
		if (rsvd_pkt->add_txdesc)
			rtw_fill_rsvd_page_desc(rtwdev, iter, rsvd_pkt->type);

		rsvd_pkt->skb = iter;
		rsvd_pkt->page = total_page;

		/* Reserved page is downloaded via TX path, and TX path will
		 * generate a tx_desc at the header to describe length of
		 * the buffer. If we are not counting page numbers with the
		 * size of tx_desc added at the first rsvd_pkt (usually a
		 * beacon, firmware default refer to the first page as the
		 * content of beacon), we could generate a buffer which size
		 * is smaller than the actual size of the whole rsvd_page
		 */
		if (total_page == 0) {
			if (rsvd_pkt->type != RSVD_BEACON &&
			    rsvd_pkt->type != RSVD_DUMMY) {
				rtw_err(rtwdev, "first page should be a beacon\n");
				goto release_skb;
			}
			total_page += rtw_len_to_page(iter->len + tx_desc_sz,
						      page_size);
		} else {
			total_page += rtw_len_to_page(iter->len, page_size);
		}
	}

	if (total_page > rtwdev->fifo.rsvd_drv_pg_num) {
		rtw_err(rtwdev, "rsvd page over size: %d\n", total_page);
		goto release_skb;
	}

	*size = (total_page - 1) * page_size + page_margin;
	buf = kzalloc(*size, GFP_KERNEL);
	if (!buf)
		goto release_skb;

	/* Copy the content of each rsvd_pkt to the buf, and they should
	 * be aligned to the pages.
	 *
	 * Note that the first rsvd_pkt is a beacon no matter what vif->type.
	 * And that rsvd_pkt does not require tx_desc because when it goes
	 * through TX path, the TX path will generate one for it.
	 */
	list_for_each_entry(rsvd_pkt, &rtwdev->rsvd_page_list, build_list) {
		rtw_rsvd_page_list_to_buf(rtwdev, page_size, page_margin,
					  page, buf, rsvd_pkt);
		if (page == 0)
			page += rtw_len_to_page(rsvd_pkt->skb->len +
						tx_desc_sz, page_size);
		else
			page += rtw_len_to_page(rsvd_pkt->skb->len, page_size);

		kfree_skb(rsvd_pkt->skb);
		rsvd_pkt->skb = NULL;
	}

	return buf;

release_skb:
	list_for_each_entry(rsvd_pkt, &rtwdev->rsvd_page_list, build_list) {
		kfree_skb(rsvd_pkt->skb);
		rsvd_pkt->skb = NULL;
	}

	return NULL;
}

static int rtw_download_beacon(struct rtw_dev *rtwdev)
{
	struct ieee80211_hw *hw = rtwdev->hw;
	struct rtw_rsvd_page *rsvd_pkt;
	struct sk_buff *skb;
	int ret = 0;

	rsvd_pkt = list_first_entry_or_null(&rtwdev->rsvd_page_list,
					    struct rtw_rsvd_page, build_list);
	if (!rsvd_pkt) {
		rtw_err(rtwdev, "failed to get rsvd page from build list\n");
		return -ENOENT;
	}

	if (rsvd_pkt->type != RSVD_BEACON &&
	    rsvd_pkt->type != RSVD_DUMMY) {
		rtw_err(rtwdev, "invalid rsvd page type %d, should be beacon or dummy\n",
			rsvd_pkt->type);
		return -EINVAL;
	}

	skb = rtw_get_rsvd_page_skb(hw, rsvd_pkt);
	if (!skb) {
		rtw_err(rtwdev, "failed to get beacon skb\n");
		return -ENOMEM;
	}

	ret = rtw_download_drv_rsvd_page(rtwdev, skb->data, skb->len);
	if (ret)
		rtw_err(rtwdev, "failed to download drv rsvd page\n");

	dev_kfree_skb(skb);

	return ret;
}

int rtw_fw_download_rsvd_page(struct rtw_dev *rtwdev)
{
	u8 *buf;
	u32 size;
	int ret;

	buf = rtw_build_rsvd_page(rtwdev, &size);
	if (!buf) {
		rtw_err(rtwdev, "failed to build rsvd page pkt\n");
		return -ENOMEM;
	}

	ret = rtw_download_drv_rsvd_page(rtwdev, buf, size);
	if (ret) {
		rtw_err(rtwdev, "failed to download drv rsvd page\n");
		goto free;
	}

	/* The last thing is to download the *ONLY* beacon again, because
	 * the previous tx_desc is to describe the total rsvd page. Download
	 * the beacon again to replace the TX desc header, and we will get
	 * a correct tx_desc for the beacon in the rsvd page.
	 */
	ret = rtw_download_beacon(rtwdev);
	if (ret) {
		rtw_err(rtwdev, "failed to download beacon\n");
		goto free;
	}

free:
	kfree(buf);

	return ret;
}

void rtw_fw_update_beacon_work(struct work_struct *work)
{
	struct rtw_dev *rtwdev = container_of(work, struct rtw_dev,
					      update_beacon_work);

	mutex_lock(&rtwdev->mutex);
	rtw_fw_download_rsvd_page(rtwdev);
	mutex_unlock(&rtwdev->mutex);
}

static void rtw_fw_read_fifo_page(struct rtw_dev *rtwdev, u32 offset, u32 size,
				  u32 *buf, u32 residue, u16 start_pg)
{
	u32 i;
	u16 idx = 0;
	u16 ctl;

	ctl = rtw_read16(rtwdev, REG_PKTBUF_DBG_CTRL) & 0xf000;
	/* disable rx clock gate */
	rtw_write32_set(rtwdev, REG_RCR, BIT_DISGCLK);

	do {
		rtw_write16(rtwdev, REG_PKTBUF_DBG_CTRL, start_pg | ctl);

		for (i = FIFO_DUMP_ADDR + residue;
		     i < FIFO_DUMP_ADDR + FIFO_PAGE_SIZE; i += 4) {
			buf[idx++] = rtw_read32(rtwdev, i);
			size -= 4;
			if (size == 0)
				goto out;
		}

		residue = 0;
		start_pg++;
	} while (size);

out:
	rtw_write16(rtwdev, REG_PKTBUF_DBG_CTRL, ctl);
	/* restore rx clock gate */
	rtw_write32_clr(rtwdev, REG_RCR, BIT_DISGCLK);
}

static void rtw_fw_read_fifo(struct rtw_dev *rtwdev, enum rtw_fw_fifo_sel sel,
			     u32 offset, u32 size, u32 *buf)
{
	const struct rtw_chip_info *chip = rtwdev->chip;
	u32 start_pg, residue;

	if (sel >= RTW_FW_FIFO_MAX) {
		rtw_dbg(rtwdev, RTW_DBG_FW, "wrong fw fifo sel\n");
		return;
	}
	if (sel == RTW_FW_FIFO_SEL_RSVD_PAGE)
		offset += rtwdev->fifo.rsvd_boundary << TX_PAGE_SIZE_SHIFT;
	residue = offset & (FIFO_PAGE_SIZE - 1);
	start_pg = (offset >> FIFO_PAGE_SIZE_SHIFT) + chip->fw_fifo_addr[sel];

	rtw_fw_read_fifo_page(rtwdev, offset, size, buf, residue, start_pg);
}

static bool rtw_fw_dump_check_size(struct rtw_dev *rtwdev,
				   enum rtw_fw_fifo_sel sel,
				   u32 start_addr, u32 size)
{
	switch (sel) {
	case RTW_FW_FIFO_SEL_TX:
	case RTW_FW_FIFO_SEL_RX:
		if ((start_addr + size) > rtwdev->chip->fw_fifo_addr[sel])
			return false;
		fallthrough;
	default:
		return true;
	}
}

int rtw_fw_dump_fifo(struct rtw_dev *rtwdev, u8 fifo_sel, u32 addr, u32 size,
		     u32 *buffer)
{
	if (!rtwdev->chip->fw_fifo_addr[0]) {
		rtw_dbg(rtwdev, RTW_DBG_FW, "chip not support dump fw fifo\n");
		return -ENOTSUPP;
	}

	if (size == 0 || !buffer)
		return -EINVAL;

	if (size & 0x3) {
		rtw_dbg(rtwdev, RTW_DBG_FW, "not 4byte alignment\n");
		return -EINVAL;
	}

	if (!rtw_fw_dump_check_size(rtwdev, fifo_sel, addr, size)) {
		rtw_dbg(rtwdev, RTW_DBG_FW, "fw fifo dump size overflow\n");
		return -EINVAL;
	}

	rtw_fw_read_fifo(rtwdev, fifo_sel, addr, size, buffer);

	return 0;
}

static void __rtw_fw_update_pkt(struct rtw_dev *rtwdev, u8 pkt_id, u16 size,
				u8 location)
{
	const struct rtw_chip_info *chip = rtwdev->chip;
	u8 h2c_pkt[H2C_PKT_SIZE] = {0};
	u16 total_size = H2C_PKT_HDR_SIZE + H2C_PKT_UPDATE_PKT_LEN;

	rtw_h2c_pkt_set_header(h2c_pkt, H2C_PKT_UPDATE_PKT);

	SET_PKT_H2C_TOTAL_LEN(h2c_pkt, total_size);
	UPDATE_PKT_SET_PKT_ID(h2c_pkt, pkt_id);
	UPDATE_PKT_SET_LOCATION(h2c_pkt, location);

	/* include txdesc size */
	size += chip->tx_pkt_desc_sz;
	UPDATE_PKT_SET_SIZE(h2c_pkt, size);

	rtw_fw_send_h2c_packet(rtwdev, h2c_pkt);
}

void rtw_fw_update_pkt_probe_req(struct rtw_dev *rtwdev,
				 struct cfg80211_ssid *ssid)
{
	u8 loc;
	u16 size;

	loc = rtw_get_rsvd_page_probe_req_location(rtwdev, ssid);
	if (!loc) {
		rtw_err(rtwdev, "failed to get probe_req rsvd loc\n");
		return;
	}

	size = rtw_get_rsvd_page_probe_req_size(rtwdev, ssid);
	if (!size) {
		rtw_err(rtwdev, "failed to get probe_req rsvd size\n");
		return;
	}

	__rtw_fw_update_pkt(rtwdev, RTW_PACKET_PROBE_REQ, size, loc);
}

void rtw_fw_channel_switch(struct rtw_dev *rtwdev, bool enable)
{
	struct rtw_pno_request *rtw_pno_req = &rtwdev->wow.pno_req;
	u8 h2c_pkt[H2C_PKT_SIZE] = {0};
	u16 total_size = H2C_PKT_HDR_SIZE + H2C_PKT_CH_SWITCH_LEN;
	u8 loc_ch_info;
	const struct rtw_ch_switch_option cs_option = {
		.dest_ch_en = 1,
		.dest_ch = 1,
		.periodic_option = 2,
		.normal_period = 5,
		.normal_period_sel = 0,
		.normal_cycle = 10,
		.slow_period = 1,
		.slow_period_sel = 1,
	};

	rtw_h2c_pkt_set_header(h2c_pkt, H2C_PKT_CH_SWITCH);
	SET_PKT_H2C_TOTAL_LEN(h2c_pkt, total_size);

	CH_SWITCH_SET_START(h2c_pkt, enable);
	CH_SWITCH_SET_DEST_CH_EN(h2c_pkt, cs_option.dest_ch_en);
	CH_SWITCH_SET_DEST_CH(h2c_pkt, cs_option.dest_ch);
	CH_SWITCH_SET_NORMAL_PERIOD(h2c_pkt, cs_option.normal_period);
	CH_SWITCH_SET_NORMAL_PERIOD_SEL(h2c_pkt, cs_option.normal_period_sel);
	CH_SWITCH_SET_SLOW_PERIOD(h2c_pkt, cs_option.slow_period);
	CH_SWITCH_SET_SLOW_PERIOD_SEL(h2c_pkt, cs_option.slow_period_sel);
	CH_SWITCH_SET_NORMAL_CYCLE(h2c_pkt, cs_option.normal_cycle);
	CH_SWITCH_SET_PERIODIC_OPT(h2c_pkt, cs_option.periodic_option);

	CH_SWITCH_SET_CH_NUM(h2c_pkt, rtw_pno_req->channel_cnt);
	CH_SWITCH_SET_INFO_SIZE(h2c_pkt, rtw_pno_req->channel_cnt * 4);

	loc_ch_info = rtw_get_rsvd_page_location(rtwdev, RSVD_CH_INFO);
	CH_SWITCH_SET_INFO_LOC(h2c_pkt, loc_ch_info);

	rtw_fw_send_h2c_packet(rtwdev, h2c_pkt);
}

void rtw_fw_adaptivity(struct rtw_dev *rtwdev)
{
	struct rtw_dm_info *dm_info = &rtwdev->dm_info;
	u8 h2c_pkt[H2C_PKT_SIZE] = {0};

	if (!rtw_edcca_enabled) {
		dm_info->edcca_mode = RTW_EDCCA_NORMAL;
		rtw_dbg(rtwdev, RTW_DBG_ADAPTIVITY,
			"EDCCA disabled by debugfs\n");
	}

	SET_H2C_CMD_ID_CLASS(h2c_pkt, H2C_CMD_ADAPTIVITY);
	SET_ADAPTIVITY_MODE(h2c_pkt, dm_info->edcca_mode);
	SET_ADAPTIVITY_OPTION(h2c_pkt, 1);
	SET_ADAPTIVITY_IGI(h2c_pkt, dm_info->igi_history[0]);
	SET_ADAPTIVITY_L2H(h2c_pkt, dm_info->l2h_th_ini);
	SET_ADAPTIVITY_DENSITY(h2c_pkt, dm_info->scan_density);

	rtw_fw_send_h2c_command(rtwdev, h2c_pkt);
}

void rtw_fw_scan_notify(struct rtw_dev *rtwdev, bool start)
{
	u8 h2c_pkt[H2C_PKT_SIZE] = {0};

	SET_H2C_CMD_ID_CLASS(h2c_pkt, H2C_CMD_SCAN);
	SET_SCAN_START(h2c_pkt, start);

	rtw_fw_send_h2c_command(rtwdev, h2c_pkt);
}

static int rtw_append_probe_req_ie(struct rtw_dev *rtwdev, struct sk_buff *skb,
				   struct sk_buff_head *list, u8 *bands,
				   struct rtw_vif *rtwvif)
{
	const struct rtw_chip_info *chip = rtwdev->chip;
	struct ieee80211_scan_ies *ies = rtwvif->scan_ies;
	struct sk_buff *new;
	u8 idx;

	for (idx = NL80211_BAND_2GHZ; idx < NUM_NL80211_BANDS; idx++) {
		if (!(BIT(idx) & chip->band))
			continue;
		new = skb_copy(skb, GFP_KERNEL);
		if (!new)
			return -ENOMEM;
		skb_put_data(new, ies->ies[idx], ies->len[idx]);
		skb_put_data(new, ies->common_ies, ies->common_ie_len);
		skb_queue_tail(list, new);
		(*bands)++;
	}

	return 0;
}

static int _rtw_hw_scan_update_probe_req(struct rtw_dev *rtwdev, u8 num_probes,
					 struct sk_buff_head *probe_req_list)
{
	const struct rtw_chip_info *chip = rtwdev->chip;
	struct sk_buff *skb, *tmp;
	u8 page_offset = 1, *buf, page_size = chip->page_size;
	u16 pg_addr = rtwdev->fifo.rsvd_h2c_info_addr, loc;
	u16 buf_offset = page_size * page_offset;
	u8 tx_desc_sz = chip->tx_pkt_desc_sz;
	u8 page_cnt, pages;
	unsigned int pkt_len;
	int ret;

	if (rtw_fw_feature_ext_check(&rtwdev->fw, FW_FEATURE_EXT_OLD_PAGE_NUM))
		page_cnt = RTW_OLD_PROBE_PG_CNT;
	else
		page_cnt = RTW_PROBE_PG_CNT;

	pages = page_offset + num_probes * page_cnt;

	buf = kzalloc(page_size * pages, GFP_KERNEL);
	if (!buf)
		return -ENOMEM;

	buf_offset -= tx_desc_sz;
	skb_queue_walk_safe(probe_req_list, skb, tmp) {
		skb_unlink(skb, probe_req_list);
		rtw_fill_rsvd_page_desc(rtwdev, skb, RSVD_PROBE_REQ);
		if (skb->len > page_size * page_cnt) {
			ret = -EINVAL;
			goto out;
		}

		memcpy(buf + buf_offset, skb->data, skb->len);
		pkt_len = skb->len - tx_desc_sz;
		loc = pg_addr - rtwdev->fifo.rsvd_boundary + page_offset;
		__rtw_fw_update_pkt(rtwdev, RTW_PACKET_PROBE_REQ, pkt_len, loc);

		buf_offset += page_cnt * page_size;
		page_offset += page_cnt;
		kfree_skb(skb);
	}

	ret = rtw_fw_write_data_rsvd_page(rtwdev, pg_addr, buf, buf_offset);
	if (ret) {
		rtw_err(rtwdev, "Download probe request to firmware failed\n");
		goto out;
	}

	rtwdev->scan_info.probe_pg_size = page_offset;
out:
	kfree(buf);
	skb_queue_walk_safe(probe_req_list, skb, tmp)
		kfree_skb(skb);

	return ret;
}

static int rtw_hw_scan_update_probe_req(struct rtw_dev *rtwdev,
					struct rtw_vif *rtwvif)
{
	struct cfg80211_scan_request *req = rtwvif->scan_req;
	struct sk_buff_head list;
	struct sk_buff *skb, *tmp;
	u8 num = req->n_ssids, i, bands = 0;
	int ret;

	skb_queue_head_init(&list);
	for (i = 0; i < num; i++) {
		skb = ieee80211_probereq_get(rtwdev->hw, rtwvif->mac_addr,
					     req->ssids[i].ssid,
					     req->ssids[i].ssid_len,
					     req->ie_len);
		if (!skb) {
			ret = -ENOMEM;
			goto out;
		}
		ret = rtw_append_probe_req_ie(rtwdev, skb, &list, &bands,
					      rtwvif);
		if (ret)
			goto out;

		kfree_skb(skb);
	}

	return _rtw_hw_scan_update_probe_req(rtwdev, num * bands, &list);

out:
	skb_queue_walk_safe(&list, skb, tmp)
		kfree_skb(skb);

	return ret;
}

static int rtw_add_chan_info(struct rtw_dev *rtwdev, struct rtw_chan_info *info,
			     struct rtw_chan_list *list, u8 *buf)
{
	u8 *chan = &buf[list->size];
	u8 info_size = RTW_CH_INFO_SIZE;

	if (list->size > list->buf_size)
		return -ENOMEM;

	CH_INFO_SET_CH(chan, info->channel);
	CH_INFO_SET_PRI_CH_IDX(chan, info->pri_ch_idx);
	CH_INFO_SET_BW(chan, info->bw);
	CH_INFO_SET_TIMEOUT(chan, info->timeout);
	CH_INFO_SET_ACTION_ID(chan, info->action_id);
	CH_INFO_SET_EXTRA_INFO(chan, info->extra_info);
	if (info->extra_info) {
		EXTRA_CH_INFO_SET_ID(chan, RTW_SCAN_EXTRA_ID_DFS);
		EXTRA_CH_INFO_SET_INFO(chan, RTW_SCAN_EXTRA_ACTION_SCAN);
		EXTRA_CH_INFO_SET_SIZE(chan, RTW_EX_CH_INFO_SIZE -
				       RTW_EX_CH_INFO_HDR_SIZE);
		EXTRA_CH_INFO_SET_DFS_EXT_TIME(chan, RTW_DFS_CHAN_TIME);
		info_size += RTW_EX_CH_INFO_SIZE;
	}
	list->size += info_size;
	list->ch_num++;

	return 0;
}

static int rtw_add_chan_list(struct rtw_dev *rtwdev, struct rtw_vif *rtwvif,
			     struct rtw_chan_list *list, u8 *buf)
{
	struct cfg80211_scan_request *req = rtwvif->scan_req;
	struct rtw_fifo_conf *fifo = &rtwdev->fifo;
	struct ieee80211_channel *channel;
	int i, ret = 0;

	for (i = 0; i < req->n_channels; i++) {
		struct rtw_chan_info ch_info = {0};

		channel = req->channels[i];
		ch_info.channel = channel->hw_value;
		ch_info.bw = RTW_SCAN_WIDTH;
		ch_info.pri_ch_idx = RTW_PRI_CH_IDX;
		ch_info.timeout = req->duration_mandatory ?
				  req->duration : RTW_CHANNEL_TIME;

		if (channel->flags & (IEEE80211_CHAN_RADAR | IEEE80211_CHAN_NO_IR)) {
			ch_info.action_id = RTW_CHANNEL_RADAR;
			ch_info.extra_info = 1;
			/* Overwrite duration for passive scans if necessary */
			ch_info.timeout = ch_info.timeout > RTW_PASS_CHAN_TIME ?
					  ch_info.timeout : RTW_PASS_CHAN_TIME;
		} else {
			ch_info.action_id = RTW_CHANNEL_ACTIVE;
		}

		ret = rtw_add_chan_info(rtwdev, &ch_info, list, buf);
		if (ret)
			return ret;
	}

	if (list->size > fifo->rsvd_pg_num << TX_PAGE_SIZE_SHIFT) {
		rtw_err(rtwdev, "List exceeds rsvd page total size\n");
		return -EINVAL;
	}

	list->addr = fifo->rsvd_h2c_info_addr + rtwdev->scan_info.probe_pg_size;
	ret = rtw_fw_write_data_rsvd_page(rtwdev, list->addr, buf, list->size);
	if (ret)
		rtw_err(rtwdev, "Download channel list failed\n");

	return ret;
}

static void rtw_fw_set_scan_offload(struct rtw_dev *rtwdev,
				    struct rtw_ch_switch_option *opt,
				    struct rtw_vif *rtwvif,
				    struct rtw_chan_list *list)
{
	struct rtw_hw_scan_info *scan_info = &rtwdev->scan_info;
	struct cfg80211_scan_request *req = rtwvif->scan_req;
	struct rtw_fifo_conf *fifo = &rtwdev->fifo;
	/* reserve one dummy page at the beginning for tx descriptor */
	u8 pkt_loc = fifo->rsvd_h2c_info_addr - fifo->rsvd_boundary + 1;
	bool random_seq = req->flags & NL80211_SCAN_FLAG_RANDOM_SN;
	u8 h2c_pkt[H2C_PKT_SIZE] = {0};

	rtw_h2c_pkt_set_header(h2c_pkt, H2C_PKT_SCAN_OFFLOAD);
	SET_PKT_H2C_TOTAL_LEN(h2c_pkt, H2C_PKT_CH_SWITCH_LEN);

	SCAN_OFFLOAD_SET_START(h2c_pkt, opt->switch_en);
	SCAN_OFFLOAD_SET_BACK_OP_EN(h2c_pkt, opt->back_op_en);
	SCAN_OFFLOAD_SET_RANDOM_SEQ_EN(h2c_pkt, random_seq);
	SCAN_OFFLOAD_SET_NO_CCK_EN(h2c_pkt, req->no_cck);
	SCAN_OFFLOAD_SET_CH_NUM(h2c_pkt, list->ch_num);
	SCAN_OFFLOAD_SET_CH_INFO_SIZE(h2c_pkt, list->size);
	SCAN_OFFLOAD_SET_CH_INFO_LOC(h2c_pkt, list->addr - fifo->rsvd_boundary);
	SCAN_OFFLOAD_SET_OP_CH(h2c_pkt, scan_info->op_chan);
	SCAN_OFFLOAD_SET_OP_PRI_CH_IDX(h2c_pkt, scan_info->op_pri_ch_idx);
	SCAN_OFFLOAD_SET_OP_BW(h2c_pkt, scan_info->op_bw);
	SCAN_OFFLOAD_SET_OP_PORT_ID(h2c_pkt, rtwvif->port);
	SCAN_OFFLOAD_SET_OP_DWELL_TIME(h2c_pkt, req->duration_mandatory ?
				       req->duration : RTW_CHANNEL_TIME);
	SCAN_OFFLOAD_SET_OP_GAP_TIME(h2c_pkt, RTW_OFF_CHAN_TIME);
	SCAN_OFFLOAD_SET_SSID_NUM(h2c_pkt, req->n_ssids);
	SCAN_OFFLOAD_SET_PKT_LOC(h2c_pkt, pkt_loc);

	rtw_fw_send_h2c_packet(rtwdev, h2c_pkt);
}

void rtw_hw_scan_start(struct rtw_dev *rtwdev, struct ieee80211_vif *vif,
		       struct ieee80211_scan_request *scan_req)
{
	struct rtw_vif *rtwvif = (struct rtw_vif *)vif->drv_priv;
	struct cfg80211_scan_request *req = &scan_req->req;
	u8 mac_addr[ETH_ALEN];

	rtwdev->scan_info.scanning_vif = vif;
	rtwvif->scan_ies = &scan_req->ies;
	rtwvif->scan_req = req;

	ieee80211_stop_queues(rtwdev->hw);
	rtw_leave_lps_deep(rtwdev);
	rtw_hci_flush_all_queues(rtwdev, false);
	rtw_mac_flush_all_queues(rtwdev, false);
	if (req->flags & NL80211_SCAN_FLAG_RANDOM_ADDR)
		get_random_mask_addr(mac_addr, req->mac_addr,
				     req->mac_addr_mask);
	else
		ether_addr_copy(mac_addr, vif->addr);

	rtw_core_scan_start(rtwdev, rtwvif, mac_addr, true);

	rtwdev->hal.rcr &= ~BIT_CBSSID_BCN;
	rtw_write32(rtwdev, REG_RCR, rtwdev->hal.rcr);
}

void rtw_hw_scan_complete(struct rtw_dev *rtwdev, struct ieee80211_vif *vif,
			  bool aborted)
{
	struct cfg80211_scan_info info = {
		.aborted = aborted,
	};
	struct rtw_hw_scan_info *scan_info = &rtwdev->scan_info;
	struct rtw_hal *hal = &rtwdev->hal;
	struct rtw_vif *rtwvif;
	u8 chan = scan_info->op_chan;

	if (!vif)
		return;

	rtwdev->hal.rcr |= BIT_CBSSID_BCN;
	rtw_write32(rtwdev, REG_RCR, rtwdev->hal.rcr);

	rtw_core_scan_complete(rtwdev, vif, true);

	rtwvif = (struct rtw_vif *)vif->drv_priv;
<<<<<<< HEAD
	if (rtwvif->net_type == RTW_NET_MGD_LINKED) {
		hal->current_channel = chan;
		hal->current_band_type = chan > 14 ? RTW_BAND_5G : RTW_BAND_2G;
	}
=======
	if (chan)
		rtw_store_op_chan(rtwdev, false);
	rtw_phy_set_tx_power_level(rtwdev, hal->current_channel);
>>>>>>> 7365df19
	ieee80211_wake_queues(rtwdev->hw);
	ieee80211_scan_completed(rtwdev->hw, &info);

	rtwvif->scan_req = NULL;
	rtwvif->scan_ies = NULL;
	rtwdev->scan_info.scanning_vif = NULL;
}

static int rtw_hw_scan_prehandle(struct rtw_dev *rtwdev, struct rtw_vif *rtwvif,
				 struct rtw_chan_list *list)
{
	struct cfg80211_scan_request *req = rtwvif->scan_req;
	int size = req->n_channels * (RTW_CH_INFO_SIZE + RTW_EX_CH_INFO_SIZE);
	u8 *buf;
	int ret;

	buf = kmalloc(size, GFP_KERNEL);
	if (!buf)
		return -ENOMEM;

	ret = rtw_hw_scan_update_probe_req(rtwdev, rtwvif);
	if (ret) {
		rtw_err(rtwdev, "Update probe request failed\n");
		goto out;
	}

	list->buf_size = size;
	list->size = 0;
	list->ch_num = 0;
	ret = rtw_add_chan_list(rtwdev, rtwvif, list, buf);
out:
	kfree(buf);

	return ret;
}

int rtw_hw_scan_offload(struct rtw_dev *rtwdev, struct ieee80211_vif *vif,
			bool enable)
{
	struct rtw_vif *rtwvif = vif ? (struct rtw_vif *)vif->drv_priv : NULL;
	struct rtw_hw_scan_info *scan_info = &rtwdev->scan_info;
	struct rtw_ch_switch_option cs_option = {0};
	struct rtw_chan_list chan_list = {0};
	int ret = 0;

	if (!rtwvif)
		return -EINVAL;

	cs_option.switch_en = enable;
	cs_option.back_op_en = scan_info->op_chan != 0;
	if (enable) {
		ret = rtw_hw_scan_prehandle(rtwdev, rtwvif, &chan_list);
		if (ret)
			goto out;
	}
	rtw_fw_set_scan_offload(rtwdev, &cs_option, rtwvif, &chan_list);
out:
	return ret;
}

void rtw_hw_scan_abort(struct rtw_dev *rtwdev, struct ieee80211_vif *vif)
{
	if (!rtw_fw_feature_check(&rtwdev->fw, FW_FEATURE_SCAN_OFFLOAD))
		return;

	rtw_hw_scan_offload(rtwdev, vif, false);
	rtw_hw_scan_complete(rtwdev, vif, true);
}

void rtw_hw_scan_status_report(struct rtw_dev *rtwdev, struct sk_buff *skb)
{
	struct ieee80211_vif *vif = rtwdev->scan_info.scanning_vif;
	struct rtw_c2h_cmd *c2h;
	bool aborted;
	u8 rc;

	if (!test_bit(RTW_FLAG_SCANNING, rtwdev->flags))
		return;

	c2h = get_c2h_from_skb(skb);
	rc = GET_SCAN_REPORT_RETURN_CODE(c2h->payload);
	aborted = rc != RTW_SCAN_REPORT_SUCCESS;
	rtw_hw_scan_complete(rtwdev, vif, aborted);

	if (aborted)
		rtw_dbg(rtwdev, RTW_DBG_HW_SCAN, "HW scan aborted with code: %d\n", rc);
}

void rtw_store_op_chan(struct rtw_dev *rtwdev, bool backup)
{
	struct rtw_hw_scan_info *scan_info = &rtwdev->scan_info;
	struct rtw_hal *hal = &rtwdev->hal;
	u8 band;

	if (backup) {
		scan_info->op_chan = hal->current_channel;
		scan_info->op_bw = hal->current_band_width;
		scan_info->op_pri_ch_idx = hal->current_primary_channel_index;
		scan_info->op_pri_ch = hal->primary_channel;
	} else {
		band = scan_info->op_chan > 14 ? RTW_BAND_5G : RTW_BAND_2G;
		rtw_update_channel(rtwdev, scan_info->op_chan,
				   scan_info->op_pri_ch,
				   band, scan_info->op_bw);
	}
}

void rtw_clear_op_chan(struct rtw_dev *rtwdev)
{
	struct rtw_hw_scan_info *scan_info = &rtwdev->scan_info;

	scan_info->op_chan = 0;
	scan_info->op_bw = 0;
	scan_info->op_pri_ch_idx = 0;
	scan_info->op_pri_ch = 0;
}

static bool rtw_is_op_chan(struct rtw_dev *rtwdev, u8 channel)
{
	struct rtw_hw_scan_info *scan_info = &rtwdev->scan_info;

	return channel == scan_info->op_chan;
}

void rtw_hw_scan_chan_switch(struct rtw_dev *rtwdev, struct sk_buff *skb)
{
	struct rtw_hal *hal = &rtwdev->hal;
	struct rtw_c2h_cmd *c2h;
	enum rtw_scan_notify_id id;
	u8 chan, band, status;

	if (!test_bit(RTW_FLAG_SCANNING, rtwdev->flags))
		return;

	if (!test_bit(RTW_FLAG_SCANNING, rtwdev->flags))
		return;

	c2h = get_c2h_from_skb(skb);
	chan = GET_CHAN_SWITCH_CENTRAL_CH(c2h->payload);
	id = GET_CHAN_SWITCH_ID(c2h->payload);
	status = GET_CHAN_SWITCH_STATUS(c2h->payload);

	if (id == RTW_SCAN_NOTIFY_ID_POSTSWITCH) {
		band = chan > 14 ? RTW_BAND_5G : RTW_BAND_2G;
		rtw_update_channel(rtwdev, chan, chan, band,
				   RTW_CHANNEL_WIDTH_20);
		if (rtw_is_op_chan(rtwdev, chan)) {
			rtw_store_op_chan(rtwdev, false);
			ieee80211_wake_queues(rtwdev->hw);
		}
	} else if (id == RTW_SCAN_NOTIFY_ID_PRESWITCH) {
		if (IS_CH_5G_BAND(chan)) {
			rtw_coex_switchband_notify(rtwdev, COEX_SWITCH_TO_5G);
		} else if (IS_CH_2G_BAND(chan)) {
			u8 chan_type;

			if (test_bit(RTW_FLAG_SCANNING, rtwdev->flags))
				chan_type = COEX_SWITCH_TO_24G;
			else
				chan_type = COEX_SWITCH_TO_24G_NOFORSCAN;
			rtw_coex_switchband_notify(rtwdev, chan_type);
		}
		/* The channel of C2H RTW_SCAN_NOTIFY_ID_PRESWITCH is next
		 * channel that hardware will switch. We need to stop queue
		 * if next channel is non-op channel.
		 */
		if (!rtw_is_op_chan(rtwdev, chan) &&
		    rtw_is_op_chan(rtwdev, hal->current_channel))
			ieee80211_stop_queues(rtwdev->hw);
	}

	rtw_dbg(rtwdev, RTW_DBG_HW_SCAN,
		"Chan switch: %x, id: %x, status: %x\n", chan, id, status);
}<|MERGE_RESOLUTION|>--- conflicted
+++ resolved
@@ -2092,16 +2092,9 @@
 	rtw_core_scan_complete(rtwdev, vif, true);
 
 	rtwvif = (struct rtw_vif *)vif->drv_priv;
-<<<<<<< HEAD
-	if (rtwvif->net_type == RTW_NET_MGD_LINKED) {
-		hal->current_channel = chan;
-		hal->current_band_type = chan > 14 ? RTW_BAND_5G : RTW_BAND_2G;
-	}
-=======
 	if (chan)
 		rtw_store_op_chan(rtwdev, false);
 	rtw_phy_set_tx_power_level(rtwdev, hal->current_channel);
->>>>>>> 7365df19
 	ieee80211_wake_queues(rtwdev->hw);
 	ieee80211_scan_completed(rtwdev->hw, &info);
 
@@ -2232,9 +2225,6 @@
 	struct rtw_c2h_cmd *c2h;
 	enum rtw_scan_notify_id id;
 	u8 chan, band, status;
-
-	if (!test_bit(RTW_FLAG_SCANNING, rtwdev->flags))
-		return;
 
 	if (!test_bit(RTW_FLAG_SCANNING, rtwdev->flags))
 		return;
