--- conflicted
+++ resolved
@@ -90,12 +90,7 @@
 	if (smp2p->notified)
 		return;
 
-<<<<<<< HEAD
-	smp2p->power_on = pm_runtime_get_if_active(smp2p->ipa->dev, true) > 0;
-=======
-	dev = &smp2p->ipa->pdev->dev;
-	smp2p->power_on = pm_runtime_get_if_active(dev) > 0;
->>>>>>> 866b554c
+	smp2p->power_on = pm_runtime_get_if_active(smp2p->ipa->dev) > 0;
 
 	/* Signal whether the IPA power is enabled */
 	mask = BIT(smp2p->enabled_bit);
