--- conflicted
+++ resolved
@@ -793,14 +793,9 @@
 	struct ttc_params ttc_params = {};
 	int err;
 
-<<<<<<< HEAD
-	priv->fs->ns = mlx5_get_flow_namespace(priv->mdev,
-					       MLX5_FLOW_NAMESPACE_KERNEL);
-=======
 	mlx5e_fs_set_ns(priv->fs,
 			mlx5_get_flow_namespace(priv->mdev,
 						MLX5_FLOW_NAMESPACE_KERNEL), false);
->>>>>>> 7365df19
 
 	/* The inner_ttc in the ttc params is intentionally not set */
 	mlx5e_set_ttc_params(priv->fs, priv->rx_res, &ttc_params, false);
@@ -809,15 +804,9 @@
 		/* To give uplik rep TTC a lower level for chaining from root ft */
 		ttc_params.ft_attr.level = MLX5E_TTC_FT_LEVEL + 1;
 
-<<<<<<< HEAD
-	priv->fs->ttc = mlx5_create_ttc_table(priv->mdev, &ttc_params);
-	if (IS_ERR(priv->fs->ttc)) {
-		err = PTR_ERR(priv->fs->ttc);
-=======
 	mlx5e_fs_set_ttc(priv->fs, mlx5_create_ttc_table(priv->mdev, &ttc_params), false);
 	if (IS_ERR(mlx5e_fs_get_ttc(priv->fs, false))) {
 		err = PTR_ERR(mlx5e_fs_get_ttc(priv->fs, false));
->>>>>>> 7365df19
 		netdev_err(priv->netdev, "Failed to create rep ttc table, err=%d\n",
 			   err);
 		return err;
@@ -837,11 +826,7 @@
 		/* non uplik reps will skip any bypass tables and go directly to
 		 * their own ttc
 		 */
-<<<<<<< HEAD
-		rpriv->root_ft = mlx5_get_ttc_flow_table(priv->fs->ttc);
-=======
 		rpriv->root_ft = mlx5_get_ttc_flow_table(mlx5e_fs_get_ttc(priv->fs, false));
->>>>>>> 7365df19
 		return 0;
 	}
 
@@ -916,28 +901,12 @@
 	struct mlx5_core_dev *mdev = priv->mdev;
 	int err;
 
-<<<<<<< HEAD
-	priv->fs = mlx5e_fs_init(priv->profile, mdev,
-				 !test_bit(MLX5E_STATE_DESTROYING, &priv->state));
-	if (!priv->fs) {
-		netdev_err(priv->netdev, "FS allocation failed\n");
-		return -ENOMEM;
-	}
-
 	priv->rx_res = mlx5e_rx_res_alloc();
 	if (!priv->rx_res) {
 		err = -ENOMEM;
 		goto err_free_fs;
 	}
 
-=======
-	priv->rx_res = mlx5e_rx_res_alloc();
-	if (!priv->rx_res) {
-		err = -ENOMEM;
-		goto err_free_fs;
-	}
-
->>>>>>> 7365df19
 	mlx5e_fs_init_l2_addr(priv->fs, priv->netdev);
 
 	err = mlx5e_open_drop_rq(priv, &priv->drop_rq);
@@ -972,11 +941,7 @@
 err_destroy_root_ft:
 	mlx5e_destroy_rep_root_ft(priv);
 err_destroy_ttc_table:
-<<<<<<< HEAD
-	mlx5_destroy_ttc_table(priv->fs->ttc);
-=======
 	mlx5_destroy_ttc_table(mlx5e_fs_get_ttc(priv->fs, false));
->>>>>>> 7365df19
 err_destroy_rx_res:
 	mlx5e_rx_res_destroy(priv->rx_res);
 err_close_drop_rq:
@@ -993,11 +958,7 @@
 	mlx5e_ethtool_cleanup_steering(priv->fs);
 	rep_vport_rx_rule_destroy(priv);
 	mlx5e_destroy_rep_root_ft(priv);
-<<<<<<< HEAD
-	mlx5_destroy_ttc_table(priv->fs->ttc);
-=======
 	mlx5_destroy_ttc_table(mlx5e_fs_get_ttc(priv->fs, false));
->>>>>>> 7365df19
 	mlx5e_rx_res_destroy(priv->rx_res);
 	mlx5e_close_drop_rq(&priv->drop_rq);
 	mlx5e_rx_res_free(priv->rx_res);
