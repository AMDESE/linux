// SPDX-License-Identifier: GPL-2.0 OR Linux-OpenIB
/* Copyright (c) 2019 Mellanox Technologies. */

#include <linux/mlx5/eswitch.h>
#include <linux/err.h>
#include "dr_types.h"

#define DR_DOMAIN_SW_STEERING_SUPPORTED(dmn, dmn_type)	\
	((dmn)->info.caps.dmn_type##_sw_owner ||	\
	 ((dmn)->info.caps.dmn_type##_sw_owner_v2 &&	\
	  (dmn)->info.caps.sw_format_ver <= MLX5_STEERING_FORMAT_CONNECTX_6DX))

static void dr_domain_init_csum_recalc_fts(struct mlx5dr_domain *dmn)
{
	/* Per vport cached FW FT for checksum recalculation, this
	 * recalculation is needed due to a HW bug in STEv0.
	 */
	xa_init(&dmn->csum_fts_xa);
}

static void dr_domain_uninit_csum_recalc_fts(struct mlx5dr_domain *dmn)
{
	struct mlx5dr_fw_recalc_cs_ft *recalc_cs_ft;
	unsigned long i;

	xa_for_each(&dmn->csum_fts_xa, i, recalc_cs_ft) {
		if (recalc_cs_ft)
			mlx5dr_fw_destroy_recalc_cs_ft(dmn, recalc_cs_ft);
	}

	xa_destroy(&dmn->csum_fts_xa);
}

int mlx5dr_domain_get_recalc_cs_ft_addr(struct mlx5dr_domain *dmn,
					u16 vport_num,
					u64 *rx_icm_addr)
{
	struct mlx5dr_fw_recalc_cs_ft *recalc_cs_ft;
	int ret;

	recalc_cs_ft = xa_load(&dmn->csum_fts_xa, vport_num);
	if (!recalc_cs_ft) {
		/* Table hasn't been created yet */
		recalc_cs_ft = mlx5dr_fw_create_recalc_cs_ft(dmn, vport_num);
		if (!recalc_cs_ft)
			return -EINVAL;

		ret = xa_err(xa_store(&dmn->csum_fts_xa, vport_num,
				      recalc_cs_ft, GFP_KERNEL));
		if (ret)
			return ret;
	}

	*rx_icm_addr = recalc_cs_ft->rx_icm_addr;

	return 0;
}

static int dr_domain_init_resources(struct mlx5dr_domain *dmn)
{
	int ret;

	dmn->ste_ctx = mlx5dr_ste_get_ctx(dmn->info.caps.sw_format_ver);
	if (!dmn->ste_ctx) {
		mlx5dr_err(dmn, "SW Steering on this device is unsupported\n");
		return -EOPNOTSUPP;
	}

	ret = mlx5_core_alloc_pd(dmn->mdev, &dmn->pdn);
	if (ret) {
		mlx5dr_err(dmn, "Couldn't allocate PD, ret: %d", ret);
		return ret;
	}

	dmn->uar = mlx5_get_uars_page(dmn->mdev);
	if (IS_ERR(dmn->uar)) {
		mlx5dr_err(dmn, "Couldn't allocate UAR\n");
		ret = PTR_ERR(dmn->uar);
		goto clean_pd;
	}

	dmn->ste_icm_pool = mlx5dr_icm_pool_create(dmn, DR_ICM_TYPE_STE);
	if (!dmn->ste_icm_pool) {
		mlx5dr_err(dmn, "Couldn't get icm memory\n");
		ret = -ENOMEM;
		goto clean_uar;
	}

	dmn->action_icm_pool = mlx5dr_icm_pool_create(dmn, DR_ICM_TYPE_MODIFY_ACTION);
	if (!dmn->action_icm_pool) {
		mlx5dr_err(dmn, "Couldn't get action icm memory\n");
		ret = -ENOMEM;
		goto free_ste_icm_pool;
	}

	ret = mlx5dr_send_ring_alloc(dmn);
	if (ret) {
		mlx5dr_err(dmn, "Couldn't create send-ring\n");
		goto free_action_icm_pool;
	}

	return 0;

free_action_icm_pool:
	mlx5dr_icm_pool_destroy(dmn->action_icm_pool);
free_ste_icm_pool:
	mlx5dr_icm_pool_destroy(dmn->ste_icm_pool);
clean_uar:
	mlx5_put_uars_page(dmn->mdev, dmn->uar);
clean_pd:
	mlx5_core_dealloc_pd(dmn->mdev, dmn->pdn);

	return ret;
}

static void dr_domain_uninit_resources(struct mlx5dr_domain *dmn)
{
	mlx5dr_send_ring_free(dmn, dmn->send_ring);
	mlx5dr_icm_pool_destroy(dmn->action_icm_pool);
	mlx5dr_icm_pool_destroy(dmn->ste_icm_pool);
	mlx5_put_uars_page(dmn->mdev, dmn->uar);
	mlx5_core_dealloc_pd(dmn->mdev, dmn->pdn);
}

static void dr_domain_fill_uplink_caps(struct mlx5dr_domain *dmn,
				       struct mlx5dr_cmd_vport_cap *uplink_vport)
{
	struct mlx5dr_esw_caps *esw_caps = &dmn->info.caps.esw_caps;

	uplink_vport->num = MLX5_VPORT_UPLINK;
	uplink_vport->icm_address_rx = esw_caps->uplink_icm_address_rx;
	uplink_vport->icm_address_tx = esw_caps->uplink_icm_address_tx;
	uplink_vport->vport_gvmi = 0;
	uplink_vport->vhca_gvmi = dmn->info.caps.gvmi;
}

static int dr_domain_query_vport(struct mlx5dr_domain *dmn,
				 u16 vport_number,
				 bool other_vport,
				 struct mlx5dr_cmd_vport_cap *vport_caps)
{
	int ret;

	ret = mlx5dr_cmd_query_esw_vport_context(dmn->mdev,
						 other_vport,
						 vport_number,
						 &vport_caps->icm_address_rx,
						 &vport_caps->icm_address_tx);
	if (ret)
		return ret;

	ret = mlx5dr_cmd_query_gvmi(dmn->mdev,
				    other_vport,
				    vport_number,
				    &vport_caps->vport_gvmi);
	if (ret)
		return ret;

	vport_caps->num = vport_number;
	vport_caps->vhca_gvmi = dmn->info.caps.gvmi;

	return 0;
}

static int dr_domain_query_esw_mngr(struct mlx5dr_domain *dmn)
{
<<<<<<< HEAD
	return dr_domain_query_vport(dmn,
				     dmn->info.caps.is_ecpf ? MLX5_VPORT_ECPF : 0,
				     false,
=======
	return dr_domain_query_vport(dmn, 0, false,
>>>>>>> f7522140
				     &dmn->info.caps.vports.esw_manager_caps);
}

static void dr_domain_query_uplink(struct mlx5dr_domain *dmn)
{
	dr_domain_fill_uplink_caps(dmn, &dmn->info.caps.vports.uplink_caps);
}

static struct mlx5dr_cmd_vport_cap *
dr_domain_add_vport_cap(struct mlx5dr_domain *dmn, u16 vport)
{
	struct mlx5dr_cmd_caps *caps = &dmn->info.caps;
	struct mlx5dr_cmd_vport_cap *vport_caps;
	int ret;

	vport_caps = kvzalloc(sizeof(*vport_caps), GFP_KERNEL);
	if (!vport_caps)
		return NULL;

	ret = dr_domain_query_vport(dmn, vport, true, vport_caps);
	if (ret) {
		kvfree(vport_caps);
		return NULL;
	}

	ret = xa_insert(&caps->vports.vports_caps_xa, vport,
			vport_caps, GFP_KERNEL);
	if (ret) {
		mlx5dr_dbg(dmn, "Couldn't insert new vport into xarray (%d)\n", ret);
		kvfree(vport_caps);
		return ERR_PTR(ret);
	}

	return vport_caps;
}

static bool dr_domain_is_esw_mgr_vport(struct mlx5dr_domain *dmn, u16 vport)
{
	struct mlx5dr_cmd_caps *caps = &dmn->info.caps;

	return (caps->is_ecpf && vport == MLX5_VPORT_ECPF) ||
	       (!caps->is_ecpf && vport == 0);
}

struct mlx5dr_cmd_vport_cap *
mlx5dr_domain_get_vport_cap(struct mlx5dr_domain *dmn, u16 vport)
{
	struct mlx5dr_cmd_caps *caps = &dmn->info.caps;
	struct mlx5dr_cmd_vport_cap *vport_caps;

	if (dr_domain_is_esw_mgr_vport(dmn, vport))
		return &caps->vports.esw_manager_caps;

	if (vport == MLX5_VPORT_UPLINK)
		return &caps->vports.uplink_caps;

vport_load:
	vport_caps = xa_load(&caps->vports.vports_caps_xa, vport);
	if (vport_caps)
		return vport_caps;

	vport_caps = dr_domain_add_vport_cap(dmn, vport);
	if (PTR_ERR(vport_caps) == -EBUSY)
		/* caps were already stored by another thread */
		goto vport_load;

	return vport_caps;
}

static void dr_domain_clear_vports(struct mlx5dr_domain *dmn)
{
	struct mlx5dr_cmd_vport_cap *vport_caps;
	unsigned long i;

	xa_for_each(&dmn->info.caps.vports.vports_caps_xa, i, vport_caps) {
		vport_caps = xa_erase(&dmn->info.caps.vports.vports_caps_xa, i);
		kvfree(vport_caps);
	}
}

static int dr_domain_query_fdb_caps(struct mlx5_core_dev *mdev,
				    struct mlx5dr_domain *dmn)
{
	int ret;

	if (!dmn->info.caps.eswitch_manager)
		return -EOPNOTSUPP;

	ret = mlx5dr_cmd_query_esw_caps(mdev, &dmn->info.caps.esw_caps);
	if (ret)
		return ret;

	dmn->info.caps.fdb_sw_owner = dmn->info.caps.esw_caps.sw_owner;
	dmn->info.caps.fdb_sw_owner_v2 = dmn->info.caps.esw_caps.sw_owner_v2;
	dmn->info.caps.esw_rx_drop_address = dmn->info.caps.esw_caps.drop_icm_address_rx;
	dmn->info.caps.esw_tx_drop_address = dmn->info.caps.esw_caps.drop_icm_address_tx;

	xa_init(&dmn->info.caps.vports.vports_caps_xa);

	/* Query eswitch manager and uplink vports only. Rest of the
	 * vports (vport 0, VFs and SFs) will be queried dynamically.
	 */

	ret = dr_domain_query_esw_mngr(dmn);
	if (ret) {
		mlx5dr_err(dmn, "Failed to query eswitch manager vport caps (err: %d)", ret);
		goto free_vports_caps_xa;
	}

	dr_domain_query_uplink(dmn);

	return 0;

free_vports_caps_xa:
	xa_destroy(&dmn->info.caps.vports.vports_caps_xa);

	return ret;
}

static int dr_domain_caps_init(struct mlx5_core_dev *mdev,
			       struct mlx5dr_domain *dmn)
{
	struct mlx5dr_cmd_vport_cap *vport_cap;
	int ret;

	if (MLX5_CAP_GEN(mdev, port_type) != MLX5_CAP_PORT_TYPE_ETH) {
		mlx5dr_err(dmn, "Failed to allocate domain, bad link type\n");
		return -EOPNOTSUPP;
	}

	ret = mlx5dr_cmd_query_device(mdev, &dmn->info.caps);
	if (ret)
		return ret;

	ret = dr_domain_query_fdb_caps(mdev, dmn);
	if (ret)
		return ret;

	switch (dmn->type) {
	case MLX5DR_DOMAIN_TYPE_NIC_RX:
		if (!DR_DOMAIN_SW_STEERING_SUPPORTED(dmn, rx))
			return -ENOTSUPP;

		dmn->info.supp_sw_steering = true;
		dmn->info.rx.type = DR_DOMAIN_NIC_TYPE_RX;
		dmn->info.rx.default_icm_addr = dmn->info.caps.nic_rx_drop_address;
		dmn->info.rx.drop_icm_addr = dmn->info.caps.nic_rx_drop_address;
		break;
	case MLX5DR_DOMAIN_TYPE_NIC_TX:
		if (!DR_DOMAIN_SW_STEERING_SUPPORTED(dmn, tx))
			return -ENOTSUPP;

		dmn->info.supp_sw_steering = true;
		dmn->info.tx.type = DR_DOMAIN_NIC_TYPE_TX;
		dmn->info.tx.default_icm_addr = dmn->info.caps.nic_tx_allow_address;
		dmn->info.tx.drop_icm_addr = dmn->info.caps.nic_tx_drop_address;
		break;
	case MLX5DR_DOMAIN_TYPE_FDB:
		if (!dmn->info.caps.eswitch_manager)
			return -ENOTSUPP;

		if (!DR_DOMAIN_SW_STEERING_SUPPORTED(dmn, fdb))
			return -ENOTSUPP;

		dmn->info.rx.type = DR_DOMAIN_NIC_TYPE_RX;
		dmn->info.tx.type = DR_DOMAIN_NIC_TYPE_TX;
		vport_cap = &dmn->info.caps.vports.esw_manager_caps;

		dmn->info.supp_sw_steering = true;
		dmn->info.tx.default_icm_addr = vport_cap->icm_address_tx;
		dmn->info.rx.default_icm_addr = vport_cap->icm_address_rx;
		dmn->info.rx.drop_icm_addr = dmn->info.caps.esw_rx_drop_address;
		dmn->info.tx.drop_icm_addr = dmn->info.caps.esw_tx_drop_address;
		break;
	default:
		mlx5dr_err(dmn, "Invalid domain\n");
		ret = -EINVAL;
		break;
	}

	return ret;
}

static void dr_domain_caps_uninit(struct mlx5dr_domain *dmn)
{
	dr_domain_clear_vports(dmn);
	xa_destroy(&dmn->info.caps.vports.vports_caps_xa);
}

struct mlx5dr_domain *
mlx5dr_domain_create(struct mlx5_core_dev *mdev, enum mlx5dr_domain_type type)
{
	struct mlx5dr_domain *dmn;
	int ret;

	if (type > MLX5DR_DOMAIN_TYPE_FDB)
		return NULL;

	dmn = kzalloc(sizeof(*dmn), GFP_KERNEL);
	if (!dmn)
		return NULL;

	dmn->mdev = mdev;
	dmn->type = type;
	refcount_set(&dmn->refcount, 1);
	mutex_init(&dmn->info.rx.mutex);
	mutex_init(&dmn->info.tx.mutex);

	if (dr_domain_caps_init(mdev, dmn)) {
		mlx5dr_err(dmn, "Failed init domain, no caps\n");
		goto free_domain;
	}

	dmn->info.max_log_action_icm_sz = DR_CHUNK_SIZE_4K;
	dmn->info.max_log_sw_icm_sz = min_t(u32, DR_CHUNK_SIZE_1024K,
					    dmn->info.caps.log_icm_size);

	if (!dmn->info.supp_sw_steering) {
		mlx5dr_err(dmn, "SW steering is not supported\n");
		goto uninit_caps;
	}

	/* Allocate resources */
	ret = dr_domain_init_resources(dmn);
	if (ret) {
		mlx5dr_err(dmn, "Failed init domain resources\n");
		goto uninit_caps;
	}

	dr_domain_init_csum_recalc_fts(dmn);

	return dmn;

uninit_caps:
	dr_domain_caps_uninit(dmn);
free_domain:
	kfree(dmn);
	return NULL;
}

/* Assure synchronization of the device steering tables with updates made by SW
 * insertion.
 */
int mlx5dr_domain_sync(struct mlx5dr_domain *dmn, u32 flags)
{
	int ret = 0;

	if (flags & MLX5DR_DOMAIN_SYNC_FLAGS_SW) {
		mlx5dr_domain_lock(dmn);
		ret = mlx5dr_send_ring_force_drain(dmn);
		mlx5dr_domain_unlock(dmn);
		if (ret) {
			mlx5dr_err(dmn, "Force drain failed flags: %d, ret: %d\n",
				   flags, ret);
			return ret;
		}
	}

	if (flags & MLX5DR_DOMAIN_SYNC_FLAGS_HW)
		ret = mlx5dr_cmd_sync_steering(dmn->mdev);

	return ret;
}

int mlx5dr_domain_destroy(struct mlx5dr_domain *dmn)
{
	if (refcount_read(&dmn->refcount) > 1)
		return -EBUSY;

	/* make sure resources are not used by the hardware */
	mlx5dr_cmd_sync_steering(dmn->mdev);
	dr_domain_uninit_csum_recalc_fts(dmn);
	dr_domain_uninit_resources(dmn);
	dr_domain_caps_uninit(dmn);
	mutex_destroy(&dmn->info.tx.mutex);
	mutex_destroy(&dmn->info.rx.mutex);
	kfree(dmn);
	return 0;
}

void mlx5dr_domain_set_peer(struct mlx5dr_domain *dmn,
			    struct mlx5dr_domain *peer_dmn)
{
	mlx5dr_domain_lock(dmn);

	if (dmn->peer_dmn)
		refcount_dec(&dmn->peer_dmn->refcount);

	dmn->peer_dmn = peer_dmn;

	if (dmn->peer_dmn)
		refcount_inc(&dmn->peer_dmn->refcount);

	mlx5dr_domain_unlock(dmn);
}<|MERGE_RESOLUTION|>--- conflicted
+++ resolved
@@ -164,13 +164,7 @@
 
 static int dr_domain_query_esw_mngr(struct mlx5dr_domain *dmn)
 {
-<<<<<<< HEAD
-	return dr_domain_query_vport(dmn,
-				     dmn->info.caps.is_ecpf ? MLX5_VPORT_ECPF : 0,
-				     false,
-=======
 	return dr_domain_query_vport(dmn, 0, false,
->>>>>>> f7522140
 				     &dmn->info.caps.vports.esw_manager_caps);
 }
 
