--- conflicted
+++ resolved
@@ -451,7 +451,6 @@
 	rvu_get_cgx_lmac_id(rvu->pf2cgxlmac_map[pf], &cgx_id, &lmac_id);
 	cgxd = rvu_cgx_pdata(cgx_id, rvu);
 	mac_ops = get_mac_ops(cgxd);
-<<<<<<< HEAD
 
 	return mac_ops->mac_rx_tx_enable(cgxd, lmac_id, start);
 }
@@ -460,16 +459,6 @@
 {
 	struct mac_ops *mac_ops;
 
-=======
-
-	return mac_ops->mac_rx_tx_enable(cgxd, lmac_id, start);
-}
-
-int rvu_cgx_config_tx(void *cgxd, int lmac_id, bool enable)
-{
-	struct mac_ops *mac_ops;
-
->>>>>>> 95cd2cdc
 	mac_ops = get_mac_ops(cgxd);
 	return mac_ops->mac_tx_enable(cgxd, lmac_id, enable);
 }
