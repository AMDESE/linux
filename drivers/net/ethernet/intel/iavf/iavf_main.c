// SPDX-License-Identifier: GPL-2.0
/* Copyright(c) 2013 - 2018 Intel Corporation. */

#include "iavf.h"
#include "iavf_prototype.h"
#include "iavf_client.h"
/* All iavf tracepoints are defined by the include below, which must
 * be included exactly once across the whole kernel with
 * CREATE_TRACE_POINTS defined
 */
#define CREATE_TRACE_POINTS
#include "iavf_trace.h"

static int iavf_setup_all_tx_resources(struct iavf_adapter *adapter);
static int iavf_setup_all_rx_resources(struct iavf_adapter *adapter);
static int iavf_close(struct net_device *netdev);
static void iavf_init_get_resources(struct iavf_adapter *adapter);
static int iavf_check_reset_complete(struct iavf_hw *hw);

char iavf_driver_name[] = "iavf";
static const char iavf_driver_string[] =
	"Intel(R) Ethernet Adaptive Virtual Function Network Driver";

static const char iavf_copyright[] =
	"Copyright (c) 2013 - 2018 Intel Corporation.";

/* iavf_pci_tbl - PCI Device ID Table
 *
 * Wildcard entries (PCI_ANY_ID) should come last
 * Last entry must be all 0s
 *
 * { Vendor ID, Device ID, SubVendor ID, SubDevice ID,
 *   Class, Class Mask, private data (not used) }
 */
static const struct pci_device_id iavf_pci_tbl[] = {
	{PCI_VDEVICE(INTEL, IAVF_DEV_ID_VF), 0},
	{PCI_VDEVICE(INTEL, IAVF_DEV_ID_VF_HV), 0},
	{PCI_VDEVICE(INTEL, IAVF_DEV_ID_X722_VF), 0},
	{PCI_VDEVICE(INTEL, IAVF_DEV_ID_ADAPTIVE_VF), 0},
	/* required last entry */
	{0, }
};

MODULE_DEVICE_TABLE(pci, iavf_pci_tbl);

MODULE_ALIAS("i40evf");
MODULE_AUTHOR("Intel Corporation, <linux.nics@intel.com>");
MODULE_DESCRIPTION("Intel(R) Ethernet Adaptive Virtual Function Network Driver");
MODULE_LICENSE("GPL v2");

static const struct net_device_ops iavf_netdev_ops;
struct workqueue_struct *iavf_wq;

/**
 * iavf_pdev_to_adapter - go from pci_dev to adapter
 * @pdev: pci_dev pointer
 */
static struct iavf_adapter *iavf_pdev_to_adapter(struct pci_dev *pdev)
{
	return netdev_priv(pci_get_drvdata(pdev));
}

/**
 * iavf_allocate_dma_mem_d - OS specific memory alloc for shared code
 * @hw:   pointer to the HW structure
 * @mem:  ptr to mem struct to fill out
 * @size: size of memory requested
 * @alignment: what to align the allocation to
 **/
enum iavf_status iavf_allocate_dma_mem_d(struct iavf_hw *hw,
					 struct iavf_dma_mem *mem,
					 u64 size, u32 alignment)
{
	struct iavf_adapter *adapter = (struct iavf_adapter *)hw->back;

	if (!mem)
		return IAVF_ERR_PARAM;

	mem->size = ALIGN(size, alignment);
	mem->va = dma_alloc_coherent(&adapter->pdev->dev, mem->size,
				     (dma_addr_t *)&mem->pa, GFP_KERNEL);
	if (mem->va)
		return 0;
	else
		return IAVF_ERR_NO_MEMORY;
}

/**
 * iavf_free_dma_mem_d - OS specific memory free for shared code
 * @hw:   pointer to the HW structure
 * @mem:  ptr to mem struct to free
 **/
enum iavf_status iavf_free_dma_mem_d(struct iavf_hw *hw,
				     struct iavf_dma_mem *mem)
{
	struct iavf_adapter *adapter = (struct iavf_adapter *)hw->back;

	if (!mem || !mem->va)
		return IAVF_ERR_PARAM;
	dma_free_coherent(&adapter->pdev->dev, mem->size,
			  mem->va, (dma_addr_t)mem->pa);
	return 0;
}

/**
 * iavf_allocate_virt_mem_d - OS specific memory alloc for shared code
 * @hw:   pointer to the HW structure
 * @mem:  ptr to mem struct to fill out
 * @size: size of memory requested
 **/
enum iavf_status iavf_allocate_virt_mem_d(struct iavf_hw *hw,
					  struct iavf_virt_mem *mem, u32 size)
{
	if (!mem)
		return IAVF_ERR_PARAM;

	mem->size = size;
	mem->va = kzalloc(size, GFP_KERNEL);

	if (mem->va)
		return 0;
	else
		return IAVF_ERR_NO_MEMORY;
}

/**
 * iavf_free_virt_mem_d - OS specific memory free for shared code
 * @hw:   pointer to the HW structure
 * @mem:  ptr to mem struct to free
 **/
enum iavf_status iavf_free_virt_mem_d(struct iavf_hw *hw,
				      struct iavf_virt_mem *mem)
{
	if (!mem)
		return IAVF_ERR_PARAM;

	/* it's ok to kfree a NULL pointer */
	kfree(mem->va);

	return 0;
}

/**
 * iavf_lock_timeout - try to lock mutex but give up after timeout
 * @lock: mutex that should be locked
 * @msecs: timeout in msecs
 *
 * Returns 0 on success, negative on failure
 **/
int iavf_lock_timeout(struct mutex *lock, unsigned int msecs)
{
	unsigned int wait, delay = 10;

	for (wait = 0; wait < msecs; wait += delay) {
		if (mutex_trylock(lock))
			return 0;

		msleep(delay);
	}

	return -1;
}

/**
 * iavf_schedule_reset - Set the flags and schedule a reset event
 * @adapter: board private structure
 **/
void iavf_schedule_reset(struct iavf_adapter *adapter)
{
	if (!(adapter->flags &
	      (IAVF_FLAG_RESET_PENDING | IAVF_FLAG_RESET_NEEDED))) {
		adapter->flags |= IAVF_FLAG_RESET_NEEDED;
		queue_work(iavf_wq, &adapter->reset_task);
	}
}

/**
 * iavf_schedule_request_stats - Set the flags and schedule statistics request
 * @adapter: board private structure
 *
 * Sets IAVF_FLAG_AQ_REQUEST_STATS flag so iavf_watchdog_task() will explicitly
 * request and refresh ethtool stats
 **/
void iavf_schedule_request_stats(struct iavf_adapter *adapter)
{
	adapter->aq_required |= IAVF_FLAG_AQ_REQUEST_STATS;
	mod_delayed_work(iavf_wq, &adapter->watchdog_task, 0);
}

/**
 * iavf_tx_timeout - Respond to a Tx Hang
 * @netdev: network interface device structure
 * @txqueue: queue number that is timing out
 **/
static void iavf_tx_timeout(struct net_device *netdev, unsigned int txqueue)
{
	struct iavf_adapter *adapter = netdev_priv(netdev);

	adapter->tx_timeout_count++;
	iavf_schedule_reset(adapter);
}

/**
 * iavf_misc_irq_disable - Mask off interrupt generation on the NIC
 * @adapter: board private structure
 **/
static void iavf_misc_irq_disable(struct iavf_adapter *adapter)
{
	struct iavf_hw *hw = &adapter->hw;

	if (!adapter->msix_entries)
		return;

	wr32(hw, IAVF_VFINT_DYN_CTL01, 0);

	iavf_flush(hw);

	synchronize_irq(adapter->msix_entries[0].vector);
}

/**
 * iavf_misc_irq_enable - Enable default interrupt generation settings
 * @adapter: board private structure
 **/
static void iavf_misc_irq_enable(struct iavf_adapter *adapter)
{
	struct iavf_hw *hw = &adapter->hw;

	wr32(hw, IAVF_VFINT_DYN_CTL01, IAVF_VFINT_DYN_CTL01_INTENA_MASK |
				       IAVF_VFINT_DYN_CTL01_ITR_INDX_MASK);
	wr32(hw, IAVF_VFINT_ICR0_ENA1, IAVF_VFINT_ICR0_ENA1_ADMINQ_MASK);

	iavf_flush(hw);
}

/**
 * iavf_irq_disable - Mask off interrupt generation on the NIC
 * @adapter: board private structure
 **/
static void iavf_irq_disable(struct iavf_adapter *adapter)
{
	int i;
	struct iavf_hw *hw = &adapter->hw;

	if (!adapter->msix_entries)
		return;

	for (i = 1; i < adapter->num_msix_vectors; i++) {
		wr32(hw, IAVF_VFINT_DYN_CTLN1(i - 1), 0);
		synchronize_irq(adapter->msix_entries[i].vector);
	}
	iavf_flush(hw);
}

/**
 * iavf_irq_enable_queues - Enable interrupt for specified queues
 * @adapter: board private structure
 * @mask: bitmap of queues to enable
 **/
void iavf_irq_enable_queues(struct iavf_adapter *adapter, u32 mask)
{
	struct iavf_hw *hw = &adapter->hw;
	int i;

	for (i = 1; i < adapter->num_msix_vectors; i++) {
		if (mask & BIT(i - 1)) {
			wr32(hw, IAVF_VFINT_DYN_CTLN1(i - 1),
			     IAVF_VFINT_DYN_CTLN1_INTENA_MASK |
			     IAVF_VFINT_DYN_CTLN1_ITR_INDX_MASK);
		}
	}
}

/**
 * iavf_irq_enable - Enable default interrupt generation settings
 * @adapter: board private structure
 * @flush: boolean value whether to run rd32()
 **/
void iavf_irq_enable(struct iavf_adapter *adapter, bool flush)
{
	struct iavf_hw *hw = &adapter->hw;

	iavf_misc_irq_enable(adapter);
	iavf_irq_enable_queues(adapter, ~0);

	if (flush)
		iavf_flush(hw);
}

/**
 * iavf_msix_aq - Interrupt handler for vector 0
 * @irq: interrupt number
 * @data: pointer to netdev
 **/
static irqreturn_t iavf_msix_aq(int irq, void *data)
{
	struct net_device *netdev = data;
	struct iavf_adapter *adapter = netdev_priv(netdev);
	struct iavf_hw *hw = &adapter->hw;

	/* handle non-queue interrupts, these reads clear the registers */
	rd32(hw, IAVF_VFINT_ICR01);
	rd32(hw, IAVF_VFINT_ICR0_ENA1);

	/* schedule work on the private workqueue */
	queue_work(iavf_wq, &adapter->adminq_task);

	return IRQ_HANDLED;
}

/**
 * iavf_msix_clean_rings - MSIX mode Interrupt Handler
 * @irq: interrupt number
 * @data: pointer to a q_vector
 **/
static irqreturn_t iavf_msix_clean_rings(int irq, void *data)
{
	struct iavf_q_vector *q_vector = data;

	if (!q_vector->tx.ring && !q_vector->rx.ring)
		return IRQ_HANDLED;

	napi_schedule_irqoff(&q_vector->napi);

	return IRQ_HANDLED;
}

/**
 * iavf_map_vector_to_rxq - associate irqs with rx queues
 * @adapter: board private structure
 * @v_idx: interrupt number
 * @r_idx: queue number
 **/
static void
iavf_map_vector_to_rxq(struct iavf_adapter *adapter, int v_idx, int r_idx)
{
	struct iavf_q_vector *q_vector = &adapter->q_vectors[v_idx];
	struct iavf_ring *rx_ring = &adapter->rx_rings[r_idx];
	struct iavf_hw *hw = &adapter->hw;

	rx_ring->q_vector = q_vector;
	rx_ring->next = q_vector->rx.ring;
	rx_ring->vsi = &adapter->vsi;
	q_vector->rx.ring = rx_ring;
	q_vector->rx.count++;
	q_vector->rx.next_update = jiffies + 1;
	q_vector->rx.target_itr = ITR_TO_REG(rx_ring->itr_setting);
	q_vector->ring_mask |= BIT(r_idx);
	wr32(hw, IAVF_VFINT_ITRN1(IAVF_RX_ITR, q_vector->reg_idx),
	     q_vector->rx.current_itr >> 1);
	q_vector->rx.current_itr = q_vector->rx.target_itr;
}

/**
 * iavf_map_vector_to_txq - associate irqs with tx queues
 * @adapter: board private structure
 * @v_idx: interrupt number
 * @t_idx: queue number
 **/
static void
iavf_map_vector_to_txq(struct iavf_adapter *adapter, int v_idx, int t_idx)
{
	struct iavf_q_vector *q_vector = &adapter->q_vectors[v_idx];
	struct iavf_ring *tx_ring = &adapter->tx_rings[t_idx];
	struct iavf_hw *hw = &adapter->hw;

	tx_ring->q_vector = q_vector;
	tx_ring->next = q_vector->tx.ring;
	tx_ring->vsi = &adapter->vsi;
	q_vector->tx.ring = tx_ring;
	q_vector->tx.count++;
	q_vector->tx.next_update = jiffies + 1;
	q_vector->tx.target_itr = ITR_TO_REG(tx_ring->itr_setting);
	q_vector->num_ringpairs++;
	wr32(hw, IAVF_VFINT_ITRN1(IAVF_TX_ITR, q_vector->reg_idx),
	     q_vector->tx.target_itr >> 1);
	q_vector->tx.current_itr = q_vector->tx.target_itr;
}

/**
 * iavf_map_rings_to_vectors - Maps descriptor rings to vectors
 * @adapter: board private structure to initialize
 *
 * This function maps descriptor rings to the queue-specific vectors
 * we were allotted through the MSI-X enabling code.  Ideally, we'd have
 * one vector per ring/queue, but on a constrained vector budget, we
 * group the rings as "efficiently" as possible.  You would add new
 * mapping configurations in here.
 **/
static void iavf_map_rings_to_vectors(struct iavf_adapter *adapter)
{
	int rings_remaining = adapter->num_active_queues;
	int ridx = 0, vidx = 0;
	int q_vectors;

	q_vectors = adapter->num_msix_vectors - NONQ_VECS;

	for (; ridx < rings_remaining; ridx++) {
		iavf_map_vector_to_rxq(adapter, vidx, ridx);
		iavf_map_vector_to_txq(adapter, vidx, ridx);

		/* In the case where we have more queues than vectors, continue
		 * round-robin on vectors until all queues are mapped.
		 */
		if (++vidx >= q_vectors)
			vidx = 0;
	}

	adapter->aq_required |= IAVF_FLAG_AQ_MAP_VECTORS;
}

/**
 * iavf_irq_affinity_notify - Callback for affinity changes
 * @notify: context as to what irq was changed
 * @mask: the new affinity mask
 *
 * This is a callback function used by the irq_set_affinity_notifier function
 * so that we may register to receive changes to the irq affinity masks.
 **/
static void iavf_irq_affinity_notify(struct irq_affinity_notify *notify,
				     const cpumask_t *mask)
{
	struct iavf_q_vector *q_vector =
		container_of(notify, struct iavf_q_vector, affinity_notify);

	cpumask_copy(&q_vector->affinity_mask, mask);
}

/**
 * iavf_irq_affinity_release - Callback for affinity notifier release
 * @ref: internal core kernel usage
 *
 * This is a callback function used by the irq_set_affinity_notifier function
 * to inform the current notification subscriber that they will no longer
 * receive notifications.
 **/
static void iavf_irq_affinity_release(struct kref *ref) {}

/**
 * iavf_request_traffic_irqs - Initialize MSI-X interrupts
 * @adapter: board private structure
 * @basename: device basename
 *
 * Allocates MSI-X vectors for tx and rx handling, and requests
 * interrupts from the kernel.
 **/
static int
iavf_request_traffic_irqs(struct iavf_adapter *adapter, char *basename)
{
	unsigned int vector, q_vectors;
	unsigned int rx_int_idx = 0, tx_int_idx = 0;
	int irq_num, err;
	int cpu;

	iavf_irq_disable(adapter);
	/* Decrement for Other and TCP Timer vectors */
	q_vectors = adapter->num_msix_vectors - NONQ_VECS;

	for (vector = 0; vector < q_vectors; vector++) {
		struct iavf_q_vector *q_vector = &adapter->q_vectors[vector];

		irq_num = adapter->msix_entries[vector + NONQ_VECS].vector;

		if (q_vector->tx.ring && q_vector->rx.ring) {
			snprintf(q_vector->name, sizeof(q_vector->name),
				 "iavf-%s-TxRx-%u", basename, rx_int_idx++);
			tx_int_idx++;
		} else if (q_vector->rx.ring) {
			snprintf(q_vector->name, sizeof(q_vector->name),
				 "iavf-%s-rx-%u", basename, rx_int_idx++);
		} else if (q_vector->tx.ring) {
			snprintf(q_vector->name, sizeof(q_vector->name),
				 "iavf-%s-tx-%u", basename, tx_int_idx++);
		} else {
			/* skip this unused q_vector */
			continue;
		}
		err = request_irq(irq_num,
				  iavf_msix_clean_rings,
				  0,
				  q_vector->name,
				  q_vector);
		if (err) {
			dev_info(&adapter->pdev->dev,
				 "Request_irq failed, error: %d\n", err);
			goto free_queue_irqs;
		}
		/* register for affinity change notifications */
		q_vector->affinity_notify.notify = iavf_irq_affinity_notify;
		q_vector->affinity_notify.release =
						   iavf_irq_affinity_release;
		irq_set_affinity_notifier(irq_num, &q_vector->affinity_notify);
		/* Spread the IRQ affinity hints across online CPUs. Note that
		 * get_cpu_mask returns a mask with a permanent lifetime so
		 * it's safe to use as a hint for irq_set_affinity_hint.
		 */
		cpu = cpumask_local_spread(q_vector->v_idx, -1);
		irq_set_affinity_hint(irq_num, get_cpu_mask(cpu));
	}

	return 0;

free_queue_irqs:
	while (vector) {
		vector--;
		irq_num = adapter->msix_entries[vector + NONQ_VECS].vector;
		irq_set_affinity_notifier(irq_num, NULL);
		irq_set_affinity_hint(irq_num, NULL);
		free_irq(irq_num, &adapter->q_vectors[vector]);
	}
	return err;
}

/**
 * iavf_request_misc_irq - Initialize MSI-X interrupts
 * @adapter: board private structure
 *
 * Allocates MSI-X vector 0 and requests interrupts from the kernel. This
 * vector is only for the admin queue, and stays active even when the netdev
 * is closed.
 **/
static int iavf_request_misc_irq(struct iavf_adapter *adapter)
{
	struct net_device *netdev = adapter->netdev;
	int err;

	snprintf(adapter->misc_vector_name,
		 sizeof(adapter->misc_vector_name) - 1, "iavf-%s:mbx",
		 dev_name(&adapter->pdev->dev));
	err = request_irq(adapter->msix_entries[0].vector,
			  &iavf_msix_aq, 0,
			  adapter->misc_vector_name, netdev);
	if (err) {
		dev_err(&adapter->pdev->dev,
			"request_irq for %s failed: %d\n",
			adapter->misc_vector_name, err);
		free_irq(adapter->msix_entries[0].vector, netdev);
	}
	return err;
}

/**
 * iavf_free_traffic_irqs - Free MSI-X interrupts
 * @adapter: board private structure
 *
 * Frees all MSI-X vectors other than 0.
 **/
static void iavf_free_traffic_irqs(struct iavf_adapter *adapter)
{
	int vector, irq_num, q_vectors;

	if (!adapter->msix_entries)
		return;

	q_vectors = adapter->num_msix_vectors - NONQ_VECS;

	for (vector = 0; vector < q_vectors; vector++) {
		irq_num = adapter->msix_entries[vector + NONQ_VECS].vector;
		irq_set_affinity_notifier(irq_num, NULL);
		irq_set_affinity_hint(irq_num, NULL);
		free_irq(irq_num, &adapter->q_vectors[vector]);
	}
}

/**
 * iavf_free_misc_irq - Free MSI-X miscellaneous vector
 * @adapter: board private structure
 *
 * Frees MSI-X vector 0.
 **/
static void iavf_free_misc_irq(struct iavf_adapter *adapter)
{
	struct net_device *netdev = adapter->netdev;

	if (!adapter->msix_entries)
		return;

	free_irq(adapter->msix_entries[0].vector, netdev);
}

/**
 * iavf_configure_tx - Configure Transmit Unit after Reset
 * @adapter: board private structure
 *
 * Configure the Tx unit of the MAC after a reset.
 **/
static void iavf_configure_tx(struct iavf_adapter *adapter)
{
	struct iavf_hw *hw = &adapter->hw;
	int i;

	for (i = 0; i < adapter->num_active_queues; i++)
		adapter->tx_rings[i].tail = hw->hw_addr + IAVF_QTX_TAIL1(i);
}

/**
 * iavf_configure_rx - Configure Receive Unit after Reset
 * @adapter: board private structure
 *
 * Configure the Rx unit of the MAC after a reset.
 **/
static void iavf_configure_rx(struct iavf_adapter *adapter)
{
	unsigned int rx_buf_len = IAVF_RXBUFFER_2048;
	struct iavf_hw *hw = &adapter->hw;
	int i;

	/* Legacy Rx will always default to a 2048 buffer size. */
#if (PAGE_SIZE < 8192)
	if (!(adapter->flags & IAVF_FLAG_LEGACY_RX)) {
		struct net_device *netdev = adapter->netdev;

		/* For jumbo frames on systems with 4K pages we have to use
		 * an order 1 page, so we might as well increase the size
		 * of our Rx buffer to make better use of the available space
		 */
		rx_buf_len = IAVF_RXBUFFER_3072;

		/* We use a 1536 buffer size for configurations with
		 * standard Ethernet mtu.  On x86 this gives us enough room
		 * for shared info and 192 bytes of padding.
		 */
		if (!IAVF_2K_TOO_SMALL_WITH_PADDING &&
		    (netdev->mtu <= ETH_DATA_LEN))
			rx_buf_len = IAVF_RXBUFFER_1536 - NET_IP_ALIGN;
	}
#endif

	for (i = 0; i < adapter->num_active_queues; i++) {
		adapter->rx_rings[i].tail = hw->hw_addr + IAVF_QRX_TAIL1(i);
		adapter->rx_rings[i].rx_buf_len = rx_buf_len;

		if (adapter->flags & IAVF_FLAG_LEGACY_RX)
			clear_ring_build_skb_enabled(&adapter->rx_rings[i]);
		else
			set_ring_build_skb_enabled(&adapter->rx_rings[i]);
	}
}

/**
 * iavf_find_vlan - Search filter list for specific vlan filter
 * @adapter: board private structure
 * @vlan: vlan tag
 *
 * Returns ptr to the filter object or NULL. Must be called while holding the
 * mac_vlan_list_lock.
 **/
static struct
iavf_vlan_filter *iavf_find_vlan(struct iavf_adapter *adapter,
				 struct iavf_vlan vlan)
{
	struct iavf_vlan_filter *f;

	list_for_each_entry(f, &adapter->vlan_filter_list, list) {
		if (f->vlan.vid == vlan.vid &&
		    f->vlan.tpid == vlan.tpid)
			return f;
	}

	return NULL;
}

/**
 * iavf_add_vlan - Add a vlan filter to the list
 * @adapter: board private structure
 * @vlan: VLAN tag
 *
 * Returns ptr to the filter object or NULL when no memory available.
 **/
static struct
iavf_vlan_filter *iavf_add_vlan(struct iavf_adapter *adapter,
				struct iavf_vlan vlan)
{
	struct iavf_vlan_filter *f = NULL;

	spin_lock_bh(&adapter->mac_vlan_list_lock);

	f = iavf_find_vlan(adapter, vlan);
	if (!f) {
		f = kzalloc(sizeof(*f), GFP_ATOMIC);
		if (!f)
			goto clearout;

		f->vlan = vlan;

		list_add_tail(&f->list, &adapter->vlan_filter_list);
		f->add = true;
		adapter->aq_required |= IAVF_FLAG_AQ_ADD_VLAN_FILTER;
	}

clearout:
	spin_unlock_bh(&adapter->mac_vlan_list_lock);
	return f;
}

/**
 * iavf_del_vlan - Remove a vlan filter from the list
 * @adapter: board private structure
 * @vlan: VLAN tag
 **/
static void iavf_del_vlan(struct iavf_adapter *adapter, struct iavf_vlan vlan)
{
	struct iavf_vlan_filter *f;

	spin_lock_bh(&adapter->mac_vlan_list_lock);

	f = iavf_find_vlan(adapter, vlan);
	if (f) {
		f->remove = true;
		adapter->aq_required |= IAVF_FLAG_AQ_DEL_VLAN_FILTER;
	}

	spin_unlock_bh(&adapter->mac_vlan_list_lock);
}

/**
 * iavf_restore_filters
 * @adapter: board private structure
 *
 * Restore existing non MAC filters when VF netdev comes back up
 **/
static void iavf_restore_filters(struct iavf_adapter *adapter)
{
	u16 vid;

	/* re-add all VLAN filters */
<<<<<<< HEAD
	for_each_set_bit(vid, adapter->vsi.active_vlans, VLAN_N_VID)
		iavf_add_vlan(adapter, vid);
=======
	for_each_set_bit(vid, adapter->vsi.active_cvlans, VLAN_N_VID)
		iavf_add_vlan(adapter, IAVF_VLAN(vid, ETH_P_8021Q));

	for_each_set_bit(vid, adapter->vsi.active_svlans, VLAN_N_VID)
		iavf_add_vlan(adapter, IAVF_VLAN(vid, ETH_P_8021AD));
}

/**
 * iavf_get_num_vlans_added - get number of VLANs added
 * @adapter: board private structure
 */
static u16 iavf_get_num_vlans_added(struct iavf_adapter *adapter)
{
	return bitmap_weight(adapter->vsi.active_cvlans, VLAN_N_VID) +
		bitmap_weight(adapter->vsi.active_svlans, VLAN_N_VID);
}

/**
 * iavf_get_max_vlans_allowed - get maximum VLANs allowed for this VF
 * @adapter: board private structure
 *
 * This depends on the negotiated VLAN capability. For VIRTCHNL_VF_OFFLOAD_VLAN,
 * do not impose a limit as that maintains current behavior and for
 * VIRTCHNL_VF_OFFLOAD_VLAN_V2, use the maximum allowed sent from the PF.
 **/
static u16 iavf_get_max_vlans_allowed(struct iavf_adapter *adapter)
{
	/* don't impose any limit for VIRTCHNL_VF_OFFLOAD_VLAN since there has
	 * never been a limit on the VF driver side
	 */
	if (VLAN_ALLOWED(adapter))
		return VLAN_N_VID;
	else if (VLAN_V2_ALLOWED(adapter))
		return adapter->vlan_v2_caps.filtering.max_filters;

	return 0;
}

/**
 * iavf_max_vlans_added - check if maximum VLANs allowed already exist
 * @adapter: board private structure
 **/
static bool iavf_max_vlans_added(struct iavf_adapter *adapter)
{
	if (iavf_get_num_vlans_added(adapter) <
	    iavf_get_max_vlans_allowed(adapter))
		return false;

	return true;
>>>>>>> d068eebb
}

/**
 * iavf_vlan_rx_add_vid - Add a VLAN filter to a device
 * @netdev: network device struct
 * @proto: unused protocol data
 * @vid: VLAN tag
 **/
static int iavf_vlan_rx_add_vid(struct net_device *netdev,
				__always_unused __be16 proto, u16 vid)
{
	struct iavf_adapter *adapter = netdev_priv(netdev);

	if (!VLAN_FILTERING_ALLOWED(adapter))
		return -EIO;

	if (iavf_max_vlans_added(adapter)) {
		netdev_err(netdev, "Max allowed VLAN filters %u. Remove existing VLANs or disable filtering via Ethtool if supported.\n",
			   iavf_get_max_vlans_allowed(adapter));
		return -EIO;
<<<<<<< HEAD

	if (iavf_add_vlan(adapter, vid) == NULL)
		return -ENOMEM;

	set_bit(vid, adapter->vsi.active_vlans);
=======
	}

	if (!iavf_add_vlan(adapter, IAVF_VLAN(vid, be16_to_cpu(proto))))
		return -ENOMEM;

	if (proto == cpu_to_be16(ETH_P_8021Q))
		set_bit(vid, adapter->vsi.active_cvlans);
	else
		set_bit(vid, adapter->vsi.active_svlans);

>>>>>>> d068eebb
	return 0;
}

/**
 * iavf_vlan_rx_kill_vid - Remove a VLAN filter from a device
 * @netdev: network device struct
 * @proto: unused protocol data
 * @vid: VLAN tag
 **/
static int iavf_vlan_rx_kill_vid(struct net_device *netdev,
				 __always_unused __be16 proto, u16 vid)
{
	struct iavf_adapter *adapter = netdev_priv(netdev);

<<<<<<< HEAD
	iavf_del_vlan(adapter, vid);
	clear_bit(vid, adapter->vsi.active_vlans);
=======
	iavf_del_vlan(adapter, IAVF_VLAN(vid, be16_to_cpu(proto)));
	if (proto == cpu_to_be16(ETH_P_8021Q))
		clear_bit(vid, adapter->vsi.active_cvlans);
	else
		clear_bit(vid, adapter->vsi.active_svlans);
>>>>>>> d068eebb

	return 0;
}

/**
 * iavf_find_filter - Search filter list for specific mac filter
 * @adapter: board private structure
 * @macaddr: the MAC address
 *
 * Returns ptr to the filter object or NULL. Must be called while holding the
 * mac_vlan_list_lock.
 **/
static struct
iavf_mac_filter *iavf_find_filter(struct iavf_adapter *adapter,
				  const u8 *macaddr)
{
	struct iavf_mac_filter *f;

	if (!macaddr)
		return NULL;

	list_for_each_entry(f, &adapter->mac_filter_list, list) {
		if (ether_addr_equal(macaddr, f->macaddr))
			return f;
	}
	return NULL;
}

/**
 * iavf_add_filter - Add a mac filter to the filter list
 * @adapter: board private structure
 * @macaddr: the MAC address
 *
 * Returns ptr to the filter object or NULL when no memory available.
 **/
struct iavf_mac_filter *iavf_add_filter(struct iavf_adapter *adapter,
					const u8 *macaddr)
{
	struct iavf_mac_filter *f;

	if (!macaddr)
		return NULL;

	f = iavf_find_filter(adapter, macaddr);
	if (!f) {
		f = kzalloc(sizeof(*f), GFP_ATOMIC);
		if (!f)
			return f;

		ether_addr_copy(f->macaddr, macaddr);

		list_add_tail(&f->list, &adapter->mac_filter_list);
		f->add = true;
		f->is_new_mac = true;
		adapter->aq_required |= IAVF_FLAG_AQ_ADD_MAC_FILTER;
	} else {
		f->remove = false;
	}

	return f;
}

/**
 * iavf_set_mac - NDO callback to set port mac address
 * @netdev: network interface device structure
 * @p: pointer to an address structure
 *
 * Returns 0 on success, negative on failure
 **/
static int iavf_set_mac(struct net_device *netdev, void *p)
{
	struct iavf_adapter *adapter = netdev_priv(netdev);
	struct iavf_hw *hw = &adapter->hw;
	struct iavf_mac_filter *f;
	struct sockaddr *addr = p;

	if (!is_valid_ether_addr(addr->sa_data))
		return -EADDRNOTAVAIL;

	if (ether_addr_equal(netdev->dev_addr, addr->sa_data))
		return 0;

	spin_lock_bh(&adapter->mac_vlan_list_lock);

	f = iavf_find_filter(adapter, hw->mac.addr);
	if (f) {
		f->remove = true;
		adapter->aq_required |= IAVF_FLAG_AQ_DEL_MAC_FILTER;
	}

	f = iavf_add_filter(adapter, addr->sa_data);

	spin_unlock_bh(&adapter->mac_vlan_list_lock);

	if (f) {
		ether_addr_copy(hw->mac.addr, addr->sa_data);
	}

	return (f == NULL) ? -ENOMEM : 0;
}

/**
 * iavf_addr_sync - Callback for dev_(mc|uc)_sync to add address
 * @netdev: the netdevice
 * @addr: address to add
 *
 * Called by __dev_(mc|uc)_sync when an address needs to be added. We call
 * __dev_(uc|mc)_sync from .set_rx_mode and guarantee to hold the hash lock.
 */
static int iavf_addr_sync(struct net_device *netdev, const u8 *addr)
{
	struct iavf_adapter *adapter = netdev_priv(netdev);

	if (iavf_add_filter(adapter, addr))
		return 0;
	else
		return -ENOMEM;
}

/**
 * iavf_addr_unsync - Callback for dev_(mc|uc)_sync to remove address
 * @netdev: the netdevice
 * @addr: address to add
 *
 * Called by __dev_(mc|uc)_sync when an address needs to be removed. We call
 * __dev_(uc|mc)_sync from .set_rx_mode and guarantee to hold the hash lock.
 */
static int iavf_addr_unsync(struct net_device *netdev, const u8 *addr)
{
	struct iavf_adapter *adapter = netdev_priv(netdev);
	struct iavf_mac_filter *f;

	/* Under some circumstances, we might receive a request to delete
	 * our own device address from our uc list. Because we store the
	 * device address in the VSI's MAC/VLAN filter list, we need to ignore
	 * such requests and not delete our device address from this list.
	 */
	if (ether_addr_equal(addr, netdev->dev_addr))
		return 0;

	f = iavf_find_filter(adapter, addr);
	if (f) {
		f->remove = true;
		adapter->aq_required |= IAVF_FLAG_AQ_DEL_MAC_FILTER;
	}
	return 0;
}

/**
 * iavf_set_rx_mode - NDO callback to set the netdev filters
 * @netdev: network interface device structure
 **/
static void iavf_set_rx_mode(struct net_device *netdev)
{
	struct iavf_adapter *adapter = netdev_priv(netdev);

	spin_lock_bh(&adapter->mac_vlan_list_lock);
	__dev_uc_sync(netdev, iavf_addr_sync, iavf_addr_unsync);
	__dev_mc_sync(netdev, iavf_addr_sync, iavf_addr_unsync);
	spin_unlock_bh(&adapter->mac_vlan_list_lock);

	if (netdev->flags & IFF_PROMISC &&
	    !(adapter->flags & IAVF_FLAG_PROMISC_ON))
		adapter->aq_required |= IAVF_FLAG_AQ_REQUEST_PROMISC;
	else if (!(netdev->flags & IFF_PROMISC) &&
		 adapter->flags & IAVF_FLAG_PROMISC_ON)
		adapter->aq_required |= IAVF_FLAG_AQ_RELEASE_PROMISC;

	if (netdev->flags & IFF_ALLMULTI &&
	    !(adapter->flags & IAVF_FLAG_ALLMULTI_ON))
		adapter->aq_required |= IAVF_FLAG_AQ_REQUEST_ALLMULTI;
	else if (!(netdev->flags & IFF_ALLMULTI) &&
		 adapter->flags & IAVF_FLAG_ALLMULTI_ON)
		adapter->aq_required |= IAVF_FLAG_AQ_RELEASE_ALLMULTI;
}

/**
 * iavf_napi_enable_all - enable NAPI on all queue vectors
 * @adapter: board private structure
 **/
static void iavf_napi_enable_all(struct iavf_adapter *adapter)
{
	int q_idx;
	struct iavf_q_vector *q_vector;
	int q_vectors = adapter->num_msix_vectors - NONQ_VECS;

	for (q_idx = 0; q_idx < q_vectors; q_idx++) {
		struct napi_struct *napi;

		q_vector = &adapter->q_vectors[q_idx];
		napi = &q_vector->napi;
		napi_enable(napi);
	}
}

/**
 * iavf_napi_disable_all - disable NAPI on all queue vectors
 * @adapter: board private structure
 **/
static void iavf_napi_disable_all(struct iavf_adapter *adapter)
{
	int q_idx;
	struct iavf_q_vector *q_vector;
	int q_vectors = adapter->num_msix_vectors - NONQ_VECS;

	for (q_idx = 0; q_idx < q_vectors; q_idx++) {
		q_vector = &adapter->q_vectors[q_idx];
		napi_disable(&q_vector->napi);
	}
}

/**
 * iavf_configure - set up transmit and receive data structures
 * @adapter: board private structure
 **/
static void iavf_configure(struct iavf_adapter *adapter)
{
	struct net_device *netdev = adapter->netdev;
	int i;

	iavf_set_rx_mode(netdev);

	iavf_configure_tx(adapter);
	iavf_configure_rx(adapter);
	adapter->aq_required |= IAVF_FLAG_AQ_CONFIGURE_QUEUES;

	for (i = 0; i < adapter->num_active_queues; i++) {
		struct iavf_ring *ring = &adapter->rx_rings[i];

		iavf_alloc_rx_buffers(ring, IAVF_DESC_UNUSED(ring));
	}
}

/**
 * iavf_up_complete - Finish the last steps of bringing up a connection
 * @adapter: board private structure
 *
 * Expects to be called while holding the __IAVF_IN_CRITICAL_TASK bit lock.
 **/
static void iavf_up_complete(struct iavf_adapter *adapter)
{
	iavf_change_state(adapter, __IAVF_RUNNING);
	clear_bit(__IAVF_VSI_DOWN, adapter->vsi.state);

	iavf_napi_enable_all(adapter);

	adapter->aq_required |= IAVF_FLAG_AQ_ENABLE_QUEUES;
	if (CLIENT_ENABLED(adapter))
		adapter->flags |= IAVF_FLAG_CLIENT_NEEDS_OPEN;
	mod_delayed_work(iavf_wq, &adapter->watchdog_task, 0);
}

/**
 * iavf_down - Shutdown the connection processing
 * @adapter: board private structure
 *
 * Expects to be called while holding the __IAVF_IN_CRITICAL_TASK bit lock.
 **/
void iavf_down(struct iavf_adapter *adapter)
{
	struct net_device *netdev = adapter->netdev;
	struct iavf_vlan_filter *vlf;
	struct iavf_cloud_filter *cf;
	struct iavf_fdir_fltr *fdir;
	struct iavf_mac_filter *f;
	struct iavf_adv_rss *rss;

	if (adapter->state <= __IAVF_DOWN_PENDING)
		return;

	netif_carrier_off(netdev);
	netif_tx_disable(netdev);
	adapter->link_up = false;
	iavf_napi_disable_all(adapter);
	iavf_irq_disable(adapter);

	spin_lock_bh(&adapter->mac_vlan_list_lock);

	/* clear the sync flag on all filters */
	__dev_uc_unsync(adapter->netdev, NULL);
	__dev_mc_unsync(adapter->netdev, NULL);

	/* remove all MAC filters */
	list_for_each_entry(f, &adapter->mac_filter_list, list) {
		f->remove = true;
	}

	/* remove all VLAN filters */
	list_for_each_entry(vlf, &adapter->vlan_filter_list, list) {
		vlf->remove = true;
	}

	spin_unlock_bh(&adapter->mac_vlan_list_lock);

	/* remove all cloud filters */
	spin_lock_bh(&adapter->cloud_filter_list_lock);
	list_for_each_entry(cf, &adapter->cloud_filter_list, list) {
		cf->del = true;
	}
	spin_unlock_bh(&adapter->cloud_filter_list_lock);

	/* remove all Flow Director filters */
	spin_lock_bh(&adapter->fdir_fltr_lock);
	list_for_each_entry(fdir, &adapter->fdir_list_head, list) {
		fdir->state = IAVF_FDIR_FLTR_DEL_REQUEST;
	}
	spin_unlock_bh(&adapter->fdir_fltr_lock);

	/* remove all advance RSS configuration */
	spin_lock_bh(&adapter->adv_rss_lock);
	list_for_each_entry(rss, &adapter->adv_rss_list_head, list)
		rss->state = IAVF_ADV_RSS_DEL_REQUEST;
	spin_unlock_bh(&adapter->adv_rss_lock);

	if (!(adapter->flags & IAVF_FLAG_PF_COMMS_FAILED) &&
	    adapter->state != __IAVF_RESETTING) {
		/* cancel any current operation */
		adapter->current_op = VIRTCHNL_OP_UNKNOWN;
		/* Schedule operations to close down the HW. Don't wait
		 * here for this to complete. The watchdog is still running
		 * and it will take care of this.
		 */
		adapter->aq_required = IAVF_FLAG_AQ_DEL_MAC_FILTER;
		adapter->aq_required |= IAVF_FLAG_AQ_DEL_VLAN_FILTER;
		adapter->aq_required |= IAVF_FLAG_AQ_DEL_CLOUD_FILTER;
		adapter->aq_required |= IAVF_FLAG_AQ_DEL_FDIR_FILTER;
		adapter->aq_required |= IAVF_FLAG_AQ_DEL_ADV_RSS_CFG;
		adapter->aq_required |= IAVF_FLAG_AQ_DISABLE_QUEUES;
	}

	mod_delayed_work(iavf_wq, &adapter->watchdog_task, 0);
}

/**
 * iavf_acquire_msix_vectors - Setup the MSIX capability
 * @adapter: board private structure
 * @vectors: number of vectors to request
 *
 * Work with the OS to set up the MSIX vectors needed.
 *
 * Returns 0 on success, negative on failure
 **/
static int
iavf_acquire_msix_vectors(struct iavf_adapter *adapter, int vectors)
{
	int err, vector_threshold;

	/* We'll want at least 3 (vector_threshold):
	 * 0) Other (Admin Queue and link, mostly)
	 * 1) TxQ[0] Cleanup
	 * 2) RxQ[0] Cleanup
	 */
	vector_threshold = MIN_MSIX_COUNT;

	/* The more we get, the more we will assign to Tx/Rx Cleanup
	 * for the separate queues...where Rx Cleanup >= Tx Cleanup.
	 * Right now, we simply care about how many we'll get; we'll
	 * set them up later while requesting irq's.
	 */
	err = pci_enable_msix_range(adapter->pdev, adapter->msix_entries,
				    vector_threshold, vectors);
	if (err < 0) {
		dev_err(&adapter->pdev->dev, "Unable to allocate MSI-X interrupts\n");
		kfree(adapter->msix_entries);
		adapter->msix_entries = NULL;
		return err;
	}

	/* Adjust for only the vectors we'll use, which is minimum
	 * of max_msix_q_vectors + NONQ_VECS, or the number of
	 * vectors we were allocated.
	 */
	adapter->num_msix_vectors = err;
	return 0;
}

/**
 * iavf_free_queues - Free memory for all rings
 * @adapter: board private structure to initialize
 *
 * Free all of the memory associated with queue pairs.
 **/
static void iavf_free_queues(struct iavf_adapter *adapter)
{
	if (!adapter->vsi_res)
		return;
	adapter->num_active_queues = 0;
	kfree(adapter->tx_rings);
	adapter->tx_rings = NULL;
	kfree(adapter->rx_rings);
	adapter->rx_rings = NULL;
}

/**
 * iavf_set_queue_vlan_tag_loc - set location for VLAN tag offload
 * @adapter: board private structure
 *
 * Based on negotiated capabilities, the VLAN tag needs to be inserted and/or
 * stripped in certain descriptor fields. Instead of checking the offload
 * capability bits in the hot path, cache the location the ring specific
 * flags.
 */
void iavf_set_queue_vlan_tag_loc(struct iavf_adapter *adapter)
{
	int i;

	for (i = 0; i < adapter->num_active_queues; i++) {
		struct iavf_ring *tx_ring = &adapter->tx_rings[i];
		struct iavf_ring *rx_ring = &adapter->rx_rings[i];

		/* prevent multiple L2TAG bits being set after VFR */
		tx_ring->flags &=
			~(IAVF_TXRX_FLAGS_VLAN_TAG_LOC_L2TAG1 |
			  IAVF_TXR_FLAGS_VLAN_TAG_LOC_L2TAG2);
		rx_ring->flags &=
			~(IAVF_TXRX_FLAGS_VLAN_TAG_LOC_L2TAG1 |
			  IAVF_RXR_FLAGS_VLAN_TAG_LOC_L2TAG2_2);

		if (VLAN_ALLOWED(adapter)) {
			tx_ring->flags |= IAVF_TXRX_FLAGS_VLAN_TAG_LOC_L2TAG1;
			rx_ring->flags |= IAVF_TXRX_FLAGS_VLAN_TAG_LOC_L2TAG1;
		} else if (VLAN_V2_ALLOWED(adapter)) {
			struct virtchnl_vlan_supported_caps *stripping_support;
			struct virtchnl_vlan_supported_caps *insertion_support;

			stripping_support =
				&adapter->vlan_v2_caps.offloads.stripping_support;
			insertion_support =
				&adapter->vlan_v2_caps.offloads.insertion_support;

			if (stripping_support->outer) {
				if (stripping_support->outer &
				    VIRTCHNL_VLAN_TAG_LOCATION_L2TAG1)
					rx_ring->flags |=
						IAVF_TXRX_FLAGS_VLAN_TAG_LOC_L2TAG1;
				else if (stripping_support->outer &
					 VIRTCHNL_VLAN_TAG_LOCATION_L2TAG2_2)
					rx_ring->flags |=
						IAVF_RXR_FLAGS_VLAN_TAG_LOC_L2TAG2_2;
			} else if (stripping_support->inner) {
				if (stripping_support->inner &
				    VIRTCHNL_VLAN_TAG_LOCATION_L2TAG1)
					rx_ring->flags |=
						IAVF_TXRX_FLAGS_VLAN_TAG_LOC_L2TAG1;
				else if (stripping_support->inner &
					 VIRTCHNL_VLAN_TAG_LOCATION_L2TAG2_2)
					rx_ring->flags |=
						IAVF_RXR_FLAGS_VLAN_TAG_LOC_L2TAG2_2;
			}

			if (insertion_support->outer) {
				if (insertion_support->outer &
				    VIRTCHNL_VLAN_TAG_LOCATION_L2TAG1)
					tx_ring->flags |=
						IAVF_TXRX_FLAGS_VLAN_TAG_LOC_L2TAG1;
				else if (insertion_support->outer &
					 VIRTCHNL_VLAN_TAG_LOCATION_L2TAG2)
					tx_ring->flags |=
						IAVF_TXR_FLAGS_VLAN_TAG_LOC_L2TAG2;
			} else if (insertion_support->inner) {
				if (insertion_support->inner &
				    VIRTCHNL_VLAN_TAG_LOCATION_L2TAG1)
					tx_ring->flags |=
						IAVF_TXRX_FLAGS_VLAN_TAG_LOC_L2TAG1;
				else if (insertion_support->inner &
					 VIRTCHNL_VLAN_TAG_LOCATION_L2TAG2)
					tx_ring->flags |=
						IAVF_TXR_FLAGS_VLAN_TAG_LOC_L2TAG2;
			}
		}
	}
}

/**
 * iavf_alloc_queues - Allocate memory for all rings
 * @adapter: board private structure to initialize
 *
 * We allocate one ring per queue at run-time since we don't know the
 * number of queues at compile-time.  The polling_netdev array is
 * intended for Multiqueue, but should work fine with a single queue.
 **/
static int iavf_alloc_queues(struct iavf_adapter *adapter)
{
	int i, num_active_queues;

	/* If we're in reset reallocating queues we don't actually know yet for
	 * certain the PF gave us the number of queues we asked for but we'll
	 * assume it did.  Once basic reset is finished we'll confirm once we
	 * start negotiating config with PF.
	 */
	if (adapter->num_req_queues)
		num_active_queues = adapter->num_req_queues;
	else if ((adapter->vf_res->vf_cap_flags & VIRTCHNL_VF_OFFLOAD_ADQ) &&
		 adapter->num_tc)
		num_active_queues = adapter->ch_config.total_qps;
	else
		num_active_queues = min_t(int,
					  adapter->vsi_res->num_queue_pairs,
					  (int)(num_online_cpus()));


	adapter->tx_rings = kcalloc(num_active_queues,
				    sizeof(struct iavf_ring), GFP_KERNEL);
	if (!adapter->tx_rings)
		goto err_out;
	adapter->rx_rings = kcalloc(num_active_queues,
				    sizeof(struct iavf_ring), GFP_KERNEL);
	if (!adapter->rx_rings)
		goto err_out;

	for (i = 0; i < num_active_queues; i++) {
		struct iavf_ring *tx_ring;
		struct iavf_ring *rx_ring;

		tx_ring = &adapter->tx_rings[i];

		tx_ring->queue_index = i;
		tx_ring->netdev = adapter->netdev;
		tx_ring->dev = &adapter->pdev->dev;
		tx_ring->count = adapter->tx_desc_count;
		tx_ring->itr_setting = IAVF_ITR_TX_DEF;
		if (adapter->flags & IAVF_FLAG_WB_ON_ITR_CAPABLE)
			tx_ring->flags |= IAVF_TXR_FLAGS_WB_ON_ITR;

		rx_ring = &adapter->rx_rings[i];
		rx_ring->queue_index = i;
		rx_ring->netdev = adapter->netdev;
		rx_ring->dev = &adapter->pdev->dev;
		rx_ring->count = adapter->rx_desc_count;
		rx_ring->itr_setting = IAVF_ITR_RX_DEF;
	}

	adapter->num_active_queues = num_active_queues;

	iavf_set_queue_vlan_tag_loc(adapter);

	return 0;

err_out:
	iavf_free_queues(adapter);
	return -ENOMEM;
}

/**
 * iavf_set_interrupt_capability - set MSI-X or FAIL if not supported
 * @adapter: board private structure to initialize
 *
 * Attempt to configure the interrupts using the best available
 * capabilities of the hardware and the kernel.
 **/
static int iavf_set_interrupt_capability(struct iavf_adapter *adapter)
{
	int vector, v_budget;
	int pairs = 0;
	int err = 0;

	if (!adapter->vsi_res) {
		err = -EIO;
		goto out;
	}
	pairs = adapter->num_active_queues;

	/* It's easy to be greedy for MSI-X vectors, but it really doesn't do
	 * us much good if we have more vectors than CPUs. However, we already
	 * limit the total number of queues by the number of CPUs so we do not
	 * need any further limiting here.
	 */
	v_budget = min_t(int, pairs + NONQ_VECS,
			 (int)adapter->vf_res->max_vectors);

	adapter->msix_entries = kcalloc(v_budget,
					sizeof(struct msix_entry), GFP_KERNEL);
	if (!adapter->msix_entries) {
		err = -ENOMEM;
		goto out;
	}

	for (vector = 0; vector < v_budget; vector++)
		adapter->msix_entries[vector].entry = vector;

	err = iavf_acquire_msix_vectors(adapter, v_budget);

out:
	netif_set_real_num_rx_queues(adapter->netdev, pairs);
	netif_set_real_num_tx_queues(adapter->netdev, pairs);
	return err;
}

/**
 * iavf_config_rss_aq - Configure RSS keys and lut by using AQ commands
 * @adapter: board private structure
 *
 * Return 0 on success, negative on failure
 **/
static int iavf_config_rss_aq(struct iavf_adapter *adapter)
{
	struct iavf_aqc_get_set_rss_key_data *rss_key =
		(struct iavf_aqc_get_set_rss_key_data *)adapter->rss_key;
	struct iavf_hw *hw = &adapter->hw;
	int ret = 0;

	if (adapter->current_op != VIRTCHNL_OP_UNKNOWN) {
		/* bail because we already have a command pending */
		dev_err(&adapter->pdev->dev, "Cannot configure RSS, command %d pending\n",
			adapter->current_op);
		return -EBUSY;
	}

	ret = iavf_aq_set_rss_key(hw, adapter->vsi.id, rss_key);
	if (ret) {
		dev_err(&adapter->pdev->dev, "Cannot set RSS key, err %s aq_err %s\n",
			iavf_stat_str(hw, ret),
			iavf_aq_str(hw, hw->aq.asq_last_status));
		return ret;

	}

	ret = iavf_aq_set_rss_lut(hw, adapter->vsi.id, false,
				  adapter->rss_lut, adapter->rss_lut_size);
	if (ret) {
		dev_err(&adapter->pdev->dev, "Cannot set RSS lut, err %s aq_err %s\n",
			iavf_stat_str(hw, ret),
			iavf_aq_str(hw, hw->aq.asq_last_status));
	}

	return ret;

}

/**
 * iavf_config_rss_reg - Configure RSS keys and lut by writing registers
 * @adapter: board private structure
 *
 * Returns 0 on success, negative on failure
 **/
static int iavf_config_rss_reg(struct iavf_adapter *adapter)
{
	struct iavf_hw *hw = &adapter->hw;
	u32 *dw;
	u16 i;

	dw = (u32 *)adapter->rss_key;
	for (i = 0; i <= adapter->rss_key_size / 4; i++)
		wr32(hw, IAVF_VFQF_HKEY(i), dw[i]);

	dw = (u32 *)adapter->rss_lut;
	for (i = 0; i <= adapter->rss_lut_size / 4; i++)
		wr32(hw, IAVF_VFQF_HLUT(i), dw[i]);

	iavf_flush(hw);

	return 0;
}

/**
 * iavf_config_rss - Configure RSS keys and lut
 * @adapter: board private structure
 *
 * Returns 0 on success, negative on failure
 **/
int iavf_config_rss(struct iavf_adapter *adapter)
{

	if (RSS_PF(adapter)) {
		adapter->aq_required |= IAVF_FLAG_AQ_SET_RSS_LUT |
					IAVF_FLAG_AQ_SET_RSS_KEY;
		return 0;
	} else if (RSS_AQ(adapter)) {
		return iavf_config_rss_aq(adapter);
	} else {
		return iavf_config_rss_reg(adapter);
	}
}

/**
 * iavf_fill_rss_lut - Fill the lut with default values
 * @adapter: board private structure
 **/
static void iavf_fill_rss_lut(struct iavf_adapter *adapter)
{
	u16 i;

	for (i = 0; i < adapter->rss_lut_size; i++)
		adapter->rss_lut[i] = i % adapter->num_active_queues;
}

/**
 * iavf_init_rss - Prepare for RSS
 * @adapter: board private structure
 *
 * Return 0 on success, negative on failure
 **/
static int iavf_init_rss(struct iavf_adapter *adapter)
{
	struct iavf_hw *hw = &adapter->hw;
	int ret;

	if (!RSS_PF(adapter)) {
		/* Enable PCTYPES for RSS, TCP/UDP with IPv4/IPv6 */
		if (adapter->vf_res->vf_cap_flags &
		    VIRTCHNL_VF_OFFLOAD_RSS_PCTYPE_V2)
			adapter->hena = IAVF_DEFAULT_RSS_HENA_EXPANDED;
		else
			adapter->hena = IAVF_DEFAULT_RSS_HENA;

		wr32(hw, IAVF_VFQF_HENA(0), (u32)adapter->hena);
		wr32(hw, IAVF_VFQF_HENA(1), (u32)(adapter->hena >> 32));
	}

	iavf_fill_rss_lut(adapter);
	netdev_rss_key_fill((void *)adapter->rss_key, adapter->rss_key_size);
	ret = iavf_config_rss(adapter);

	return ret;
}

/**
 * iavf_alloc_q_vectors - Allocate memory for interrupt vectors
 * @adapter: board private structure to initialize
 *
 * We allocate one q_vector per queue interrupt.  If allocation fails we
 * return -ENOMEM.
 **/
static int iavf_alloc_q_vectors(struct iavf_adapter *adapter)
{
	int q_idx = 0, num_q_vectors;
	struct iavf_q_vector *q_vector;

	num_q_vectors = adapter->num_msix_vectors - NONQ_VECS;
	adapter->q_vectors = kcalloc(num_q_vectors, sizeof(*q_vector),
				     GFP_KERNEL);
	if (!adapter->q_vectors)
		return -ENOMEM;

	for (q_idx = 0; q_idx < num_q_vectors; q_idx++) {
		q_vector = &adapter->q_vectors[q_idx];
		q_vector->adapter = adapter;
		q_vector->vsi = &adapter->vsi;
		q_vector->v_idx = q_idx;
		q_vector->reg_idx = q_idx;
		cpumask_copy(&q_vector->affinity_mask, cpu_possible_mask);
		netif_napi_add(adapter->netdev, &q_vector->napi,
			       iavf_napi_poll, NAPI_POLL_WEIGHT);
	}

	return 0;
}

/**
 * iavf_free_q_vectors - Free memory allocated for interrupt vectors
 * @adapter: board private structure to initialize
 *
 * This function frees the memory allocated to the q_vectors.  In addition if
 * NAPI is enabled it will delete any references to the NAPI struct prior
 * to freeing the q_vector.
 **/
static void iavf_free_q_vectors(struct iavf_adapter *adapter)
{
	int q_idx, num_q_vectors;
	int napi_vectors;

	if (!adapter->q_vectors)
		return;

	num_q_vectors = adapter->num_msix_vectors - NONQ_VECS;
	napi_vectors = adapter->num_active_queues;

	for (q_idx = 0; q_idx < num_q_vectors; q_idx++) {
		struct iavf_q_vector *q_vector = &adapter->q_vectors[q_idx];

		if (q_idx < napi_vectors)
			netif_napi_del(&q_vector->napi);
	}
	kfree(adapter->q_vectors);
	adapter->q_vectors = NULL;
}

/**
 * iavf_reset_interrupt_capability - Reset MSIX setup
 * @adapter: board private structure
 *
 **/
void iavf_reset_interrupt_capability(struct iavf_adapter *adapter)
{
	if (!adapter->msix_entries)
		return;

	pci_disable_msix(adapter->pdev);
	kfree(adapter->msix_entries);
	adapter->msix_entries = NULL;
}

/**
 * iavf_init_interrupt_scheme - Determine if MSIX is supported and init
 * @adapter: board private structure to initialize
 *
 **/
int iavf_init_interrupt_scheme(struct iavf_adapter *adapter)
{
	int err;

	err = iavf_alloc_queues(adapter);
	if (err) {
		dev_err(&adapter->pdev->dev,
			"Unable to allocate memory for queues\n");
		goto err_alloc_queues;
	}

	rtnl_lock();
	err = iavf_set_interrupt_capability(adapter);
	rtnl_unlock();
	if (err) {
		dev_err(&adapter->pdev->dev,
			"Unable to setup interrupt capabilities\n");
		goto err_set_interrupt;
	}

	err = iavf_alloc_q_vectors(adapter);
	if (err) {
		dev_err(&adapter->pdev->dev,
			"Unable to allocate memory for queue vectors\n");
		goto err_alloc_q_vectors;
	}

	/* If we've made it so far while ADq flag being ON, then we haven't
	 * bailed out anywhere in middle. And ADq isn't just enabled but actual
	 * resources have been allocated in the reset path.
	 * Now we can truly claim that ADq is enabled.
	 */
	if ((adapter->vf_res->vf_cap_flags & VIRTCHNL_VF_OFFLOAD_ADQ) &&
	    adapter->num_tc)
		dev_info(&adapter->pdev->dev, "ADq Enabled, %u TCs created",
			 adapter->num_tc);

	dev_info(&adapter->pdev->dev, "Multiqueue %s: Queue pair count = %u",
		 (adapter->num_active_queues > 1) ? "Enabled" : "Disabled",
		 adapter->num_active_queues);

	return 0;
err_alloc_q_vectors:
	iavf_reset_interrupt_capability(adapter);
err_set_interrupt:
	iavf_free_queues(adapter);
err_alloc_queues:
	return err;
}

/**
 * iavf_free_rss - Free memory used by RSS structs
 * @adapter: board private structure
 **/
static void iavf_free_rss(struct iavf_adapter *adapter)
{
	kfree(adapter->rss_key);
	adapter->rss_key = NULL;

	kfree(adapter->rss_lut);
	adapter->rss_lut = NULL;
}

/**
 * iavf_reinit_interrupt_scheme - Reallocate queues and vectors
 * @adapter: board private structure
 *
 * Returns 0 on success, negative on failure
 **/
static int iavf_reinit_interrupt_scheme(struct iavf_adapter *adapter)
{
	struct net_device *netdev = adapter->netdev;
	int err;

	if (netif_running(netdev))
		iavf_free_traffic_irqs(adapter);
	iavf_free_misc_irq(adapter);
	iavf_reset_interrupt_capability(adapter);
	iavf_free_q_vectors(adapter);
	iavf_free_queues(adapter);

	err =  iavf_init_interrupt_scheme(adapter);
	if (err)
		goto err;

	netif_tx_stop_all_queues(netdev);

	err = iavf_request_misc_irq(adapter);
	if (err)
		goto err;

	set_bit(__IAVF_VSI_DOWN, adapter->vsi.state);

	iavf_map_rings_to_vectors(adapter);
err:
	return err;
}

/**
 * iavf_process_aq_command - process aq_required flags
 * and sends aq command
 * @adapter: pointer to iavf adapter structure
 *
 * Returns 0 on success
 * Returns error code if no command was sent
 * or error code if the command failed.
 **/
static int iavf_process_aq_command(struct iavf_adapter *adapter)
{
	if (adapter->aq_required & IAVF_FLAG_AQ_GET_CONFIG)
		return iavf_send_vf_config_msg(adapter);
	if (adapter->aq_required & IAVF_FLAG_AQ_GET_OFFLOAD_VLAN_V2_CAPS)
		return iavf_send_vf_offload_vlan_v2_msg(adapter);
	if (adapter->aq_required & IAVF_FLAG_AQ_DISABLE_QUEUES) {
		iavf_disable_queues(adapter);
		return 0;
	}

	if (adapter->aq_required & IAVF_FLAG_AQ_MAP_VECTORS) {
		iavf_map_queues(adapter);
		return 0;
	}

	if (adapter->aq_required & IAVF_FLAG_AQ_ADD_MAC_FILTER) {
		iavf_add_ether_addrs(adapter);
		return 0;
	}

	if (adapter->aq_required & IAVF_FLAG_AQ_ADD_VLAN_FILTER) {
		iavf_add_vlans(adapter);
		return 0;
	}

	if (adapter->aq_required & IAVF_FLAG_AQ_DEL_MAC_FILTER) {
		iavf_del_ether_addrs(adapter);
		return 0;
	}

	if (adapter->aq_required & IAVF_FLAG_AQ_DEL_VLAN_FILTER) {
		iavf_del_vlans(adapter);
		return 0;
	}

	if (adapter->aq_required & IAVF_FLAG_AQ_ENABLE_VLAN_STRIPPING) {
		iavf_enable_vlan_stripping(adapter);
		return 0;
	}

	if (adapter->aq_required & IAVF_FLAG_AQ_DISABLE_VLAN_STRIPPING) {
		iavf_disable_vlan_stripping(adapter);
		return 0;
	}

	if (adapter->aq_required & IAVF_FLAG_AQ_CONFIGURE_QUEUES) {
		iavf_configure_queues(adapter);
		return 0;
	}

	if (adapter->aq_required & IAVF_FLAG_AQ_ENABLE_QUEUES) {
		iavf_enable_queues(adapter);
		return 0;
	}

	if (adapter->aq_required & IAVF_FLAG_AQ_CONFIGURE_RSS) {
		/* This message goes straight to the firmware, not the
		 * PF, so we don't have to set current_op as we will
		 * not get a response through the ARQ.
		 */
		adapter->aq_required &= ~IAVF_FLAG_AQ_CONFIGURE_RSS;
		return 0;
	}
	if (adapter->aq_required & IAVF_FLAG_AQ_GET_HENA) {
		iavf_get_hena(adapter);
		return 0;
	}
	if (adapter->aq_required & IAVF_FLAG_AQ_SET_HENA) {
		iavf_set_hena(adapter);
		return 0;
	}
	if (adapter->aq_required & IAVF_FLAG_AQ_SET_RSS_KEY) {
		iavf_set_rss_key(adapter);
		return 0;
	}
	if (adapter->aq_required & IAVF_FLAG_AQ_SET_RSS_LUT) {
		iavf_set_rss_lut(adapter);
		return 0;
	}

	if (adapter->aq_required & IAVF_FLAG_AQ_REQUEST_PROMISC) {
		iavf_set_promiscuous(adapter, FLAG_VF_UNICAST_PROMISC |
				       FLAG_VF_MULTICAST_PROMISC);
		return 0;
	}

	if (adapter->aq_required & IAVF_FLAG_AQ_REQUEST_ALLMULTI) {
		iavf_set_promiscuous(adapter, FLAG_VF_MULTICAST_PROMISC);
		return 0;
	}
	if ((adapter->aq_required & IAVF_FLAG_AQ_RELEASE_PROMISC) ||
	    (adapter->aq_required & IAVF_FLAG_AQ_RELEASE_ALLMULTI)) {
		iavf_set_promiscuous(adapter, 0);
		return 0;
	}

	if (adapter->aq_required & IAVF_FLAG_AQ_ENABLE_CHANNELS) {
		iavf_enable_channels(adapter);
		return 0;
	}

	if (adapter->aq_required & IAVF_FLAG_AQ_DISABLE_CHANNELS) {
		iavf_disable_channels(adapter);
		return 0;
	}
	if (adapter->aq_required & IAVF_FLAG_AQ_ADD_CLOUD_FILTER) {
		iavf_add_cloud_filter(adapter);
		return 0;
	}

	if (adapter->aq_required & IAVF_FLAG_AQ_DEL_CLOUD_FILTER) {
		iavf_del_cloud_filter(adapter);
		return 0;
	}
	if (adapter->aq_required & IAVF_FLAG_AQ_DEL_CLOUD_FILTER) {
		iavf_del_cloud_filter(adapter);
		return 0;
	}
	if (adapter->aq_required & IAVF_FLAG_AQ_ADD_CLOUD_FILTER) {
		iavf_add_cloud_filter(adapter);
		return 0;
	}
	if (adapter->aq_required & IAVF_FLAG_AQ_ADD_FDIR_FILTER) {
		iavf_add_fdir_filter(adapter);
		return IAVF_SUCCESS;
	}
	if (adapter->aq_required & IAVF_FLAG_AQ_DEL_FDIR_FILTER) {
		iavf_del_fdir_filter(adapter);
		return IAVF_SUCCESS;
	}
	if (adapter->aq_required & IAVF_FLAG_AQ_ADD_ADV_RSS_CFG) {
		iavf_add_adv_rss_cfg(adapter);
		return 0;
	}
	if (adapter->aq_required & IAVF_FLAG_AQ_DEL_ADV_RSS_CFG) {
		iavf_del_adv_rss_cfg(adapter);
		return 0;
	}
<<<<<<< HEAD
=======
	if (adapter->aq_required & IAVF_FLAG_AQ_DISABLE_CTAG_VLAN_STRIPPING) {
		iavf_disable_vlan_stripping_v2(adapter, ETH_P_8021Q);
		return 0;
	}
	if (adapter->aq_required & IAVF_FLAG_AQ_DISABLE_STAG_VLAN_STRIPPING) {
		iavf_disable_vlan_stripping_v2(adapter, ETH_P_8021AD);
		return 0;
	}
	if (adapter->aq_required & IAVF_FLAG_AQ_ENABLE_CTAG_VLAN_STRIPPING) {
		iavf_enable_vlan_stripping_v2(adapter, ETH_P_8021Q);
		return 0;
	}
	if (adapter->aq_required & IAVF_FLAG_AQ_ENABLE_STAG_VLAN_STRIPPING) {
		iavf_enable_vlan_stripping_v2(adapter, ETH_P_8021AD);
		return 0;
	}
	if (adapter->aq_required & IAVF_FLAG_AQ_DISABLE_CTAG_VLAN_INSERTION) {
		iavf_disable_vlan_insertion_v2(adapter, ETH_P_8021Q);
		return 0;
	}
	if (adapter->aq_required & IAVF_FLAG_AQ_DISABLE_STAG_VLAN_INSERTION) {
		iavf_disable_vlan_insertion_v2(adapter, ETH_P_8021AD);
		return 0;
	}
	if (adapter->aq_required & IAVF_FLAG_AQ_ENABLE_CTAG_VLAN_INSERTION) {
		iavf_enable_vlan_insertion_v2(adapter, ETH_P_8021Q);
		return 0;
	}
	if (adapter->aq_required & IAVF_FLAG_AQ_ENABLE_STAG_VLAN_INSERTION) {
		iavf_enable_vlan_insertion_v2(adapter, ETH_P_8021AD);
		return 0;
	}

>>>>>>> d068eebb
	if (adapter->aq_required & IAVF_FLAG_AQ_REQUEST_STATS) {
		iavf_request_stats(adapter);
		return 0;
	}

	return -EAGAIN;
}

/**
 * iavf_set_vlan_offload_features - set VLAN offload configuration
 * @adapter: board private structure
 * @prev_features: previous features used for comparison
 * @features: updated features used for configuration
 *
 * Set the aq_required bit(s) based on the requested features passed in to
 * configure VLAN stripping and/or VLAN insertion if supported. Also, schedule
 * the watchdog if any changes are requested to expedite the request via
 * virtchnl.
 **/
void
iavf_set_vlan_offload_features(struct iavf_adapter *adapter,
			       netdev_features_t prev_features,
			       netdev_features_t features)
{
	bool enable_stripping = true, enable_insertion = true;
	u16 vlan_ethertype = 0;
	u64 aq_required = 0;

	/* keep cases separate because one ethertype for offloads can be
	 * disabled at the same time as another is disabled, so check for an
	 * enabled ethertype first, then check for disabled. Default to
	 * ETH_P_8021Q so an ethertype is specified if disabling insertion and
	 * stripping.
	 */
	if (features & (NETIF_F_HW_VLAN_STAG_RX | NETIF_F_HW_VLAN_STAG_TX))
		vlan_ethertype = ETH_P_8021AD;
	else if (features & (NETIF_F_HW_VLAN_CTAG_RX | NETIF_F_HW_VLAN_CTAG_TX))
		vlan_ethertype = ETH_P_8021Q;
	else if (prev_features & (NETIF_F_HW_VLAN_STAG_RX | NETIF_F_HW_VLAN_STAG_TX))
		vlan_ethertype = ETH_P_8021AD;
	else if (prev_features & (NETIF_F_HW_VLAN_CTAG_RX | NETIF_F_HW_VLAN_CTAG_TX))
		vlan_ethertype = ETH_P_8021Q;
	else
		vlan_ethertype = ETH_P_8021Q;

	if (!(features & (NETIF_F_HW_VLAN_STAG_RX | NETIF_F_HW_VLAN_CTAG_RX)))
		enable_stripping = false;
	if (!(features & (NETIF_F_HW_VLAN_STAG_TX | NETIF_F_HW_VLAN_CTAG_TX)))
		enable_insertion = false;

	if (VLAN_ALLOWED(adapter)) {
		/* VIRTCHNL_VF_OFFLOAD_VLAN only has support for toggling VLAN
		 * stripping via virtchnl. VLAN insertion can be toggled on the
		 * netdev, but it doesn't require a virtchnl message
		 */
		if (enable_stripping)
			aq_required |= IAVF_FLAG_AQ_ENABLE_VLAN_STRIPPING;
		else
			aq_required |= IAVF_FLAG_AQ_DISABLE_VLAN_STRIPPING;

	} else if (VLAN_V2_ALLOWED(adapter)) {
		switch (vlan_ethertype) {
		case ETH_P_8021Q:
			if (enable_stripping)
				aq_required |= IAVF_FLAG_AQ_ENABLE_CTAG_VLAN_STRIPPING;
			else
				aq_required |= IAVF_FLAG_AQ_DISABLE_CTAG_VLAN_STRIPPING;

			if (enable_insertion)
				aq_required |= IAVF_FLAG_AQ_ENABLE_CTAG_VLAN_INSERTION;
			else
				aq_required |= IAVF_FLAG_AQ_DISABLE_CTAG_VLAN_INSERTION;
			break;
		case ETH_P_8021AD:
			if (enable_stripping)
				aq_required |= IAVF_FLAG_AQ_ENABLE_STAG_VLAN_STRIPPING;
			else
				aq_required |= IAVF_FLAG_AQ_DISABLE_STAG_VLAN_STRIPPING;

			if (enable_insertion)
				aq_required |= IAVF_FLAG_AQ_ENABLE_STAG_VLAN_INSERTION;
			else
				aq_required |= IAVF_FLAG_AQ_DISABLE_STAG_VLAN_INSERTION;
			break;
		}
	}

	if (aq_required) {
		adapter->aq_required |= aq_required;
		mod_delayed_work(iavf_wq, &adapter->watchdog_task, 0);
	}
}

/**
 * iavf_startup - first step of driver startup
 * @adapter: board private structure
 *
 * Function process __IAVF_STARTUP driver state.
 * When success the state is changed to __IAVF_INIT_VERSION_CHECK
 * when fails the state is changed to __IAVF_INIT_FAILED
 **/
static void iavf_startup(struct iavf_adapter *adapter)
{
	struct pci_dev *pdev = adapter->pdev;
	struct iavf_hw *hw = &adapter->hw;
	int err;

	WARN_ON(adapter->state != __IAVF_STARTUP);

	/* driver loaded, probe complete */
	adapter->flags &= ~IAVF_FLAG_PF_COMMS_FAILED;
	adapter->flags &= ~IAVF_FLAG_RESET_PENDING;
	err = iavf_set_mac_type(hw);
	if (err) {
		dev_err(&pdev->dev, "Failed to set MAC type (%d)\n", err);
		goto err;
	}

	err = iavf_check_reset_complete(hw);
	if (err) {
		dev_info(&pdev->dev, "Device is still in reset (%d), retrying\n",
			 err);
		goto err;
	}
	hw->aq.num_arq_entries = IAVF_AQ_LEN;
	hw->aq.num_asq_entries = IAVF_AQ_LEN;
	hw->aq.arq_buf_size = IAVF_MAX_AQ_BUF_SIZE;
	hw->aq.asq_buf_size = IAVF_MAX_AQ_BUF_SIZE;

	err = iavf_init_adminq(hw);
	if (err) {
		dev_err(&pdev->dev, "Failed to init Admin Queue (%d)\n", err);
		goto err;
	}
	err = iavf_send_api_ver(adapter);
	if (err) {
		dev_err(&pdev->dev, "Unable to send to PF (%d)\n", err);
		iavf_shutdown_adminq(hw);
		goto err;
	}
	iavf_change_state(adapter, __IAVF_INIT_VERSION_CHECK);
	return;
err:
	iavf_change_state(adapter, __IAVF_INIT_FAILED);
}

/**
 * iavf_init_version_check - second step of driver startup
 * @adapter: board private structure
 *
 * Function process __IAVF_INIT_VERSION_CHECK driver state.
 * When success the state is changed to __IAVF_INIT_GET_RESOURCES
 * when fails the state is changed to __IAVF_INIT_FAILED
 **/
static void iavf_init_version_check(struct iavf_adapter *adapter)
{
	struct pci_dev *pdev = adapter->pdev;
	struct iavf_hw *hw = &adapter->hw;
	int err = -EAGAIN;

	WARN_ON(adapter->state != __IAVF_INIT_VERSION_CHECK);

	if (!iavf_asq_done(hw)) {
		dev_err(&pdev->dev, "Admin queue command never completed\n");
		iavf_shutdown_adminq(hw);
		iavf_change_state(adapter, __IAVF_STARTUP);
		goto err;
	}

	/* aq msg sent, awaiting reply */
	err = iavf_verify_api_ver(adapter);
	if (err) {
		if (err == IAVF_ERR_ADMIN_QUEUE_NO_WORK)
			err = iavf_send_api_ver(adapter);
		else
			dev_err(&pdev->dev, "Unsupported PF API version %d.%d, expected %d.%d\n",
				adapter->pf_version.major,
				adapter->pf_version.minor,
				VIRTCHNL_VERSION_MAJOR,
				VIRTCHNL_VERSION_MINOR);
		goto err;
	}
	err = iavf_send_vf_config_msg(adapter);
	if (err) {
		dev_err(&pdev->dev, "Unable to send config request (%d)\n",
			err);
		goto err;
	}
	iavf_change_state(adapter, __IAVF_INIT_GET_RESOURCES);
	return;
err:
	iavf_change_state(adapter, __IAVF_INIT_FAILED);
}

/**
 * iavf_parse_vf_resource_msg - parse response from VIRTCHNL_OP_GET_VF_RESOURCES
 * @adapter: board private structure
 */
int iavf_parse_vf_resource_msg(struct iavf_adapter *adapter)
{
	int i, num_req_queues = adapter->num_req_queues;
	struct iavf_vsi *vsi = &adapter->vsi;

	for (i = 0; i < adapter->vf_res->num_vsis; i++) {
		if (adapter->vf_res->vsi_res[i].vsi_type == VIRTCHNL_VSI_SRIOV)
			adapter->vsi_res = &adapter->vf_res->vsi_res[i];
	}
	if (!adapter->vsi_res) {
		dev_err(&adapter->pdev->dev, "No LAN VSI found\n");
		return -ENODEV;
	}

	if (num_req_queues &&
	    num_req_queues > adapter->vsi_res->num_queue_pairs) {
		/* Problem.  The PF gave us fewer queues than what we had
		 * negotiated in our request.  Need a reset to see if we can't
		 * get back to a working state.
		 */
		dev_err(&adapter->pdev->dev,
			"Requested %d queues, but PF only gave us %d.\n",
			num_req_queues,
			adapter->vsi_res->num_queue_pairs);
		adapter->flags |= IAVF_FLAG_REINIT_ITR_NEEDED;
		adapter->num_req_queues = adapter->vsi_res->num_queue_pairs;
		iavf_schedule_reset(adapter);

		return -EAGAIN;
	}
	adapter->num_req_queues = 0;
	adapter->vsi.id = adapter->vsi_res->vsi_id;

	adapter->vsi.back = adapter;
	adapter->vsi.base_vector = 1;
	adapter->vsi.work_limit = IAVF_DEFAULT_IRQ_WORK;
	vsi->netdev = adapter->netdev;
	vsi->qs_handle = adapter->vsi_res->qset_handle;
	if (adapter->vf_res->vf_cap_flags & VIRTCHNL_VF_OFFLOAD_RSS_PF) {
		adapter->rss_key_size = adapter->vf_res->rss_key_size;
		adapter->rss_lut_size = adapter->vf_res->rss_lut_size;
	} else {
		adapter->rss_key_size = IAVF_HKEY_ARRAY_SIZE;
		adapter->rss_lut_size = IAVF_HLUT_ARRAY_SIZE;
	}

	return 0;
}

/**
 * iavf_init_get_resources - third step of driver startup
 * @adapter: board private structure
 *
 * Function process __IAVF_INIT_GET_RESOURCES driver state and
 * finishes driver initialization procedure.
 * When success the state is changed to __IAVF_DOWN
 * when fails the state is changed to __IAVF_INIT_FAILED
 **/
static void iavf_init_get_resources(struct iavf_adapter *adapter)
{
	struct pci_dev *pdev = adapter->pdev;
	struct iavf_hw *hw = &adapter->hw;
	int err;

	WARN_ON(adapter->state != __IAVF_INIT_GET_RESOURCES);
	/* aq msg sent, awaiting reply */
	if (!adapter->vf_res) {
		adapter->vf_res = kzalloc(IAVF_VIRTCHNL_VF_RESOURCE_SIZE,
					  GFP_KERNEL);
		if (!adapter->vf_res) {
			err = -ENOMEM;
			goto err;
		}
	}
	err = iavf_get_vf_config(adapter);
	if (err == IAVF_ERR_ADMIN_QUEUE_NO_WORK) {
		err = iavf_send_vf_config_msg(adapter);
		goto err_alloc;
	} else if (err == IAVF_ERR_PARAM) {
		/* We only get ERR_PARAM if the device is in a very bad
		 * state or if we've been disabled for previous bad
		 * behavior. Either way, we're done now.
		 */
		iavf_shutdown_adminq(hw);
		dev_err(&pdev->dev, "Unable to get VF config due to PF error condition, not retrying\n");
		return;
	}
	if (err) {
		dev_err(&pdev->dev, "Unable to get VF config (%d)\n", err);
		goto err_alloc;
	}

	err = iavf_parse_vf_resource_msg(adapter);
	if (err)
		goto err_alloc;

	err = iavf_send_vf_offload_vlan_v2_msg(adapter);
	if (err == -EOPNOTSUPP) {
		/* underlying PF doesn't support VIRTCHNL_VF_OFFLOAD_VLAN_V2, so
		 * go directly to finishing initialization
		 */
		iavf_change_state(adapter, __IAVF_INIT_CONFIG_ADAPTER);
		return;
	} else if (err) {
		dev_err(&pdev->dev, "Unable to send offload vlan v2 request (%d)\n",
			err);
		goto err_alloc;
	}

	/* underlying PF supports VIRTCHNL_VF_OFFLOAD_VLAN_V2, so update the
	 * state accordingly
	 */
	iavf_change_state(adapter, __IAVF_INIT_GET_OFFLOAD_VLAN_V2_CAPS);
	return;

err_alloc:
	kfree(adapter->vf_res);
	adapter->vf_res = NULL;
err:
	iavf_change_state(adapter, __IAVF_INIT_FAILED);
}

/**
 * iavf_init_get_offload_vlan_v2_caps - part of driver startup
 * @adapter: board private structure
 *
 * Function processes __IAVF_INIT_GET_OFFLOAD_VLAN_V2_CAPS driver state if the
 * VF negotiates VIRTCHNL_VF_OFFLOAD_VLAN_V2. If VIRTCHNL_VF_OFFLOAD_VLAN_V2 is
 * not negotiated, then this state will never be entered.
 **/
static void iavf_init_get_offload_vlan_v2_caps(struct iavf_adapter *adapter)
{
	int ret;

	WARN_ON(adapter->state != __IAVF_INIT_GET_OFFLOAD_VLAN_V2_CAPS);

	memset(&adapter->vlan_v2_caps, 0, sizeof(adapter->vlan_v2_caps));

	ret = iavf_get_vf_vlan_v2_caps(adapter);
	if (ret) {
		if (ret == IAVF_ERR_ADMIN_QUEUE_NO_WORK)
			iavf_send_vf_offload_vlan_v2_msg(adapter);
		goto err;
	}

	iavf_change_state(adapter, __IAVF_INIT_CONFIG_ADAPTER);
	return;
err:
	iavf_change_state(adapter, __IAVF_INIT_FAILED);
}

/**
 * iavf_init_config_adapter - last part of driver startup
 * @adapter: board private structure
 *
 * After all the supported capabilities are negotiated, then the
 * __IAVF_INIT_CONFIG_ADAPTER state will finish driver initialization.
 */
static void iavf_init_config_adapter(struct iavf_adapter *adapter)
{
	struct net_device *netdev = adapter->netdev;
	struct pci_dev *pdev = adapter->pdev;
	int err;

	WARN_ON(adapter->state != __IAVF_INIT_CONFIG_ADAPTER);

	if (iavf_process_config(adapter))
		goto err;

	adapter->current_op = VIRTCHNL_OP_UNKNOWN;

	adapter->flags |= IAVF_FLAG_RX_CSUM_ENABLED;

	netdev->netdev_ops = &iavf_netdev_ops;
	iavf_set_ethtool_ops(netdev);
	netdev->watchdog_timeo = 5 * HZ;

	/* MTU range: 68 - 9710 */
	netdev->min_mtu = ETH_MIN_MTU;
	netdev->max_mtu = IAVF_MAX_RXBUFFER - IAVF_PACKET_HDR_PAD;

	if (!is_valid_ether_addr(adapter->hw.mac.addr)) {
		dev_info(&pdev->dev, "Invalid MAC address %pM, using random\n",
			 adapter->hw.mac.addr);
		eth_hw_addr_random(netdev);
		ether_addr_copy(adapter->hw.mac.addr, netdev->dev_addr);
	} else {
		eth_hw_addr_set(netdev, adapter->hw.mac.addr);
		ether_addr_copy(netdev->perm_addr, adapter->hw.mac.addr);
	}

	adapter->tx_desc_count = IAVF_DEFAULT_TXD;
	adapter->rx_desc_count = IAVF_DEFAULT_RXD;
	err = iavf_init_interrupt_scheme(adapter);
	if (err)
		goto err_sw_init;
	iavf_map_rings_to_vectors(adapter);
	if (adapter->vf_res->vf_cap_flags &
		VIRTCHNL_VF_OFFLOAD_WB_ON_ITR)
		adapter->flags |= IAVF_FLAG_WB_ON_ITR_CAPABLE;

	err = iavf_request_misc_irq(adapter);
	if (err)
		goto err_sw_init;

	netif_carrier_off(netdev);
	adapter->link_up = false;

	/* set the semaphore to prevent any callbacks after device registration
	 * up to time when state of driver will be set to __IAVF_DOWN
	 */
	rtnl_lock();
	if (!adapter->netdev_registered) {
		err = register_netdevice(netdev);
		if (err) {
			rtnl_unlock();
			goto err_register;
		}
	}

	adapter->netdev_registered = true;

	netif_tx_stop_all_queues(netdev);
	if (CLIENT_ALLOWED(adapter)) {
		err = iavf_lan_add_device(adapter);
		if (err)
			dev_info(&pdev->dev, "Failed to add VF to client API service list: %d\n",
				 err);
	}
	dev_info(&pdev->dev, "MAC address: %pM\n", adapter->hw.mac.addr);
	if (netdev->features & NETIF_F_GRO)
		dev_info(&pdev->dev, "GRO is enabled\n");

	iavf_change_state(adapter, __IAVF_DOWN);
	set_bit(__IAVF_VSI_DOWN, adapter->vsi.state);
	rtnl_unlock();

	iavf_misc_irq_enable(adapter);
	wake_up(&adapter->down_waitqueue);

	adapter->rss_key = kzalloc(adapter->rss_key_size, GFP_KERNEL);
	adapter->rss_lut = kzalloc(adapter->rss_lut_size, GFP_KERNEL);
	if (!adapter->rss_key || !adapter->rss_lut) {
		err = -ENOMEM;
		goto err_mem;
	}
	if (RSS_AQ(adapter))
		adapter->aq_required |= IAVF_FLAG_AQ_CONFIGURE_RSS;
	else
		iavf_init_rss(adapter);

	if (VLAN_V2_ALLOWED(adapter))
		/* request initial VLAN offload settings */
		iavf_set_vlan_offload_features(adapter, 0, netdev->features);

	return;
err_mem:
	iavf_free_rss(adapter);
err_register:
	iavf_free_misc_irq(adapter);
err_sw_init:
	iavf_reset_interrupt_capability(adapter);
err:
	iavf_change_state(adapter, __IAVF_INIT_FAILED);
}

/**
 * iavf_watchdog_task - Periodic call-back task
 * @work: pointer to work_struct
 **/
static void iavf_watchdog_task(struct work_struct *work)
{
	struct iavf_adapter *adapter = container_of(work,
						    struct iavf_adapter,
						    watchdog_task.work);
	struct iavf_hw *hw = &adapter->hw;
	u32 reg_val;

	if (!mutex_trylock(&adapter->crit_lock))
		goto restart_watchdog;

	if (adapter->flags & IAVF_FLAG_PF_COMMS_FAILED)
		iavf_change_state(adapter, __IAVF_COMM_FAILED);

	if (adapter->flags & IAVF_FLAG_RESET_NEEDED &&
	    adapter->state != __IAVF_RESETTING) {
		iavf_change_state(adapter, __IAVF_RESETTING);
		adapter->aq_required = 0;
		adapter->current_op = VIRTCHNL_OP_UNKNOWN;
	}

	switch (adapter->state) {
	case __IAVF_STARTUP:
		iavf_startup(adapter);
		mutex_unlock(&adapter->crit_lock);
		queue_delayed_work(iavf_wq, &adapter->watchdog_task,
				   msecs_to_jiffies(30));
		return;
	case __IAVF_INIT_VERSION_CHECK:
		iavf_init_version_check(adapter);
		mutex_unlock(&adapter->crit_lock);
		queue_delayed_work(iavf_wq, &adapter->watchdog_task,
				   msecs_to_jiffies(30));
		return;
	case __IAVF_INIT_GET_RESOURCES:
		iavf_init_get_resources(adapter);
		mutex_unlock(&adapter->crit_lock);
		queue_delayed_work(iavf_wq, &adapter->watchdog_task,
				   msecs_to_jiffies(1));
		return;
	case __IAVF_INIT_GET_OFFLOAD_VLAN_V2_CAPS:
		iavf_init_get_offload_vlan_v2_caps(adapter);
		mutex_unlock(&adapter->crit_lock);
		queue_delayed_work(iavf_wq, &adapter->watchdog_task,
				   msecs_to_jiffies(1));
		return;
	case __IAVF_INIT_CONFIG_ADAPTER:
		iavf_init_config_adapter(adapter);
		mutex_unlock(&adapter->crit_lock);
		queue_delayed_work(iavf_wq, &adapter->watchdog_task,
				   msecs_to_jiffies(1));
		return;
	case __IAVF_INIT_FAILED:
		if (++adapter->aq_wait_count > IAVF_AQ_MAX_ERR) {
			dev_err(&adapter->pdev->dev,
				"Failed to communicate with PF; waiting before retry\n");
			adapter->flags |= IAVF_FLAG_PF_COMMS_FAILED;
			iavf_shutdown_adminq(hw);
			mutex_unlock(&adapter->crit_lock);
			queue_delayed_work(iavf_wq,
					   &adapter->watchdog_task, (5 * HZ));
			return;
		}
		/* Try again from failed step*/
		iavf_change_state(adapter, adapter->last_state);
		mutex_unlock(&adapter->crit_lock);
		queue_delayed_work(iavf_wq, &adapter->watchdog_task, HZ);
		return;
	case __IAVF_COMM_FAILED:
		reg_val = rd32(hw, IAVF_VFGEN_RSTAT) &
			  IAVF_VFGEN_RSTAT_VFR_STATE_MASK;
		if (reg_val == VIRTCHNL_VFR_VFACTIVE ||
		    reg_val == VIRTCHNL_VFR_COMPLETED) {
			/* A chance for redemption! */
			dev_err(&adapter->pdev->dev,
				"Hardware came out of reset. Attempting reinit.\n");
			/* When init task contacts the PF and
			 * gets everything set up again, it'll restart the
			 * watchdog for us. Down, boy. Sit. Stay. Woof.
			 */
			iavf_change_state(adapter, __IAVF_STARTUP);
			adapter->flags &= ~IAVF_FLAG_PF_COMMS_FAILED;
		}
		adapter->aq_required = 0;
		adapter->current_op = VIRTCHNL_OP_UNKNOWN;
		mutex_unlock(&adapter->crit_lock);
		queue_delayed_work(iavf_wq,
				   &adapter->watchdog_task,
				   msecs_to_jiffies(10));
		return;
	case __IAVF_RESETTING:
		mutex_unlock(&adapter->crit_lock);
		queue_delayed_work(iavf_wq, &adapter->watchdog_task, HZ * 2);
		return;
	case __IAVF_DOWN:
	case __IAVF_DOWN_PENDING:
	case __IAVF_TESTING:
	case __IAVF_RUNNING:
		if (adapter->current_op) {
			if (!iavf_asq_done(hw)) {
				dev_dbg(&adapter->pdev->dev,
					"Admin queue timeout\n");
				iavf_send_api_ver(adapter);
			}
		} else {
			int ret = iavf_process_aq_command(adapter);

			/* An error will be returned if no commands were
			 * processed; use this opportunity to update stats
			 * if the error isn't -ENOTSUPP
			 */
			if (ret && ret != -EOPNOTSUPP &&
			    adapter->state == __IAVF_RUNNING)
				iavf_request_stats(adapter);
		}
		if (adapter->state == __IAVF_RUNNING)
			iavf_detect_recover_hung(&adapter->vsi);
		break;
	case __IAVF_REMOVE:
	default:
		mutex_unlock(&adapter->crit_lock);
		return;
	}

	/* check for hw reset */
	reg_val = rd32(hw, IAVF_VF_ARQLEN1) & IAVF_VF_ARQLEN1_ARQENABLE_MASK;
	if (!reg_val) {
		adapter->flags |= IAVF_FLAG_RESET_PENDING;
		adapter->aq_required = 0;
		adapter->current_op = VIRTCHNL_OP_UNKNOWN;
		dev_err(&adapter->pdev->dev, "Hardware reset detected\n");
		queue_work(iavf_wq, &adapter->reset_task);
		mutex_unlock(&adapter->crit_lock);
		queue_delayed_work(iavf_wq,
				   &adapter->watchdog_task, HZ * 2);
		return;
	}

	schedule_delayed_work(&adapter->client_task, msecs_to_jiffies(5));
	mutex_unlock(&adapter->crit_lock);
restart_watchdog:
	queue_work(iavf_wq, &adapter->adminq_task);
	if (adapter->aq_required)
		queue_delayed_work(iavf_wq, &adapter->watchdog_task,
				   msecs_to_jiffies(20));
	else
		queue_delayed_work(iavf_wq, &adapter->watchdog_task, HZ * 2);
}

static void iavf_disable_vf(struct iavf_adapter *adapter)
{
	struct iavf_mac_filter *f, *ftmp;
	struct iavf_vlan_filter *fv, *fvtmp;
	struct iavf_cloud_filter *cf, *cftmp;

	adapter->flags |= IAVF_FLAG_PF_COMMS_FAILED;

	/* We don't use netif_running() because it may be true prior to
	 * ndo_open() returning, so we can't assume it means all our open
	 * tasks have finished, since we're not holding the rtnl_lock here.
	 */
	if (adapter->state == __IAVF_RUNNING) {
		set_bit(__IAVF_VSI_DOWN, adapter->vsi.state);
		netif_carrier_off(adapter->netdev);
		netif_tx_disable(adapter->netdev);
		adapter->link_up = false;
		iavf_napi_disable_all(adapter);
		iavf_irq_disable(adapter);
		iavf_free_traffic_irqs(adapter);
		iavf_free_all_tx_resources(adapter);
		iavf_free_all_rx_resources(adapter);
	}

	spin_lock_bh(&adapter->mac_vlan_list_lock);

	/* Delete all of the filters */
	list_for_each_entry_safe(f, ftmp, &adapter->mac_filter_list, list) {
		list_del(&f->list);
		kfree(f);
	}

	list_for_each_entry_safe(fv, fvtmp, &adapter->vlan_filter_list, list) {
		list_del(&fv->list);
		kfree(fv);
	}

	spin_unlock_bh(&adapter->mac_vlan_list_lock);

	spin_lock_bh(&adapter->cloud_filter_list_lock);
	list_for_each_entry_safe(cf, cftmp, &adapter->cloud_filter_list, list) {
		list_del(&cf->list);
		kfree(cf);
		adapter->num_cloud_filters--;
	}
	spin_unlock_bh(&adapter->cloud_filter_list_lock);

	iavf_free_misc_irq(adapter);
	iavf_reset_interrupt_capability(adapter);
	iavf_free_q_vectors(adapter);
	iavf_free_queues(adapter);
	memset(adapter->vf_res, 0, IAVF_VIRTCHNL_VF_RESOURCE_SIZE);
	iavf_shutdown_adminq(&adapter->hw);
	adapter->netdev->flags &= ~IFF_UP;
	mutex_unlock(&adapter->crit_lock);
	adapter->flags &= ~IAVF_FLAG_RESET_PENDING;
	iavf_change_state(adapter, __IAVF_DOWN);
	wake_up(&adapter->down_waitqueue);
	dev_info(&adapter->pdev->dev, "Reset task did not complete, VF disabled\n");
}

/**
 * iavf_reset_task - Call-back task to handle hardware reset
 * @work: pointer to work_struct
 *
 * During reset we need to shut down and reinitialize the admin queue
 * before we can use it to communicate with the PF again. We also clear
 * and reinit the rings because that context is lost as well.
 **/
static void iavf_reset_task(struct work_struct *work)
{
	struct iavf_adapter *adapter = container_of(work,
						      struct iavf_adapter,
						      reset_task);
	struct virtchnl_vf_resource *vfres = adapter->vf_res;
	struct net_device *netdev = adapter->netdev;
	struct iavf_hw *hw = &adapter->hw;
	struct iavf_mac_filter *f, *ftmp;
	struct iavf_cloud_filter *cf;
	u32 reg_val;
	int i = 0, err;
	bool running;

	/* When device is being removed it doesn't make sense to run the reset
	 * task, just return in such a case.
	 */
	if (mutex_is_locked(&adapter->remove_lock))
		return;

	if (iavf_lock_timeout(&adapter->crit_lock, 200)) {
		schedule_work(&adapter->reset_task);
		return;
	}
	while (!mutex_trylock(&adapter->client_lock))
		usleep_range(500, 1000);
	if (CLIENT_ENABLED(adapter)) {
		adapter->flags &= ~(IAVF_FLAG_CLIENT_NEEDS_OPEN |
				    IAVF_FLAG_CLIENT_NEEDS_CLOSE |
				    IAVF_FLAG_CLIENT_NEEDS_L2_PARAMS |
				    IAVF_FLAG_SERVICE_CLIENT_REQUESTED);
		cancel_delayed_work_sync(&adapter->client_task);
		iavf_notify_client_close(&adapter->vsi, true);
	}
	iavf_misc_irq_disable(adapter);
	if (adapter->flags & IAVF_FLAG_RESET_NEEDED) {
		adapter->flags &= ~IAVF_FLAG_RESET_NEEDED;
		/* Restart the AQ here. If we have been reset but didn't
		 * detect it, or if the PF had to reinit, our AQ will be hosed.
		 */
		iavf_shutdown_adminq(hw);
		iavf_init_adminq(hw);
		iavf_request_reset(adapter);
	}
	adapter->flags |= IAVF_FLAG_RESET_PENDING;

	/* poll until we see the reset actually happen */
	for (i = 0; i < IAVF_RESET_WAIT_DETECTED_COUNT; i++) {
		reg_val = rd32(hw, IAVF_VF_ARQLEN1) &
			  IAVF_VF_ARQLEN1_ARQENABLE_MASK;
		if (!reg_val)
			break;
		usleep_range(5000, 10000);
	}
	if (i == IAVF_RESET_WAIT_DETECTED_COUNT) {
		dev_info(&adapter->pdev->dev, "Never saw reset\n");
		goto continue_reset; /* act like the reset happened */
	}

	/* wait until the reset is complete and the PF is responding to us */
	for (i = 0; i < IAVF_RESET_WAIT_COMPLETE_COUNT; i++) {
		/* sleep first to make sure a minimum wait time is met */
		msleep(IAVF_RESET_WAIT_MS);

		reg_val = rd32(hw, IAVF_VFGEN_RSTAT) &
			  IAVF_VFGEN_RSTAT_VFR_STATE_MASK;
		if (reg_val == VIRTCHNL_VFR_VFACTIVE)
			break;
	}

	pci_set_master(adapter->pdev);
	pci_restore_msi_state(adapter->pdev);

	if (i == IAVF_RESET_WAIT_COMPLETE_COUNT) {
		dev_err(&adapter->pdev->dev, "Reset never finished (%x)\n",
			reg_val);
		iavf_disable_vf(adapter);
		mutex_unlock(&adapter->client_lock);
		return; /* Do not attempt to reinit. It's dead, Jim. */
	}

continue_reset:
	/* We don't use netif_running() because it may be true prior to
	 * ndo_open() returning, so we can't assume it means all our open
	 * tasks have finished, since we're not holding the rtnl_lock here.
	 */
	running = ((adapter->state == __IAVF_RUNNING) ||
		   (adapter->state == __IAVF_RESETTING));

	if (running) {
		netdev->flags &= ~IFF_UP;
		netif_carrier_off(netdev);
		netif_tx_stop_all_queues(netdev);
		adapter->link_up = false;
		iavf_napi_disable_all(adapter);
	}
	iavf_irq_disable(adapter);

	iavf_change_state(adapter, __IAVF_RESETTING);
	adapter->flags &= ~IAVF_FLAG_RESET_PENDING;

	/* free the Tx/Rx rings and descriptors, might be better to just
	 * re-use them sometime in the future
	 */
	iavf_free_all_rx_resources(adapter);
	iavf_free_all_tx_resources(adapter);

	adapter->flags |= IAVF_FLAG_QUEUES_DISABLED;
	/* kill and reinit the admin queue */
	iavf_shutdown_adminq(hw);
	adapter->current_op = VIRTCHNL_OP_UNKNOWN;
	err = iavf_init_adminq(hw);
	if (err)
		dev_info(&adapter->pdev->dev, "Failed to init adminq: %d\n",
			 err);
	adapter->aq_required = 0;

	if (adapter->flags & IAVF_FLAG_REINIT_ITR_NEEDED) {
		err = iavf_reinit_interrupt_scheme(adapter);
		if (err)
			goto reset_err;
	}

	if (RSS_AQ(adapter)) {
		adapter->aq_required |= IAVF_FLAG_AQ_CONFIGURE_RSS;
	} else {
		err = iavf_init_rss(adapter);
		if (err)
			goto reset_err;
	}

	adapter->aq_required |= IAVF_FLAG_AQ_GET_CONFIG;
	/* always set since VIRTCHNL_OP_GET_VF_RESOURCES has not been
	 * sent/received yet, so VLAN_V2_ALLOWED() cannot is not reliable here,
	 * however the VIRTCHNL_OP_GET_OFFLOAD_VLAN_V2_CAPS won't be sent until
	 * VIRTCHNL_OP_GET_VF_RESOURCES and VIRTCHNL_VF_OFFLOAD_VLAN_V2 have
	 * been successfully sent and negotiated
	 */
	adapter->aq_required |= IAVF_FLAG_AQ_GET_OFFLOAD_VLAN_V2_CAPS;
	adapter->aq_required |= IAVF_FLAG_AQ_MAP_VECTORS;

	spin_lock_bh(&adapter->mac_vlan_list_lock);

	/* Delete filter for the current MAC address, it could have
	 * been changed by the PF via administratively set MAC.
	 * Will be re-added via VIRTCHNL_OP_GET_VF_RESOURCES.
	 */
	list_for_each_entry_safe(f, ftmp, &adapter->mac_filter_list, list) {
		if (ether_addr_equal(f->macaddr, adapter->hw.mac.addr)) {
			list_del(&f->list);
			kfree(f);
		}
	}
	/* re-add all MAC filters */
	list_for_each_entry(f, &adapter->mac_filter_list, list) {
		f->add = true;
	}
	spin_unlock_bh(&adapter->mac_vlan_list_lock);

	/* check if TCs are running and re-add all cloud filters */
	spin_lock_bh(&adapter->cloud_filter_list_lock);
	if ((vfres->vf_cap_flags & VIRTCHNL_VF_OFFLOAD_ADQ) &&
	    adapter->num_tc) {
		list_for_each_entry(cf, &adapter->cloud_filter_list, list) {
			cf->add = true;
		}
	}
	spin_unlock_bh(&adapter->cloud_filter_list_lock);

	adapter->aq_required |= IAVF_FLAG_AQ_ADD_MAC_FILTER;
	adapter->aq_required |= IAVF_FLAG_AQ_ADD_CLOUD_FILTER;
	iavf_misc_irq_enable(adapter);

	mod_delayed_work(iavf_wq, &adapter->watchdog_task, 2);

	/* We were running when the reset started, so we need to restore some
	 * state here.
	 */
	if (running) {
		/* allocate transmit descriptors */
		err = iavf_setup_all_tx_resources(adapter);
		if (err)
			goto reset_err;

		/* allocate receive descriptors */
		err = iavf_setup_all_rx_resources(adapter);
		if (err)
			goto reset_err;

		if (adapter->flags & IAVF_FLAG_REINIT_ITR_NEEDED) {
			err = iavf_request_traffic_irqs(adapter, netdev->name);
			if (err)
				goto reset_err;

			adapter->flags &= ~IAVF_FLAG_REINIT_ITR_NEEDED;
		}

		iavf_configure(adapter);

		/* iavf_up_complete() will switch device back
		 * to __IAVF_RUNNING
		 */
		iavf_up_complete(adapter);
		netdev->flags |= IFF_UP;
		iavf_irq_enable(adapter, true);
	} else {
		iavf_change_state(adapter, __IAVF_DOWN);
		wake_up(&adapter->down_waitqueue);
	}
	mutex_unlock(&adapter->client_lock);
	mutex_unlock(&adapter->crit_lock);

	return;
reset_err:
	mutex_unlock(&adapter->client_lock);
	mutex_unlock(&adapter->crit_lock);
	if (running) {
		iavf_change_state(adapter, __IAVF_RUNNING);
		netdev->flags |= IFF_UP;
	}
	dev_err(&adapter->pdev->dev, "failed to allocate resources during reinit\n");
	iavf_close(netdev);
}

/**
 * iavf_adminq_task - worker thread to clean the admin queue
 * @work: pointer to work_struct containing our data
 **/
static void iavf_adminq_task(struct work_struct *work)
{
	struct iavf_adapter *adapter =
		container_of(work, struct iavf_adapter, adminq_task);
	struct iavf_hw *hw = &adapter->hw;
	struct iavf_arq_event_info event;
	enum virtchnl_ops v_op;
	enum iavf_status ret, v_ret;
	u32 val, oldval;
	u16 pending;

	if (adapter->flags & IAVF_FLAG_PF_COMMS_FAILED)
		goto out;

	event.buf_len = IAVF_MAX_AQ_BUF_SIZE;
	event.msg_buf = kzalloc(event.buf_len, GFP_KERNEL);
	if (!event.msg_buf)
		goto out;

	if (iavf_lock_timeout(&adapter->crit_lock, 200))
		goto freedom;
	do {
		ret = iavf_clean_arq_element(hw, &event, &pending);
		v_op = (enum virtchnl_ops)le32_to_cpu(event.desc.cookie_high);
		v_ret = (enum iavf_status)le32_to_cpu(event.desc.cookie_low);

		if (ret || !v_op)
			break; /* No event to process or error cleaning ARQ */

		iavf_virtchnl_completion(adapter, v_op, v_ret, event.msg_buf,
					 event.msg_len);
		if (pending != 0)
			memset(event.msg_buf, 0, IAVF_MAX_AQ_BUF_SIZE);
	} while (pending);
	mutex_unlock(&adapter->crit_lock);

	if ((adapter->flags &
	     (IAVF_FLAG_RESET_PENDING | IAVF_FLAG_RESET_NEEDED)) ||
	    adapter->state == __IAVF_RESETTING)
		goto freedom;

	/* check for error indications */
	val = rd32(hw, hw->aq.arq.len);
	if (val == 0xdeadbeef || val == 0xffffffff) /* device in reset */
		goto freedom;
	oldval = val;
	if (val & IAVF_VF_ARQLEN1_ARQVFE_MASK) {
		dev_info(&adapter->pdev->dev, "ARQ VF Error detected\n");
		val &= ~IAVF_VF_ARQLEN1_ARQVFE_MASK;
	}
	if (val & IAVF_VF_ARQLEN1_ARQOVFL_MASK) {
		dev_info(&adapter->pdev->dev, "ARQ Overflow Error detected\n");
		val &= ~IAVF_VF_ARQLEN1_ARQOVFL_MASK;
	}
	if (val & IAVF_VF_ARQLEN1_ARQCRIT_MASK) {
		dev_info(&adapter->pdev->dev, "ARQ Critical Error detected\n");
		val &= ~IAVF_VF_ARQLEN1_ARQCRIT_MASK;
	}
	if (oldval != val)
		wr32(hw, hw->aq.arq.len, val);

	val = rd32(hw, hw->aq.asq.len);
	oldval = val;
	if (val & IAVF_VF_ATQLEN1_ATQVFE_MASK) {
		dev_info(&adapter->pdev->dev, "ASQ VF Error detected\n");
		val &= ~IAVF_VF_ATQLEN1_ATQVFE_MASK;
	}
	if (val & IAVF_VF_ATQLEN1_ATQOVFL_MASK) {
		dev_info(&adapter->pdev->dev, "ASQ Overflow Error detected\n");
		val &= ~IAVF_VF_ATQLEN1_ATQOVFL_MASK;
	}
	if (val & IAVF_VF_ATQLEN1_ATQCRIT_MASK) {
		dev_info(&adapter->pdev->dev, "ASQ Critical Error detected\n");
		val &= ~IAVF_VF_ATQLEN1_ATQCRIT_MASK;
	}
	if (oldval != val)
		wr32(hw, hw->aq.asq.len, val);

freedom:
	kfree(event.msg_buf);
out:
	/* re-enable Admin queue interrupt cause */
	iavf_misc_irq_enable(adapter);
}

/**
 * iavf_client_task - worker thread to perform client work
 * @work: pointer to work_struct containing our data
 *
 * This task handles client interactions. Because client calls can be
 * reentrant, we can't handle them in the watchdog.
 **/
static void iavf_client_task(struct work_struct *work)
{
	struct iavf_adapter *adapter =
		container_of(work, struct iavf_adapter, client_task.work);

	/* If we can't get the client bit, just give up. We'll be rescheduled
	 * later.
	 */

	if (!mutex_trylock(&adapter->client_lock))
		return;

	if (adapter->flags & IAVF_FLAG_SERVICE_CLIENT_REQUESTED) {
		iavf_client_subtask(adapter);
		adapter->flags &= ~IAVF_FLAG_SERVICE_CLIENT_REQUESTED;
		goto out;
	}
	if (adapter->flags & IAVF_FLAG_CLIENT_NEEDS_L2_PARAMS) {
		iavf_notify_client_l2_params(&adapter->vsi);
		adapter->flags &= ~IAVF_FLAG_CLIENT_NEEDS_L2_PARAMS;
		goto out;
	}
	if (adapter->flags & IAVF_FLAG_CLIENT_NEEDS_CLOSE) {
		iavf_notify_client_close(&adapter->vsi, false);
		adapter->flags &= ~IAVF_FLAG_CLIENT_NEEDS_CLOSE;
		goto out;
	}
	if (adapter->flags & IAVF_FLAG_CLIENT_NEEDS_OPEN) {
		iavf_notify_client_open(&adapter->vsi);
		adapter->flags &= ~IAVF_FLAG_CLIENT_NEEDS_OPEN;
	}
out:
	mutex_unlock(&adapter->client_lock);
}

/**
 * iavf_free_all_tx_resources - Free Tx Resources for All Queues
 * @adapter: board private structure
 *
 * Free all transmit software resources
 **/
void iavf_free_all_tx_resources(struct iavf_adapter *adapter)
{
	int i;

	if (!adapter->tx_rings)
		return;

	for (i = 0; i < adapter->num_active_queues; i++)
		if (adapter->tx_rings[i].desc)
			iavf_free_tx_resources(&adapter->tx_rings[i]);
}

/**
 * iavf_setup_all_tx_resources - allocate all queues Tx resources
 * @adapter: board private structure
 *
 * If this function returns with an error, then it's possible one or
 * more of the rings is populated (while the rest are not).  It is the
 * callers duty to clean those orphaned rings.
 *
 * Return 0 on success, negative on failure
 **/
static int iavf_setup_all_tx_resources(struct iavf_adapter *adapter)
{
	int i, err = 0;

	for (i = 0; i < adapter->num_active_queues; i++) {
		adapter->tx_rings[i].count = adapter->tx_desc_count;
		err = iavf_setup_tx_descriptors(&adapter->tx_rings[i]);
		if (!err)
			continue;
		dev_err(&adapter->pdev->dev,
			"Allocation for Tx Queue %u failed\n", i);
		break;
	}

	return err;
}

/**
 * iavf_setup_all_rx_resources - allocate all queues Rx resources
 * @adapter: board private structure
 *
 * If this function returns with an error, then it's possible one or
 * more of the rings is populated (while the rest are not).  It is the
 * callers duty to clean those orphaned rings.
 *
 * Return 0 on success, negative on failure
 **/
static int iavf_setup_all_rx_resources(struct iavf_adapter *adapter)
{
	int i, err = 0;

	for (i = 0; i < adapter->num_active_queues; i++) {
		adapter->rx_rings[i].count = adapter->rx_desc_count;
		err = iavf_setup_rx_descriptors(&adapter->rx_rings[i]);
		if (!err)
			continue;
		dev_err(&adapter->pdev->dev,
			"Allocation for Rx Queue %u failed\n", i);
		break;
	}
	return err;
}

/**
 * iavf_free_all_rx_resources - Free Rx Resources for All Queues
 * @adapter: board private structure
 *
 * Free all receive software resources
 **/
void iavf_free_all_rx_resources(struct iavf_adapter *adapter)
{
	int i;

	if (!adapter->rx_rings)
		return;

	for (i = 0; i < adapter->num_active_queues; i++)
		if (adapter->rx_rings[i].desc)
			iavf_free_rx_resources(&adapter->rx_rings[i]);
}

/**
 * iavf_validate_tx_bandwidth - validate the max Tx bandwidth
 * @adapter: board private structure
 * @max_tx_rate: max Tx bw for a tc
 **/
static int iavf_validate_tx_bandwidth(struct iavf_adapter *adapter,
				      u64 max_tx_rate)
{
	int speed = 0, ret = 0;

	if (ADV_LINK_SUPPORT(adapter)) {
		if (adapter->link_speed_mbps < U32_MAX) {
			speed = adapter->link_speed_mbps;
			goto validate_bw;
		} else {
			dev_err(&adapter->pdev->dev, "Unknown link speed\n");
			return -EINVAL;
		}
	}

	switch (adapter->link_speed) {
	case VIRTCHNL_LINK_SPEED_40GB:
		speed = SPEED_40000;
		break;
	case VIRTCHNL_LINK_SPEED_25GB:
		speed = SPEED_25000;
		break;
	case VIRTCHNL_LINK_SPEED_20GB:
		speed = SPEED_20000;
		break;
	case VIRTCHNL_LINK_SPEED_10GB:
		speed = SPEED_10000;
		break;
	case VIRTCHNL_LINK_SPEED_5GB:
		speed = SPEED_5000;
		break;
	case VIRTCHNL_LINK_SPEED_2_5GB:
		speed = SPEED_2500;
		break;
	case VIRTCHNL_LINK_SPEED_1GB:
		speed = SPEED_1000;
		break;
	case VIRTCHNL_LINK_SPEED_100MB:
		speed = SPEED_100;
		break;
	default:
		break;
	}

validate_bw:
	if (max_tx_rate > speed) {
		dev_err(&adapter->pdev->dev,
			"Invalid tx rate specified\n");
		ret = -EINVAL;
	}

	return ret;
}

/**
 * iavf_validate_ch_config - validate queue mapping info
 * @adapter: board private structure
 * @mqprio_qopt: queue parameters
 *
 * This function validates if the config provided by the user to
 * configure queue channels is valid or not. Returns 0 on a valid
 * config.
 **/
static int iavf_validate_ch_config(struct iavf_adapter *adapter,
				   struct tc_mqprio_qopt_offload *mqprio_qopt)
{
	u64 total_max_rate = 0;
	int i, num_qps = 0;
	u64 tx_rate = 0;
	int ret = 0;

	if (mqprio_qopt->qopt.num_tc > IAVF_MAX_TRAFFIC_CLASS ||
	    mqprio_qopt->qopt.num_tc < 1)
		return -EINVAL;

	for (i = 0; i <= mqprio_qopt->qopt.num_tc - 1; i++) {
		if (!mqprio_qopt->qopt.count[i] ||
		    mqprio_qopt->qopt.offset[i] != num_qps)
			return -EINVAL;
		if (mqprio_qopt->min_rate[i]) {
			dev_err(&adapter->pdev->dev,
				"Invalid min tx rate (greater than 0) specified\n");
			return -EINVAL;
		}
		/*convert to Mbps */
		tx_rate = div_u64(mqprio_qopt->max_rate[i],
				  IAVF_MBPS_DIVISOR);
		total_max_rate += tx_rate;
		num_qps += mqprio_qopt->qopt.count[i];
	}
	if (num_qps > adapter->num_active_queues) {
		dev_err(&adapter->pdev->dev,
			"Cannot support requested number of queues\n");
		return -EINVAL;
	}

	ret = iavf_validate_tx_bandwidth(adapter, total_max_rate);
	return ret;
}

/**
 * iavf_del_all_cloud_filters - delete all cloud filters on the traffic classes
 * @adapter: board private structure
 **/
static void iavf_del_all_cloud_filters(struct iavf_adapter *adapter)
{
	struct iavf_cloud_filter *cf, *cftmp;

	spin_lock_bh(&adapter->cloud_filter_list_lock);
	list_for_each_entry_safe(cf, cftmp, &adapter->cloud_filter_list,
				 list) {
		list_del(&cf->list);
		kfree(cf);
		adapter->num_cloud_filters--;
	}
	spin_unlock_bh(&adapter->cloud_filter_list_lock);
}

/**
 * __iavf_setup_tc - configure multiple traffic classes
 * @netdev: network interface device structure
 * @type_data: tc offload data
 *
 * This function processes the config information provided by the
 * user to configure traffic classes/queue channels and packages the
 * information to request the PF to setup traffic classes.
 *
 * Returns 0 on success.
 **/
static int __iavf_setup_tc(struct net_device *netdev, void *type_data)
{
	struct tc_mqprio_qopt_offload *mqprio_qopt = type_data;
	struct iavf_adapter *adapter = netdev_priv(netdev);
	struct virtchnl_vf_resource *vfres = adapter->vf_res;
	u8 num_tc = 0, total_qps = 0;
	int ret = 0, netdev_tc = 0;
	u64 max_tx_rate;
	u16 mode;
	int i;

	num_tc = mqprio_qopt->qopt.num_tc;
	mode = mqprio_qopt->mode;

	/* delete queue_channel */
	if (!mqprio_qopt->qopt.hw) {
		if (adapter->ch_config.state == __IAVF_TC_RUNNING) {
			/* reset the tc configuration */
			netdev_reset_tc(netdev);
			adapter->num_tc = 0;
			netif_tx_stop_all_queues(netdev);
			netif_tx_disable(netdev);
			iavf_del_all_cloud_filters(adapter);
			adapter->aq_required = IAVF_FLAG_AQ_DISABLE_CHANNELS;
			goto exit;
		} else {
			return -EINVAL;
		}
	}

	/* add queue channel */
	if (mode == TC_MQPRIO_MODE_CHANNEL) {
		if (!(vfres->vf_cap_flags & VIRTCHNL_VF_OFFLOAD_ADQ)) {
			dev_err(&adapter->pdev->dev, "ADq not supported\n");
			return -EOPNOTSUPP;
		}
		if (adapter->ch_config.state != __IAVF_TC_INVALID) {
			dev_err(&adapter->pdev->dev, "TC configuration already exists\n");
			return -EINVAL;
		}

		ret = iavf_validate_ch_config(adapter, mqprio_qopt);
		if (ret)
			return ret;
		/* Return if same TC config is requested */
		if (adapter->num_tc == num_tc)
			return 0;
		adapter->num_tc = num_tc;

		for (i = 0; i < IAVF_MAX_TRAFFIC_CLASS; i++) {
			if (i < num_tc) {
				adapter->ch_config.ch_info[i].count =
					mqprio_qopt->qopt.count[i];
				adapter->ch_config.ch_info[i].offset =
					mqprio_qopt->qopt.offset[i];
				total_qps += mqprio_qopt->qopt.count[i];
				max_tx_rate = mqprio_qopt->max_rate[i];
				/* convert to Mbps */
				max_tx_rate = div_u64(max_tx_rate,
						      IAVF_MBPS_DIVISOR);
				adapter->ch_config.ch_info[i].max_tx_rate =
					max_tx_rate;
			} else {
				adapter->ch_config.ch_info[i].count = 1;
				adapter->ch_config.ch_info[i].offset = 0;
			}
		}
		adapter->ch_config.total_qps = total_qps;
		netif_tx_stop_all_queues(netdev);
		netif_tx_disable(netdev);
		adapter->aq_required |= IAVF_FLAG_AQ_ENABLE_CHANNELS;
		netdev_reset_tc(netdev);
		/* Report the tc mapping up the stack */
		netdev_set_num_tc(adapter->netdev, num_tc);
		for (i = 0; i < IAVF_MAX_TRAFFIC_CLASS; i++) {
			u16 qcount = mqprio_qopt->qopt.count[i];
			u16 qoffset = mqprio_qopt->qopt.offset[i];

			if (i < num_tc)
				netdev_set_tc_queue(netdev, netdev_tc++, qcount,
						    qoffset);
		}
	}
exit:
	return ret;
}

/**
 * iavf_parse_cls_flower - Parse tc flower filters provided by kernel
 * @adapter: board private structure
 * @f: pointer to struct flow_cls_offload
 * @filter: pointer to cloud filter structure
 */
static int iavf_parse_cls_flower(struct iavf_adapter *adapter,
				 struct flow_cls_offload *f,
				 struct iavf_cloud_filter *filter)
{
	struct flow_rule *rule = flow_cls_offload_flow_rule(f);
	struct flow_dissector *dissector = rule->match.dissector;
	u16 n_proto_mask = 0;
	u16 n_proto_key = 0;
	u8 field_flags = 0;
	u16 addr_type = 0;
	u16 n_proto = 0;
	int i = 0;
	struct virtchnl_filter *vf = &filter->f;

	if (dissector->used_keys &
	    ~(BIT(FLOW_DISSECTOR_KEY_CONTROL) |
	      BIT(FLOW_DISSECTOR_KEY_BASIC) |
	      BIT(FLOW_DISSECTOR_KEY_ETH_ADDRS) |
	      BIT(FLOW_DISSECTOR_KEY_VLAN) |
	      BIT(FLOW_DISSECTOR_KEY_IPV4_ADDRS) |
	      BIT(FLOW_DISSECTOR_KEY_IPV6_ADDRS) |
	      BIT(FLOW_DISSECTOR_KEY_PORTS) |
	      BIT(FLOW_DISSECTOR_KEY_ENC_KEYID))) {
		dev_err(&adapter->pdev->dev, "Unsupported key used: 0x%x\n",
			dissector->used_keys);
		return -EOPNOTSUPP;
	}

	if (flow_rule_match_key(rule, FLOW_DISSECTOR_KEY_ENC_KEYID)) {
		struct flow_match_enc_keyid match;

		flow_rule_match_enc_keyid(rule, &match);
		if (match.mask->keyid != 0)
			field_flags |= IAVF_CLOUD_FIELD_TEN_ID;
	}

	if (flow_rule_match_key(rule, FLOW_DISSECTOR_KEY_BASIC)) {
		struct flow_match_basic match;

		flow_rule_match_basic(rule, &match);
		n_proto_key = ntohs(match.key->n_proto);
		n_proto_mask = ntohs(match.mask->n_proto);

		if (n_proto_key == ETH_P_ALL) {
			n_proto_key = 0;
			n_proto_mask = 0;
		}
		n_proto = n_proto_key & n_proto_mask;
		if (n_proto != ETH_P_IP && n_proto != ETH_P_IPV6)
			return -EINVAL;
		if (n_proto == ETH_P_IPV6) {
			/* specify flow type as TCP IPv6 */
			vf->flow_type = VIRTCHNL_TCP_V6_FLOW;
		}

		if (match.key->ip_proto != IPPROTO_TCP) {
			dev_info(&adapter->pdev->dev, "Only TCP transport is supported\n");
			return -EINVAL;
		}
	}

	if (flow_rule_match_key(rule, FLOW_DISSECTOR_KEY_ETH_ADDRS)) {
		struct flow_match_eth_addrs match;

		flow_rule_match_eth_addrs(rule, &match);

		/* use is_broadcast and is_zero to check for all 0xf or 0 */
		if (!is_zero_ether_addr(match.mask->dst)) {
			if (is_broadcast_ether_addr(match.mask->dst)) {
				field_flags |= IAVF_CLOUD_FIELD_OMAC;
			} else {
				dev_err(&adapter->pdev->dev, "Bad ether dest mask %pM\n",
					match.mask->dst);
				return -EINVAL;
			}
		}

		if (!is_zero_ether_addr(match.mask->src)) {
			if (is_broadcast_ether_addr(match.mask->src)) {
				field_flags |= IAVF_CLOUD_FIELD_IMAC;
			} else {
				dev_err(&adapter->pdev->dev, "Bad ether src mask %pM\n",
					match.mask->src);
				return -EINVAL;
			}
		}

		if (!is_zero_ether_addr(match.key->dst))
			if (is_valid_ether_addr(match.key->dst) ||
			    is_multicast_ether_addr(match.key->dst)) {
				/* set the mask if a valid dst_mac address */
				for (i = 0; i < ETH_ALEN; i++)
					vf->mask.tcp_spec.dst_mac[i] |= 0xff;
				ether_addr_copy(vf->data.tcp_spec.dst_mac,
						match.key->dst);
			}

		if (!is_zero_ether_addr(match.key->src))
			if (is_valid_ether_addr(match.key->src) ||
			    is_multicast_ether_addr(match.key->src)) {
				/* set the mask if a valid dst_mac address */
				for (i = 0; i < ETH_ALEN; i++)
					vf->mask.tcp_spec.src_mac[i] |= 0xff;
				ether_addr_copy(vf->data.tcp_spec.src_mac,
						match.key->src);
		}
	}

	if (flow_rule_match_key(rule, FLOW_DISSECTOR_KEY_VLAN)) {
		struct flow_match_vlan match;

		flow_rule_match_vlan(rule, &match);
		if (match.mask->vlan_id) {
			if (match.mask->vlan_id == VLAN_VID_MASK) {
				field_flags |= IAVF_CLOUD_FIELD_IVLAN;
			} else {
				dev_err(&adapter->pdev->dev, "Bad vlan mask %u\n",
					match.mask->vlan_id);
				return -EINVAL;
			}
		}
		vf->mask.tcp_spec.vlan_id |= cpu_to_be16(0xffff);
		vf->data.tcp_spec.vlan_id = cpu_to_be16(match.key->vlan_id);
	}

	if (flow_rule_match_key(rule, FLOW_DISSECTOR_KEY_CONTROL)) {
		struct flow_match_control match;

		flow_rule_match_control(rule, &match);
		addr_type = match.key->addr_type;
	}

	if (addr_type == FLOW_DISSECTOR_KEY_IPV4_ADDRS) {
		struct flow_match_ipv4_addrs match;

		flow_rule_match_ipv4_addrs(rule, &match);
		if (match.mask->dst) {
			if (match.mask->dst == cpu_to_be32(0xffffffff)) {
				field_flags |= IAVF_CLOUD_FIELD_IIP;
			} else {
				dev_err(&adapter->pdev->dev, "Bad ip dst mask 0x%08x\n",
					be32_to_cpu(match.mask->dst));
				return -EINVAL;
			}
		}

		if (match.mask->src) {
			if (match.mask->src == cpu_to_be32(0xffffffff)) {
				field_flags |= IAVF_CLOUD_FIELD_IIP;
			} else {
				dev_err(&adapter->pdev->dev, "Bad ip src mask 0x%08x\n",
					be32_to_cpu(match.mask->dst));
				return -EINVAL;
			}
		}

		if (field_flags & IAVF_CLOUD_FIELD_TEN_ID) {
			dev_info(&adapter->pdev->dev, "Tenant id not allowed for ip filter\n");
			return -EINVAL;
		}
		if (match.key->dst) {
			vf->mask.tcp_spec.dst_ip[0] |= cpu_to_be32(0xffffffff);
			vf->data.tcp_spec.dst_ip[0] = match.key->dst;
		}
		if (match.key->src) {
			vf->mask.tcp_spec.src_ip[0] |= cpu_to_be32(0xffffffff);
			vf->data.tcp_spec.src_ip[0] = match.key->src;
		}
	}

	if (addr_type == FLOW_DISSECTOR_KEY_IPV6_ADDRS) {
		struct flow_match_ipv6_addrs match;

		flow_rule_match_ipv6_addrs(rule, &match);

		/* validate mask, make sure it is not IPV6_ADDR_ANY */
		if (ipv6_addr_any(&match.mask->dst)) {
			dev_err(&adapter->pdev->dev, "Bad ipv6 dst mask 0x%02x\n",
				IPV6_ADDR_ANY);
			return -EINVAL;
		}

		/* src and dest IPv6 address should not be LOOPBACK
		 * (0:0:0:0:0:0:0:1) which can be represented as ::1
		 */
		if (ipv6_addr_loopback(&match.key->dst) ||
		    ipv6_addr_loopback(&match.key->src)) {
			dev_err(&adapter->pdev->dev,
				"ipv6 addr should not be loopback\n");
			return -EINVAL;
		}
		if (!ipv6_addr_any(&match.mask->dst) ||
		    !ipv6_addr_any(&match.mask->src))
			field_flags |= IAVF_CLOUD_FIELD_IIP;

		for (i = 0; i < 4; i++)
			vf->mask.tcp_spec.dst_ip[i] |= cpu_to_be32(0xffffffff);
		memcpy(&vf->data.tcp_spec.dst_ip, &match.key->dst.s6_addr32,
		       sizeof(vf->data.tcp_spec.dst_ip));
		for (i = 0; i < 4; i++)
			vf->mask.tcp_spec.src_ip[i] |= cpu_to_be32(0xffffffff);
		memcpy(&vf->data.tcp_spec.src_ip, &match.key->src.s6_addr32,
		       sizeof(vf->data.tcp_spec.src_ip));
	}
	if (flow_rule_match_key(rule, FLOW_DISSECTOR_KEY_PORTS)) {
		struct flow_match_ports match;

		flow_rule_match_ports(rule, &match);
		if (match.mask->src) {
			if (match.mask->src == cpu_to_be16(0xffff)) {
				field_flags |= IAVF_CLOUD_FIELD_IIP;
			} else {
				dev_err(&adapter->pdev->dev, "Bad src port mask %u\n",
					be16_to_cpu(match.mask->src));
				return -EINVAL;
			}
		}

		if (match.mask->dst) {
			if (match.mask->dst == cpu_to_be16(0xffff)) {
				field_flags |= IAVF_CLOUD_FIELD_IIP;
			} else {
				dev_err(&adapter->pdev->dev, "Bad dst port mask %u\n",
					be16_to_cpu(match.mask->dst));
				return -EINVAL;
			}
		}
		if (match.key->dst) {
			vf->mask.tcp_spec.dst_port |= cpu_to_be16(0xffff);
			vf->data.tcp_spec.dst_port = match.key->dst;
		}

		if (match.key->src) {
			vf->mask.tcp_spec.src_port |= cpu_to_be16(0xffff);
			vf->data.tcp_spec.src_port = match.key->src;
		}
	}
	vf->field_flags = field_flags;

	return 0;
}

/**
 * iavf_handle_tclass - Forward to a traffic class on the device
 * @adapter: board private structure
 * @tc: traffic class index on the device
 * @filter: pointer to cloud filter structure
 */
static int iavf_handle_tclass(struct iavf_adapter *adapter, u32 tc,
			      struct iavf_cloud_filter *filter)
{
	if (tc == 0)
		return 0;
	if (tc < adapter->num_tc) {
		if (!filter->f.data.tcp_spec.dst_port) {
			dev_err(&adapter->pdev->dev,
				"Specify destination port to redirect to traffic class other than TC0\n");
			return -EINVAL;
		}
	}
	/* redirect to a traffic class on the same device */
	filter->f.action = VIRTCHNL_ACTION_TC_REDIRECT;
	filter->f.action_meta = tc;
	return 0;
}

/**
 * iavf_configure_clsflower - Add tc flower filters
 * @adapter: board private structure
 * @cls_flower: Pointer to struct flow_cls_offload
 */
static int iavf_configure_clsflower(struct iavf_adapter *adapter,
				    struct flow_cls_offload *cls_flower)
{
	int tc = tc_classid_to_hwtc(adapter->netdev, cls_flower->classid);
	struct iavf_cloud_filter *filter = NULL;
	int err = -EINVAL, count = 50;

	if (tc < 0) {
		dev_err(&adapter->pdev->dev, "Invalid traffic class\n");
		return -EINVAL;
	}

	filter = kzalloc(sizeof(*filter), GFP_KERNEL);
	if (!filter)
		return -ENOMEM;

	while (!mutex_trylock(&adapter->crit_lock)) {
		if (--count == 0) {
			kfree(filter);
			return err;
		}
		udelay(1);
	}

	filter->cookie = cls_flower->cookie;

	/* set the mask to all zeroes to begin with */
	memset(&filter->f.mask.tcp_spec, 0, sizeof(struct virtchnl_l4_spec));
	/* start out with flow type and eth type IPv4 to begin with */
	filter->f.flow_type = VIRTCHNL_TCP_V4_FLOW;
	err = iavf_parse_cls_flower(adapter, cls_flower, filter);
	if (err)
		goto err;

	err = iavf_handle_tclass(adapter, tc, filter);
	if (err)
		goto err;

	/* add filter to the list */
	spin_lock_bh(&adapter->cloud_filter_list_lock);
	list_add_tail(&filter->list, &adapter->cloud_filter_list);
	adapter->num_cloud_filters++;
	filter->add = true;
	adapter->aq_required |= IAVF_FLAG_AQ_ADD_CLOUD_FILTER;
	spin_unlock_bh(&adapter->cloud_filter_list_lock);
err:
	if (err)
		kfree(filter);

	mutex_unlock(&adapter->crit_lock);
	return err;
}

/* iavf_find_cf - Find the cloud filter in the list
 * @adapter: Board private structure
 * @cookie: filter specific cookie
 *
 * Returns ptr to the filter object or NULL. Must be called while holding the
 * cloud_filter_list_lock.
 */
static struct iavf_cloud_filter *iavf_find_cf(struct iavf_adapter *adapter,
					      unsigned long *cookie)
{
	struct iavf_cloud_filter *filter = NULL;

	if (!cookie)
		return NULL;

	list_for_each_entry(filter, &adapter->cloud_filter_list, list) {
		if (!memcmp(cookie, &filter->cookie, sizeof(filter->cookie)))
			return filter;
	}
	return NULL;
}

/**
 * iavf_delete_clsflower - Remove tc flower filters
 * @adapter: board private structure
 * @cls_flower: Pointer to struct flow_cls_offload
 */
static int iavf_delete_clsflower(struct iavf_adapter *adapter,
				 struct flow_cls_offload *cls_flower)
{
	struct iavf_cloud_filter *filter = NULL;
	int err = 0;

	spin_lock_bh(&adapter->cloud_filter_list_lock);
	filter = iavf_find_cf(adapter, &cls_flower->cookie);
	if (filter) {
		filter->del = true;
		adapter->aq_required |= IAVF_FLAG_AQ_DEL_CLOUD_FILTER;
	} else {
		err = -EINVAL;
	}
	spin_unlock_bh(&adapter->cloud_filter_list_lock);

	return err;
}

/**
 * iavf_setup_tc_cls_flower - flower classifier offloads
 * @adapter: board private structure
 * @cls_flower: pointer to flow_cls_offload struct with flow info
 */
static int iavf_setup_tc_cls_flower(struct iavf_adapter *adapter,
				    struct flow_cls_offload *cls_flower)
{
	switch (cls_flower->command) {
	case FLOW_CLS_REPLACE:
		return iavf_configure_clsflower(adapter, cls_flower);
	case FLOW_CLS_DESTROY:
		return iavf_delete_clsflower(adapter, cls_flower);
	case FLOW_CLS_STATS:
		return -EOPNOTSUPP;
	default:
		return -EOPNOTSUPP;
	}
}

/**
 * iavf_setup_tc_block_cb - block callback for tc
 * @type: type of offload
 * @type_data: offload data
 * @cb_priv:
 *
 * This function is the block callback for traffic classes
 **/
static int iavf_setup_tc_block_cb(enum tc_setup_type type, void *type_data,
				  void *cb_priv)
{
	struct iavf_adapter *adapter = cb_priv;

	if (!tc_cls_can_offload_and_chain0(adapter->netdev, type_data))
		return -EOPNOTSUPP;

	switch (type) {
	case TC_SETUP_CLSFLOWER:
		return iavf_setup_tc_cls_flower(cb_priv, type_data);
	default:
		return -EOPNOTSUPP;
	}
}

static LIST_HEAD(iavf_block_cb_list);

/**
 * iavf_setup_tc - configure multiple traffic classes
 * @netdev: network interface device structure
 * @type: type of offload
 * @type_data: tc offload data
 *
 * This function is the callback to ndo_setup_tc in the
 * netdev_ops.
 *
 * Returns 0 on success
 **/
static int iavf_setup_tc(struct net_device *netdev, enum tc_setup_type type,
			 void *type_data)
{
	struct iavf_adapter *adapter = netdev_priv(netdev);

	switch (type) {
	case TC_SETUP_QDISC_MQPRIO:
		return __iavf_setup_tc(netdev, type_data);
	case TC_SETUP_BLOCK:
		return flow_block_cb_setup_simple(type_data,
						  &iavf_block_cb_list,
						  iavf_setup_tc_block_cb,
						  adapter, adapter, true);
	default:
		return -EOPNOTSUPP;
	}
}

/**
 * iavf_open - Called when a network interface is made active
 * @netdev: network interface device structure
 *
 * Returns 0 on success, negative value on failure
 *
 * The open entry point is called when a network interface is made
 * active by the system (IFF_UP).  At this point all resources needed
 * for transmit and receive operations are allocated, the interrupt
 * handler is registered with the OS, the watchdog is started,
 * and the stack is notified that the interface is ready.
 **/
static int iavf_open(struct net_device *netdev)
{
	struct iavf_adapter *adapter = netdev_priv(netdev);
	int err;

	if (adapter->flags & IAVF_FLAG_PF_COMMS_FAILED) {
		dev_err(&adapter->pdev->dev, "Unable to open device due to PF driver failure.\n");
		return -EIO;
	}

	while (!mutex_trylock(&adapter->crit_lock))
		usleep_range(500, 1000);

	if (adapter->state != __IAVF_DOWN) {
		err = -EBUSY;
		goto err_unlock;
	}

	if (adapter->state == __IAVF_RUNNING &&
	    !test_bit(__IAVF_VSI_DOWN, adapter->vsi.state)) {
		dev_dbg(&adapter->pdev->dev, "VF is already open.\n");
		err = 0;
		goto err_unlock;
	}

	/* allocate transmit descriptors */
	err = iavf_setup_all_tx_resources(adapter);
	if (err)
		goto err_setup_tx;

	/* allocate receive descriptors */
	err = iavf_setup_all_rx_resources(adapter);
	if (err)
		goto err_setup_rx;

	/* clear any pending interrupts, may auto mask */
	err = iavf_request_traffic_irqs(adapter, netdev->name);
	if (err)
		goto err_req_irq;

	spin_lock_bh(&adapter->mac_vlan_list_lock);

	iavf_add_filter(adapter, adapter->hw.mac.addr);

	spin_unlock_bh(&adapter->mac_vlan_list_lock);

	/* Restore VLAN filters that were removed with IFF_DOWN */
	iavf_restore_filters(adapter);

	iavf_configure(adapter);

	iavf_up_complete(adapter);

	iavf_irq_enable(adapter, true);

	mutex_unlock(&adapter->crit_lock);

	return 0;

err_req_irq:
	iavf_down(adapter);
	iavf_free_traffic_irqs(adapter);
err_setup_rx:
	iavf_free_all_rx_resources(adapter);
err_setup_tx:
	iavf_free_all_tx_resources(adapter);
err_unlock:
	mutex_unlock(&adapter->crit_lock);

	return err;
}

/**
 * iavf_close - Disables a network interface
 * @netdev: network interface device structure
 *
 * Returns 0, this is not allowed to fail
 *
 * The close entry point is called when an interface is de-activated
 * by the OS.  The hardware is still under the drivers control, but
 * needs to be disabled. All IRQs except vector 0 (reserved for admin queue)
 * are freed, along with all transmit and receive resources.
 **/
static int iavf_close(struct net_device *netdev)
{
	struct iavf_adapter *adapter = netdev_priv(netdev);
	int status;

	if (adapter->state <= __IAVF_DOWN_PENDING)
		return 0;

	while (!mutex_trylock(&adapter->crit_lock))
		usleep_range(500, 1000);

	set_bit(__IAVF_VSI_DOWN, adapter->vsi.state);
	if (CLIENT_ENABLED(adapter))
		adapter->flags |= IAVF_FLAG_CLIENT_NEEDS_CLOSE;

	iavf_down(adapter);
	iavf_change_state(adapter, __IAVF_DOWN_PENDING);
	iavf_free_traffic_irqs(adapter);

	mutex_unlock(&adapter->crit_lock);

	/* We explicitly don't free resources here because the hardware is
	 * still active and can DMA into memory. Resources are cleared in
	 * iavf_virtchnl_completion() after we get confirmation from the PF
	 * driver that the rings have been stopped.
	 *
	 * Also, we wait for state to transition to __IAVF_DOWN before
	 * returning. State change occurs in iavf_virtchnl_completion() after
	 * VF resources are released (which occurs after PF driver processes and
	 * responds to admin queue commands).
	 */

	status = wait_event_timeout(adapter->down_waitqueue,
				    adapter->state == __IAVF_DOWN,
				    msecs_to_jiffies(500));
	if (!status)
		netdev_warn(netdev, "Device resources not yet released\n");
	return 0;
}

/**
 * iavf_change_mtu - Change the Maximum Transfer Unit
 * @netdev: network interface device structure
 * @new_mtu: new value for maximum frame size
 *
 * Returns 0 on success, negative on failure
 **/
static int iavf_change_mtu(struct net_device *netdev, int new_mtu)
{
	struct iavf_adapter *adapter = netdev_priv(netdev);

	netdev_dbg(netdev, "changing MTU from %d to %d\n",
		   netdev->mtu, new_mtu);
	netdev->mtu = new_mtu;
	if (CLIENT_ENABLED(adapter)) {
		iavf_notify_client_l2_params(&adapter->vsi);
		adapter->flags |= IAVF_FLAG_SERVICE_CLIENT_REQUESTED;
	}
	adapter->flags |= IAVF_FLAG_RESET_NEEDED;
	queue_work(iavf_wq, &adapter->reset_task);

	return 0;
}

#define NETIF_VLAN_OFFLOAD_FEATURES	(NETIF_F_HW_VLAN_CTAG_RX | \
					 NETIF_F_HW_VLAN_CTAG_TX | \
					 NETIF_F_HW_VLAN_STAG_RX | \
					 NETIF_F_HW_VLAN_STAG_TX)

/**
 * iavf_set_features - set the netdev feature flags
 * @netdev: ptr to the netdev being adjusted
 * @features: the feature set that the stack is suggesting
 * Note: expects to be called while under rtnl_lock()
 **/
static int iavf_set_features(struct net_device *netdev,
			     netdev_features_t features)
{
	struct iavf_adapter *adapter = netdev_priv(netdev);

<<<<<<< HEAD
	/* Don't allow enabling VLAN features when adapter is not capable
	 * of VLAN offload/filtering
	 */
	if (!VLAN_ALLOWED(adapter)) {
		netdev->hw_features &= ~(NETIF_F_HW_VLAN_CTAG_RX |
					 NETIF_F_HW_VLAN_CTAG_TX |
					 NETIF_F_HW_VLAN_CTAG_FILTER);
		if (features & (NETIF_F_HW_VLAN_CTAG_RX |
				NETIF_F_HW_VLAN_CTAG_TX |
				NETIF_F_HW_VLAN_CTAG_FILTER))
			return -EINVAL;
	} else if ((netdev->features ^ features) & NETIF_F_HW_VLAN_CTAG_RX) {
		if (features & NETIF_F_HW_VLAN_CTAG_RX)
			adapter->aq_required |=
				IAVF_FLAG_AQ_ENABLE_VLAN_STRIPPING;
		else
			adapter->aq_required |=
				IAVF_FLAG_AQ_DISABLE_VLAN_STRIPPING;
	}
=======
	/* trigger update on any VLAN feature change */
	if ((netdev->features & NETIF_VLAN_OFFLOAD_FEATURES) ^
	    (features & NETIF_VLAN_OFFLOAD_FEATURES))
		iavf_set_vlan_offload_features(adapter, netdev->features,
					       features);
>>>>>>> d068eebb

	return 0;
}

/**
 * iavf_features_check - Validate encapsulated packet conforms to limits
 * @skb: skb buff
 * @dev: This physical port's netdev
 * @features: Offload features that the stack believes apply
 **/
static netdev_features_t iavf_features_check(struct sk_buff *skb,
					     struct net_device *dev,
					     netdev_features_t features)
{
	size_t len;

	/* No point in doing any of this if neither checksum nor GSO are
	 * being requested for this frame.  We can rule out both by just
	 * checking for CHECKSUM_PARTIAL
	 */
	if (skb->ip_summed != CHECKSUM_PARTIAL)
		return features;

	/* We cannot support GSO if the MSS is going to be less than
	 * 64 bytes.  If it is then we need to drop support for GSO.
	 */
	if (skb_is_gso(skb) && (skb_shinfo(skb)->gso_size < 64))
		features &= ~NETIF_F_GSO_MASK;

	/* MACLEN can support at most 63 words */
	len = skb_network_header(skb) - skb->data;
	if (len & ~(63 * 2))
		goto out_err;

	/* IPLEN and EIPLEN can support at most 127 dwords */
	len = skb_transport_header(skb) - skb_network_header(skb);
	if (len & ~(127 * 4))
		goto out_err;

	if (skb->encapsulation) {
		/* L4TUNLEN can support 127 words */
		len = skb_inner_network_header(skb) - skb_transport_header(skb);
		if (len & ~(127 * 2))
			goto out_err;

		/* IPLEN can support at most 127 dwords */
		len = skb_inner_transport_header(skb) -
		      skb_inner_network_header(skb);
		if (len & ~(127 * 4))
			goto out_err;
	}

	/* No need to validate L4LEN as TCP is the only protocol with a
	 * a flexible value and we support all possible values supported
	 * by TCP, which is at most 15 dwords
	 */

	return features;
out_err:
	return features & ~(NETIF_F_CSUM_MASK | NETIF_F_GSO_MASK);
}

/**
 * iavf_get_netdev_vlan_hw_features - get NETDEV VLAN features that can toggle on/off
 * @adapter: board private structure
 *
 * Depending on whether VIRTHCNL_VF_OFFLOAD_VLAN or VIRTCHNL_VF_OFFLOAD_VLAN_V2
 * were negotiated determine the VLAN features that can be toggled on and off.
 **/
static netdev_features_t
iavf_get_netdev_vlan_hw_features(struct iavf_adapter *adapter)
{
	netdev_features_t hw_features = 0;

	if (!adapter->vf_res || !adapter->vf_res->vf_cap_flags)
		return hw_features;

	/* Enable VLAN features if supported */
	if (VLAN_ALLOWED(adapter)) {
		hw_features |= (NETIF_F_HW_VLAN_CTAG_TX |
				NETIF_F_HW_VLAN_CTAG_RX);
	} else if (VLAN_V2_ALLOWED(adapter)) {
		struct virtchnl_vlan_caps *vlan_v2_caps =
			&adapter->vlan_v2_caps;
		struct virtchnl_vlan_supported_caps *stripping_support =
			&vlan_v2_caps->offloads.stripping_support;
		struct virtchnl_vlan_supported_caps *insertion_support =
			&vlan_v2_caps->offloads.insertion_support;

		if (stripping_support->outer != VIRTCHNL_VLAN_UNSUPPORTED &&
		    stripping_support->outer & VIRTCHNL_VLAN_TOGGLE) {
			if (stripping_support->outer &
			    VIRTCHNL_VLAN_ETHERTYPE_8100)
				hw_features |= NETIF_F_HW_VLAN_CTAG_RX;
			if (stripping_support->outer &
			    VIRTCHNL_VLAN_ETHERTYPE_88A8)
				hw_features |= NETIF_F_HW_VLAN_STAG_RX;
		} else if (stripping_support->inner !=
			   VIRTCHNL_VLAN_UNSUPPORTED &&
			   stripping_support->inner & VIRTCHNL_VLAN_TOGGLE) {
			if (stripping_support->inner &
			    VIRTCHNL_VLAN_ETHERTYPE_8100)
				hw_features |= NETIF_F_HW_VLAN_CTAG_RX;
		}

		if (insertion_support->outer != VIRTCHNL_VLAN_UNSUPPORTED &&
		    insertion_support->outer & VIRTCHNL_VLAN_TOGGLE) {
			if (insertion_support->outer &
			    VIRTCHNL_VLAN_ETHERTYPE_8100)
				hw_features |= NETIF_F_HW_VLAN_CTAG_TX;
			if (insertion_support->outer &
			    VIRTCHNL_VLAN_ETHERTYPE_88A8)
				hw_features |= NETIF_F_HW_VLAN_STAG_TX;
		} else if (insertion_support->inner &&
			   insertion_support->inner & VIRTCHNL_VLAN_TOGGLE) {
			if (insertion_support->inner &
			    VIRTCHNL_VLAN_ETHERTYPE_8100)
				hw_features |= NETIF_F_HW_VLAN_CTAG_TX;
		}
	}

	return hw_features;
}

/**
 * iavf_get_netdev_vlan_features - get the enabled NETDEV VLAN fetures
 * @adapter: board private structure
 *
 * Depending on whether VIRTHCNL_VF_OFFLOAD_VLAN or VIRTCHNL_VF_OFFLOAD_VLAN_V2
 * were negotiated determine the VLAN features that are enabled by default.
 **/
static netdev_features_t
iavf_get_netdev_vlan_features(struct iavf_adapter *adapter)
{
	netdev_features_t features = 0;

	if (!adapter->vf_res || !adapter->vf_res->vf_cap_flags)
		return features;

	if (VLAN_ALLOWED(adapter)) {
		features |= NETIF_F_HW_VLAN_CTAG_FILTER |
			NETIF_F_HW_VLAN_CTAG_RX | NETIF_F_HW_VLAN_CTAG_TX;
	} else if (VLAN_V2_ALLOWED(adapter)) {
		struct virtchnl_vlan_caps *vlan_v2_caps =
			&adapter->vlan_v2_caps;
		struct virtchnl_vlan_supported_caps *filtering_support =
			&vlan_v2_caps->filtering.filtering_support;
		struct virtchnl_vlan_supported_caps *stripping_support =
			&vlan_v2_caps->offloads.stripping_support;
		struct virtchnl_vlan_supported_caps *insertion_support =
			&vlan_v2_caps->offloads.insertion_support;
		u32 ethertype_init;

		/* give priority to outer stripping and don't support both outer
		 * and inner stripping
		 */
		ethertype_init = vlan_v2_caps->offloads.ethertype_init;
		if (stripping_support->outer != VIRTCHNL_VLAN_UNSUPPORTED) {
			if (stripping_support->outer &
			    VIRTCHNL_VLAN_ETHERTYPE_8100 &&
			    ethertype_init & VIRTCHNL_VLAN_ETHERTYPE_8100)
				features |= NETIF_F_HW_VLAN_CTAG_RX;
			else if (stripping_support->outer &
				 VIRTCHNL_VLAN_ETHERTYPE_88A8 &&
				 ethertype_init & VIRTCHNL_VLAN_ETHERTYPE_88A8)
				features |= NETIF_F_HW_VLAN_STAG_RX;
		} else if (stripping_support->inner !=
			   VIRTCHNL_VLAN_UNSUPPORTED) {
			if (stripping_support->inner &
			    VIRTCHNL_VLAN_ETHERTYPE_8100 &&
			    ethertype_init & VIRTCHNL_VLAN_ETHERTYPE_8100)
				features |= NETIF_F_HW_VLAN_CTAG_RX;
		}

		/* give priority to outer insertion and don't support both outer
		 * and inner insertion
		 */
		if (insertion_support->outer != VIRTCHNL_VLAN_UNSUPPORTED) {
			if (insertion_support->outer &
			    VIRTCHNL_VLAN_ETHERTYPE_8100 &&
			    ethertype_init & VIRTCHNL_VLAN_ETHERTYPE_8100)
				features |= NETIF_F_HW_VLAN_CTAG_TX;
			else if (insertion_support->outer &
				 VIRTCHNL_VLAN_ETHERTYPE_88A8 &&
				 ethertype_init & VIRTCHNL_VLAN_ETHERTYPE_88A8)
				features |= NETIF_F_HW_VLAN_STAG_TX;
		} else if (insertion_support->inner !=
			   VIRTCHNL_VLAN_UNSUPPORTED) {
			if (insertion_support->inner &
			    VIRTCHNL_VLAN_ETHERTYPE_8100 &&
			    ethertype_init & VIRTCHNL_VLAN_ETHERTYPE_8100)
				features |= NETIF_F_HW_VLAN_CTAG_TX;
		}

		/* give priority to outer filtering and don't bother if both
		 * outer and inner filtering are enabled
		 */
		ethertype_init = vlan_v2_caps->filtering.ethertype_init;
		if (filtering_support->outer != VIRTCHNL_VLAN_UNSUPPORTED) {
			if (filtering_support->outer &
			    VIRTCHNL_VLAN_ETHERTYPE_8100 &&
			    ethertype_init & VIRTCHNL_VLAN_ETHERTYPE_8100)
				features |= NETIF_F_HW_VLAN_CTAG_FILTER;
			if (filtering_support->outer &
			    VIRTCHNL_VLAN_ETHERTYPE_88A8 &&
			    ethertype_init & VIRTCHNL_VLAN_ETHERTYPE_88A8)
				features |= NETIF_F_HW_VLAN_STAG_FILTER;
		} else if (filtering_support->inner !=
			   VIRTCHNL_VLAN_UNSUPPORTED) {
			if (filtering_support->inner &
			    VIRTCHNL_VLAN_ETHERTYPE_8100 &&
			    ethertype_init & VIRTCHNL_VLAN_ETHERTYPE_8100)
				features |= NETIF_F_HW_VLAN_CTAG_FILTER;
			if (filtering_support->inner &
			    VIRTCHNL_VLAN_ETHERTYPE_88A8 &&
			    ethertype_init & VIRTCHNL_VLAN_ETHERTYPE_88A8)
				features |= NETIF_F_HW_VLAN_STAG_FILTER;
		}
	}

	return features;
}

#define IAVF_NETDEV_VLAN_FEATURE_ALLOWED(requested, allowed, feature_bit) \
	(!(((requested) & (feature_bit)) && \
	   !((allowed) & (feature_bit))))

/**
 * iavf_fix_netdev_vlan_features - fix NETDEV VLAN features based on support
 * @adapter: board private structure
 * @requested_features: stack requested NETDEV features
 **/
static netdev_features_t
iavf_fix_netdev_vlan_features(struct iavf_adapter *adapter,
			      netdev_features_t requested_features)
{
	netdev_features_t allowed_features;

	allowed_features = iavf_get_netdev_vlan_hw_features(adapter) |
		iavf_get_netdev_vlan_features(adapter);

	if (!IAVF_NETDEV_VLAN_FEATURE_ALLOWED(requested_features,
					      allowed_features,
					      NETIF_F_HW_VLAN_CTAG_TX))
		requested_features &= ~NETIF_F_HW_VLAN_CTAG_TX;

	if (!IAVF_NETDEV_VLAN_FEATURE_ALLOWED(requested_features,
					      allowed_features,
					      NETIF_F_HW_VLAN_CTAG_RX))
		requested_features &= ~NETIF_F_HW_VLAN_CTAG_RX;

	if (!IAVF_NETDEV_VLAN_FEATURE_ALLOWED(requested_features,
					      allowed_features,
					      NETIF_F_HW_VLAN_STAG_TX))
		requested_features &= ~NETIF_F_HW_VLAN_STAG_TX;
	if (!IAVF_NETDEV_VLAN_FEATURE_ALLOWED(requested_features,
					      allowed_features,
					      NETIF_F_HW_VLAN_STAG_RX))
		requested_features &= ~NETIF_F_HW_VLAN_STAG_RX;

	if (!IAVF_NETDEV_VLAN_FEATURE_ALLOWED(requested_features,
					      allowed_features,
					      NETIF_F_HW_VLAN_CTAG_FILTER))
		requested_features &= ~NETIF_F_HW_VLAN_CTAG_FILTER;

	if (!IAVF_NETDEV_VLAN_FEATURE_ALLOWED(requested_features,
					      allowed_features,
					      NETIF_F_HW_VLAN_STAG_FILTER))
		requested_features &= ~NETIF_F_HW_VLAN_STAG_FILTER;

	if ((requested_features &
	     (NETIF_F_HW_VLAN_CTAG_RX | NETIF_F_HW_VLAN_CTAG_TX)) &&
	    (requested_features &
	     (NETIF_F_HW_VLAN_STAG_RX | NETIF_F_HW_VLAN_STAG_TX)) &&
	    adapter->vlan_v2_caps.offloads.ethertype_match ==
	    VIRTCHNL_ETHERTYPE_STRIPPING_MATCHES_INSERTION) {
		netdev_warn(adapter->netdev, "cannot support CTAG and STAG VLAN stripping and/or insertion simultaneously since CTAG and STAG offloads are mutually exclusive, clearing STAG offload settings\n");
		requested_features &= ~(NETIF_F_HW_VLAN_STAG_RX |
					NETIF_F_HW_VLAN_STAG_TX);
	}

	return requested_features;
}

/**
 * iavf_fix_features - fix up the netdev feature bits
 * @netdev: our net device
 * @features: desired feature bits
 *
 * Returns fixed-up features bits
 **/
static netdev_features_t iavf_fix_features(struct net_device *netdev,
					   netdev_features_t features)
{
	struct iavf_adapter *adapter = netdev_priv(netdev);

<<<<<<< HEAD
	if (adapter->vf_res &&
	    !(adapter->vf_res->vf_cap_flags & VIRTCHNL_VF_OFFLOAD_VLAN))
		features &= ~(NETIF_F_HW_VLAN_CTAG_TX |
			      NETIF_F_HW_VLAN_CTAG_RX |
			      NETIF_F_HW_VLAN_CTAG_FILTER);

	return features;
=======
	return iavf_fix_netdev_vlan_features(adapter, features);
>>>>>>> d068eebb
}

static const struct net_device_ops iavf_netdev_ops = {
	.ndo_open		= iavf_open,
	.ndo_stop		= iavf_close,
	.ndo_start_xmit		= iavf_xmit_frame,
	.ndo_set_rx_mode	= iavf_set_rx_mode,
	.ndo_validate_addr	= eth_validate_addr,
	.ndo_set_mac_address	= iavf_set_mac,
	.ndo_change_mtu		= iavf_change_mtu,
	.ndo_tx_timeout		= iavf_tx_timeout,
	.ndo_vlan_rx_add_vid	= iavf_vlan_rx_add_vid,
	.ndo_vlan_rx_kill_vid	= iavf_vlan_rx_kill_vid,
	.ndo_features_check	= iavf_features_check,
	.ndo_fix_features	= iavf_fix_features,
	.ndo_set_features	= iavf_set_features,
	.ndo_setup_tc		= iavf_setup_tc,
};

/**
 * iavf_check_reset_complete - check that VF reset is complete
 * @hw: pointer to hw struct
 *
 * Returns 0 if device is ready to use, or -EBUSY if it's in reset.
 **/
static int iavf_check_reset_complete(struct iavf_hw *hw)
{
	u32 rstat;
	int i;

	for (i = 0; i < IAVF_RESET_WAIT_COMPLETE_COUNT; i++) {
		rstat = rd32(hw, IAVF_VFGEN_RSTAT) &
			     IAVF_VFGEN_RSTAT_VFR_STATE_MASK;
		if ((rstat == VIRTCHNL_VFR_VFACTIVE) ||
		    (rstat == VIRTCHNL_VFR_COMPLETED))
			return 0;
		usleep_range(10, 20);
	}
	return -EBUSY;
}

/**
 * iavf_process_config - Process the config information we got from the PF
 * @adapter: board private structure
 *
 * Verify that we have a valid config struct, and set up our netdev features
 * and our VSI struct.
 **/
int iavf_process_config(struct iavf_adapter *adapter)
{
	struct virtchnl_vf_resource *vfres = adapter->vf_res;
	netdev_features_t hw_vlan_features, vlan_features;
	struct net_device *netdev = adapter->netdev;
	netdev_features_t hw_enc_features;
	netdev_features_t hw_features;

	hw_enc_features = NETIF_F_SG			|
			  NETIF_F_IP_CSUM		|
			  NETIF_F_IPV6_CSUM		|
			  NETIF_F_HIGHDMA		|
			  NETIF_F_SOFT_FEATURES	|
			  NETIF_F_TSO			|
			  NETIF_F_TSO_ECN		|
			  NETIF_F_TSO6			|
			  NETIF_F_SCTP_CRC		|
			  NETIF_F_RXHASH		|
			  NETIF_F_RXCSUM		|
			  0;

	/* advertise to stack only if offloads for encapsulated packets is
	 * supported
	 */
	if (vfres->vf_cap_flags & VIRTCHNL_VF_OFFLOAD_ENCAP) {
		hw_enc_features |= NETIF_F_GSO_UDP_TUNNEL	|
				   NETIF_F_GSO_GRE		|
				   NETIF_F_GSO_GRE_CSUM		|
				   NETIF_F_GSO_IPXIP4		|
				   NETIF_F_GSO_IPXIP6		|
				   NETIF_F_GSO_UDP_TUNNEL_CSUM	|
				   NETIF_F_GSO_PARTIAL		|
				   0;

		if (!(vfres->vf_cap_flags &
		      VIRTCHNL_VF_OFFLOAD_ENCAP_CSUM))
			netdev->gso_partial_features |=
				NETIF_F_GSO_UDP_TUNNEL_CSUM;

		netdev->gso_partial_features |= NETIF_F_GSO_GRE_CSUM;
		netdev->hw_enc_features |= NETIF_F_TSO_MANGLEID;
		netdev->hw_enc_features |= hw_enc_features;
	}
	/* record features VLANs can make use of */
	netdev->vlan_features |= hw_enc_features | NETIF_F_TSO_MANGLEID;

	/* Write features and hw_features separately to avoid polluting
	 * with, or dropping, features that are set when we registered.
	 */
	hw_features = hw_enc_features;

	/* get HW VLAN features that can be toggled */
	hw_vlan_features = iavf_get_netdev_vlan_hw_features(adapter);

	/* Enable cloud filter if ADQ is supported */
	if (vfres->vf_cap_flags & VIRTCHNL_VF_OFFLOAD_ADQ)
		hw_features |= NETIF_F_HW_TC;
	if (vfres->vf_cap_flags & VIRTCHNL_VF_OFFLOAD_USO)
		hw_features |= NETIF_F_GSO_UDP_L4;

	netdev->hw_features |= hw_features | hw_vlan_features;
	vlan_features = iavf_get_netdev_vlan_features(adapter);

	netdev->features |= hw_features | vlan_features;

	if (vfres->vf_cap_flags & VIRTCHNL_VF_OFFLOAD_VLAN)
		netdev->features |= NETIF_F_HW_VLAN_CTAG_FILTER;

	netdev->priv_flags |= IFF_UNICAST_FLT;

	/* Do not turn on offloads when they are requested to be turned off.
	 * TSO needs minimum 576 bytes to work correctly.
	 */
	if (netdev->wanted_features) {
		if (!(netdev->wanted_features & NETIF_F_TSO) ||
		    netdev->mtu < 576)
			netdev->features &= ~NETIF_F_TSO;
		if (!(netdev->wanted_features & NETIF_F_TSO6) ||
		    netdev->mtu < 576)
			netdev->features &= ~NETIF_F_TSO6;
		if (!(netdev->wanted_features & NETIF_F_TSO_ECN))
			netdev->features &= ~NETIF_F_TSO_ECN;
		if (!(netdev->wanted_features & NETIF_F_GRO))
			netdev->features &= ~NETIF_F_GRO;
		if (!(netdev->wanted_features & NETIF_F_GSO))
			netdev->features &= ~NETIF_F_GSO;
	}

	return 0;
}

/**
 * iavf_shutdown - Shutdown the device in preparation for a reboot
 * @pdev: pci device structure
 **/
static void iavf_shutdown(struct pci_dev *pdev)
{
	struct iavf_adapter *adapter = iavf_pdev_to_adapter(pdev);
	struct net_device *netdev = adapter->netdev;

	netif_device_detach(netdev);

	if (netif_running(netdev))
		iavf_close(netdev);

	if (iavf_lock_timeout(&adapter->crit_lock, 5000))
		dev_warn(&adapter->pdev->dev, "failed to acquire crit_lock in %s\n", __FUNCTION__);
	/* Prevent the watchdog from running. */
	iavf_change_state(adapter, __IAVF_REMOVE);
	adapter->aq_required = 0;
	mutex_unlock(&adapter->crit_lock);

#ifdef CONFIG_PM
	pci_save_state(pdev);

#endif
	pci_disable_device(pdev);
}

/**
 * iavf_probe - Device Initialization Routine
 * @pdev: PCI device information struct
 * @ent: entry in iavf_pci_tbl
 *
 * Returns 0 on success, negative on failure
 *
 * iavf_probe initializes an adapter identified by a pci_dev structure.
 * The OS initialization, configuring of the adapter private structure,
 * and a hardware reset occur.
 **/
static int iavf_probe(struct pci_dev *pdev, const struct pci_device_id *ent)
{
	struct net_device *netdev;
	struct iavf_adapter *adapter = NULL;
	struct iavf_hw *hw = NULL;
	int err;

	err = pci_enable_device(pdev);
	if (err)
		return err;

	err = dma_set_mask_and_coherent(&pdev->dev, DMA_BIT_MASK(64));
	if (err) {
		err = dma_set_mask_and_coherent(&pdev->dev, DMA_BIT_MASK(32));
		if (err) {
			dev_err(&pdev->dev,
				"DMA configuration failed: 0x%x\n", err);
			goto err_dma;
		}
	}

	err = pci_request_regions(pdev, iavf_driver_name);
	if (err) {
		dev_err(&pdev->dev,
			"pci_request_regions failed 0x%x\n", err);
		goto err_pci_reg;
	}

	pci_enable_pcie_error_reporting(pdev);

	pci_set_master(pdev);

	netdev = alloc_etherdev_mq(sizeof(struct iavf_adapter),
				   IAVF_MAX_REQ_QUEUES);
	if (!netdev) {
		err = -ENOMEM;
		goto err_alloc_etherdev;
	}

	SET_NETDEV_DEV(netdev, &pdev->dev);

	pci_set_drvdata(pdev, netdev);
	adapter = netdev_priv(netdev);

	adapter->netdev = netdev;
	adapter->pdev = pdev;

	hw = &adapter->hw;
	hw->back = adapter;

	adapter->msg_enable = BIT(DEFAULT_DEBUG_LEVEL_SHIFT) - 1;
	iavf_change_state(adapter, __IAVF_STARTUP);

	/* Call save state here because it relies on the adapter struct. */
	pci_save_state(pdev);

	hw->hw_addr = ioremap(pci_resource_start(pdev, 0),
			      pci_resource_len(pdev, 0));
	if (!hw->hw_addr) {
		err = -EIO;
		goto err_ioremap;
	}
	hw->vendor_id = pdev->vendor;
	hw->device_id = pdev->device;
	pci_read_config_byte(pdev, PCI_REVISION_ID, &hw->revision_id);
	hw->subsystem_vendor_id = pdev->subsystem_vendor;
	hw->subsystem_device_id = pdev->subsystem_device;
	hw->bus.device = PCI_SLOT(pdev->devfn);
	hw->bus.func = PCI_FUNC(pdev->devfn);
	hw->bus.bus_id = pdev->bus->number;

	/* set up the locks for the AQ, do this only once in probe
	 * and destroy them only once in remove
	 */
	mutex_init(&adapter->crit_lock);
	mutex_init(&adapter->client_lock);
	mutex_init(&adapter->remove_lock);
	mutex_init(&hw->aq.asq_mutex);
	mutex_init(&hw->aq.arq_mutex);

	spin_lock_init(&adapter->mac_vlan_list_lock);
	spin_lock_init(&adapter->cloud_filter_list_lock);
	spin_lock_init(&adapter->fdir_fltr_lock);
	spin_lock_init(&adapter->adv_rss_lock);

	INIT_LIST_HEAD(&adapter->mac_filter_list);
	INIT_LIST_HEAD(&adapter->vlan_filter_list);
	INIT_LIST_HEAD(&adapter->cloud_filter_list);
	INIT_LIST_HEAD(&adapter->fdir_list_head);
	INIT_LIST_HEAD(&adapter->adv_rss_list_head);

	INIT_WORK(&adapter->reset_task, iavf_reset_task);
	INIT_WORK(&adapter->adminq_task, iavf_adminq_task);
	INIT_DELAYED_WORK(&adapter->watchdog_task, iavf_watchdog_task);
	INIT_DELAYED_WORK(&adapter->client_task, iavf_client_task);
	queue_delayed_work(iavf_wq, &adapter->watchdog_task,
			   msecs_to_jiffies(5 * (pdev->devfn & 0x07)));

	/* Setup the wait queue for indicating transition to down status */
	init_waitqueue_head(&adapter->down_waitqueue);

	return 0;

err_ioremap:
	free_netdev(netdev);
err_alloc_etherdev:
	pci_disable_pcie_error_reporting(pdev);
	pci_release_regions(pdev);
err_pci_reg:
err_dma:
	pci_disable_device(pdev);
	return err;
}

/**
 * iavf_suspend - Power management suspend routine
 * @dev_d: device info pointer
 *
 * Called when the system (VM) is entering sleep/suspend.
 **/
static int __maybe_unused iavf_suspend(struct device *dev_d)
{
	struct net_device *netdev = dev_get_drvdata(dev_d);
	struct iavf_adapter *adapter = netdev_priv(netdev);

	netif_device_detach(netdev);

	while (!mutex_trylock(&adapter->crit_lock))
		usleep_range(500, 1000);

	if (netif_running(netdev)) {
		rtnl_lock();
		iavf_down(adapter);
		rtnl_unlock();
	}
	iavf_free_misc_irq(adapter);
	iavf_reset_interrupt_capability(adapter);

	mutex_unlock(&adapter->crit_lock);

	return 0;
}

/**
 * iavf_resume - Power management resume routine
 * @dev_d: device info pointer
 *
 * Called when the system (VM) is resumed from sleep/suspend.
 **/
static int __maybe_unused iavf_resume(struct device *dev_d)
{
	struct pci_dev *pdev = to_pci_dev(dev_d);
	struct iavf_adapter *adapter;
	u32 err;

	adapter = iavf_pdev_to_adapter(pdev);

	pci_set_master(pdev);

	rtnl_lock();
	err = iavf_set_interrupt_capability(adapter);
	if (err) {
		rtnl_unlock();
		dev_err(&pdev->dev, "Cannot enable MSI-X interrupts.\n");
		return err;
	}
	err = iavf_request_misc_irq(adapter);
	rtnl_unlock();
	if (err) {
		dev_err(&pdev->dev, "Cannot get interrupt vector.\n");
		return err;
	}

	queue_work(iavf_wq, &adapter->reset_task);

	netif_device_attach(adapter->netdev);

	return err;
}

/**
 * iavf_remove - Device Removal Routine
 * @pdev: PCI device information struct
 *
 * iavf_remove is called by the PCI subsystem to alert the driver
 * that it should release a PCI device.  The could be caused by a
 * Hot-Plug event, or because the driver is going to be removed from
 * memory.
 **/
static void iavf_remove(struct pci_dev *pdev)
{
	struct iavf_adapter *adapter = iavf_pdev_to_adapter(pdev);
	enum iavf_state_t prev_state = adapter->last_state;
	struct net_device *netdev = adapter->netdev;
	struct iavf_fdir_fltr *fdir, *fdirtmp;
	struct iavf_vlan_filter *vlf, *vlftmp;
	struct iavf_adv_rss *rss, *rsstmp;
	struct iavf_mac_filter *f, *ftmp;
	struct iavf_cloud_filter *cf, *cftmp;
	struct iavf_hw *hw = &adapter->hw;
	int err;
	/* Indicate we are in remove and not to run reset_task */
	mutex_lock(&adapter->remove_lock);
	cancel_work_sync(&adapter->reset_task);
	cancel_delayed_work_sync(&adapter->watchdog_task);
	cancel_delayed_work_sync(&adapter->client_task);
	if (adapter->netdev_registered) {
		unregister_netdev(netdev);
		adapter->netdev_registered = false;
	}
	if (CLIENT_ALLOWED(adapter)) {
		err = iavf_lan_del_device(adapter);
		if (err)
			dev_warn(&pdev->dev, "Failed to delete client device: %d\n",
				 err);
	}

	iavf_request_reset(adapter);
	msleep(50);
	/* If the FW isn't responding, kick it once, but only once. */
	if (!iavf_asq_done(hw)) {
		iavf_request_reset(adapter);
		msleep(50);
	}
	if (iavf_lock_timeout(&adapter->crit_lock, 5000))
		dev_warn(&adapter->pdev->dev, "failed to acquire crit_lock in %s\n", __FUNCTION__);

	dev_info(&adapter->pdev->dev, "Removing device\n");
	/* Shut down all the garbage mashers on the detention level */
	iavf_change_state(adapter, __IAVF_REMOVE);
	adapter->aq_required = 0;
	adapter->flags &= ~IAVF_FLAG_REINIT_ITR_NEEDED;

	iavf_free_all_tx_resources(adapter);
	iavf_free_all_rx_resources(adapter);
	iavf_misc_irq_disable(adapter);
	iavf_free_misc_irq(adapter);

	/* In case we enter iavf_remove from erroneous state, free traffic irqs
	 * here, so as to not cause a kernel crash, when calling
	 * iavf_reset_interrupt_capability.
	 */
	if ((adapter->last_state == __IAVF_RESETTING &&
	     prev_state != __IAVF_DOWN) ||
	    (adapter->last_state == __IAVF_RUNNING &&
	     !(netdev->flags & IFF_UP)))
		iavf_free_traffic_irqs(adapter);

	iavf_reset_interrupt_capability(adapter);
	iavf_free_q_vectors(adapter);

	cancel_delayed_work_sync(&adapter->watchdog_task);

	cancel_work_sync(&adapter->adminq_task);

	iavf_free_rss(adapter);

	if (hw->aq.asq.count)
		iavf_shutdown_adminq(hw);

	/* destroy the locks only once, here */
	mutex_destroy(&hw->aq.arq_mutex);
	mutex_destroy(&hw->aq.asq_mutex);
	mutex_destroy(&adapter->client_lock);
	mutex_unlock(&adapter->crit_lock);
	mutex_destroy(&adapter->crit_lock);
	mutex_unlock(&adapter->remove_lock);
	mutex_destroy(&adapter->remove_lock);

	iounmap(hw->hw_addr);
	pci_release_regions(pdev);
	iavf_free_queues(adapter);
	kfree(adapter->vf_res);
	spin_lock_bh(&adapter->mac_vlan_list_lock);
	/* If we got removed before an up/down sequence, we've got a filter
	 * hanging out there that we need to get rid of.
	 */
	list_for_each_entry_safe(f, ftmp, &adapter->mac_filter_list, list) {
		list_del(&f->list);
		kfree(f);
	}
	list_for_each_entry_safe(vlf, vlftmp, &adapter->vlan_filter_list,
				 list) {
		list_del(&vlf->list);
		kfree(vlf);
	}

	spin_unlock_bh(&adapter->mac_vlan_list_lock);

	spin_lock_bh(&adapter->cloud_filter_list_lock);
	list_for_each_entry_safe(cf, cftmp, &adapter->cloud_filter_list, list) {
		list_del(&cf->list);
		kfree(cf);
	}
	spin_unlock_bh(&adapter->cloud_filter_list_lock);

	spin_lock_bh(&adapter->fdir_fltr_lock);
	list_for_each_entry_safe(fdir, fdirtmp, &adapter->fdir_list_head, list) {
		list_del(&fdir->list);
		kfree(fdir);
	}
	spin_unlock_bh(&adapter->fdir_fltr_lock);

	spin_lock_bh(&adapter->adv_rss_lock);
	list_for_each_entry_safe(rss, rsstmp, &adapter->adv_rss_list_head,
				 list) {
		list_del(&rss->list);
		kfree(rss);
	}
	spin_unlock_bh(&adapter->adv_rss_lock);

	free_netdev(netdev);

	pci_disable_pcie_error_reporting(pdev);

	pci_disable_device(pdev);
}

static SIMPLE_DEV_PM_OPS(iavf_pm_ops, iavf_suspend, iavf_resume);

static struct pci_driver iavf_driver = {
	.name      = iavf_driver_name,
	.id_table  = iavf_pci_tbl,
	.probe     = iavf_probe,
	.remove    = iavf_remove,
	.driver.pm = &iavf_pm_ops,
	.shutdown  = iavf_shutdown,
};

/**
 * iavf_init_module - Driver Registration Routine
 *
 * iavf_init_module is the first routine called when the driver is
 * loaded. All it does is register with the PCI subsystem.
 **/
static int __init iavf_init_module(void)
{
	int ret;

	pr_info("iavf: %s\n", iavf_driver_string);

	pr_info("%s\n", iavf_copyright);

	iavf_wq = alloc_workqueue("%s", WQ_UNBOUND | WQ_MEM_RECLAIM, 1,
				  iavf_driver_name);
	if (!iavf_wq) {
		pr_err("%s: Failed to create workqueue\n", iavf_driver_name);
		return -ENOMEM;
	}
	ret = pci_register_driver(&iavf_driver);
	return ret;
}

module_init(iavf_init_module);

/**
 * iavf_exit_module - Driver Exit Cleanup Routine
 *
 * iavf_exit_module is called just before the driver is removed
 * from memory.
 **/
static void __exit iavf_exit_module(void)
{
	pci_unregister_driver(&iavf_driver);
	destroy_workqueue(iavf_wq);
}

module_exit(iavf_exit_module);

/* iavf_main.c */<|MERGE_RESOLUTION|>--- conflicted
+++ resolved
@@ -724,10 +724,6 @@
 	u16 vid;
 
 	/* re-add all VLAN filters */
-<<<<<<< HEAD
-	for_each_set_bit(vid, adapter->vsi.active_vlans, VLAN_N_VID)
-		iavf_add_vlan(adapter, vid);
-=======
 	for_each_set_bit(vid, adapter->vsi.active_cvlans, VLAN_N_VID)
 		iavf_add_vlan(adapter, IAVF_VLAN(vid, ETH_P_8021Q));
 
@@ -777,7 +773,6 @@
 		return false;
 
 	return true;
->>>>>>> d068eebb
 }
 
 /**
@@ -798,13 +793,6 @@
 		netdev_err(netdev, "Max allowed VLAN filters %u. Remove existing VLANs or disable filtering via Ethtool if supported.\n",
 			   iavf_get_max_vlans_allowed(adapter));
 		return -EIO;
-<<<<<<< HEAD
-
-	if (iavf_add_vlan(adapter, vid) == NULL)
-		return -ENOMEM;
-
-	set_bit(vid, adapter->vsi.active_vlans);
-=======
 	}
 
 	if (!iavf_add_vlan(adapter, IAVF_VLAN(vid, be16_to_cpu(proto))))
@@ -815,7 +803,6 @@
 	else
 		set_bit(vid, adapter->vsi.active_svlans);
 
->>>>>>> d068eebb
 	return 0;
 }
 
@@ -830,16 +817,11 @@
 {
 	struct iavf_adapter *adapter = netdev_priv(netdev);
 
-<<<<<<< HEAD
-	iavf_del_vlan(adapter, vid);
-	clear_bit(vid, adapter->vsi.active_vlans);
-=======
 	iavf_del_vlan(adapter, IAVF_VLAN(vid, be16_to_cpu(proto)));
 	if (proto == cpu_to_be16(ETH_P_8021Q))
 		clear_bit(vid, adapter->vsi.active_cvlans);
 	else
 		clear_bit(vid, adapter->vsi.active_svlans);
->>>>>>> d068eebb
 
 	return 0;
 }
@@ -1883,8 +1865,6 @@
 		iavf_del_adv_rss_cfg(adapter);
 		return 0;
 	}
-<<<<<<< HEAD
-=======
 	if (adapter->aq_required & IAVF_FLAG_AQ_DISABLE_CTAG_VLAN_STRIPPING) {
 		iavf_disable_vlan_stripping_v2(adapter, ETH_P_8021Q);
 		return 0;
@@ -1918,7 +1898,6 @@
 		return 0;
 	}
 
->>>>>>> d068eebb
 	if (adapter->aq_required & IAVF_FLAG_AQ_REQUEST_STATS) {
 		iavf_request_stats(adapter);
 		return 0;
@@ -3896,33 +3875,11 @@
 {
 	struct iavf_adapter *adapter = netdev_priv(netdev);
 
-<<<<<<< HEAD
-	/* Don't allow enabling VLAN features when adapter is not capable
-	 * of VLAN offload/filtering
-	 */
-	if (!VLAN_ALLOWED(adapter)) {
-		netdev->hw_features &= ~(NETIF_F_HW_VLAN_CTAG_RX |
-					 NETIF_F_HW_VLAN_CTAG_TX |
-					 NETIF_F_HW_VLAN_CTAG_FILTER);
-		if (features & (NETIF_F_HW_VLAN_CTAG_RX |
-				NETIF_F_HW_VLAN_CTAG_TX |
-				NETIF_F_HW_VLAN_CTAG_FILTER))
-			return -EINVAL;
-	} else if ((netdev->features ^ features) & NETIF_F_HW_VLAN_CTAG_RX) {
-		if (features & NETIF_F_HW_VLAN_CTAG_RX)
-			adapter->aq_required |=
-				IAVF_FLAG_AQ_ENABLE_VLAN_STRIPPING;
-		else
-			adapter->aq_required |=
-				IAVF_FLAG_AQ_DISABLE_VLAN_STRIPPING;
-	}
-=======
 	/* trigger update on any VLAN feature change */
 	if ((netdev->features & NETIF_VLAN_OFFLOAD_FEATURES) ^
 	    (features & NETIF_VLAN_OFFLOAD_FEATURES))
 		iavf_set_vlan_offload_features(adapter, netdev->features,
 					       features);
->>>>>>> d068eebb
 
 	return 0;
 }
@@ -4219,17 +4176,7 @@
 {
 	struct iavf_adapter *adapter = netdev_priv(netdev);
 
-<<<<<<< HEAD
-	if (adapter->vf_res &&
-	    !(adapter->vf_res->vf_cap_flags & VIRTCHNL_VF_OFFLOAD_VLAN))
-		features &= ~(NETIF_F_HW_VLAN_CTAG_TX |
-			      NETIF_F_HW_VLAN_CTAG_RX |
-			      NETIF_F_HW_VLAN_CTAG_FILTER);
-
-	return features;
-=======
 	return iavf_fix_netdev_vlan_features(adapter, features);
->>>>>>> d068eebb
 }
 
 static const struct net_device_ops iavf_netdev_ops = {
