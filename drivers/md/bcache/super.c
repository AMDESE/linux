--- conflicted
+++ resolved
@@ -2555,13 +2555,6 @@
 	if (IS_ERR(bdev_file))
 		goto out_free_sb;
 
-<<<<<<< HEAD
-	err = "failed to set blocksize";
-	if (set_blocksize(file_bdev(bdev_file), 4096))
-		goto out_blkdev_put;
-
-=======
->>>>>>> 0c383648
 	err = read_super(sb, file_bdev(bdev_file), &sb_disk);
 	if (err)
 		goto out_blkdev_put;
