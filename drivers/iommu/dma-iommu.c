--- conflicted
+++ resolved
@@ -103,7 +103,6 @@
 	for ((i) = (fq)->head; (i) != (fq)->tail; (i) = ((i) + 1) % IOVA_FQ_SIZE)
 
 static inline bool fq_full(struct iova_fq *fq)
-<<<<<<< HEAD
 {
 	assert_spin_locked(&fq->lock);
 	return (((fq->tail + 1) % IOVA_FQ_SIZE) == fq->head);
@@ -139,179 +138,6 @@
 
 		fq->head = (fq->head + 1) % IOVA_FQ_SIZE;
 	}
-}
-
-static void fq_flush_iotlb(struct iommu_dma_cookie *cookie)
-{
-	atomic64_inc(&cookie->fq_flush_start_cnt);
-	cookie->fq_domain->ops->flush_iotlb_all(cookie->fq_domain);
-	atomic64_inc(&cookie->fq_flush_finish_cnt);
-}
-
-static void fq_flush_timeout(struct timer_list *t)
-{
-	struct iommu_dma_cookie *cookie = from_timer(cookie, t, fq_timer);
-	int cpu;
-
-	atomic_set(&cookie->fq_timer_on, 0);
-	fq_flush_iotlb(cookie);
-
-	for_each_possible_cpu(cpu) {
-		unsigned long flags;
-		struct iova_fq *fq;
-
-		fq = per_cpu_ptr(cookie->fq, cpu);
-		spin_lock_irqsave(&fq->lock, flags);
-		fq_ring_free(cookie, fq);
-		spin_unlock_irqrestore(&fq->lock, flags);
-	}
-}
-
-static void queue_iova(struct iommu_dma_cookie *cookie,
-		unsigned long pfn, unsigned long pages,
-		struct list_head *freelist)
-{
-	struct iova_fq *fq;
-	unsigned long flags;
-	unsigned int idx;
-
-	/*
-	 * Order against the IOMMU driver's pagetable update from unmapping
-	 * @pte, to guarantee that fq_flush_iotlb() observes that if called
-	 * from a different CPU before we release the lock below. Full barrier
-	 * so it also pairs with iommu_dma_init_fq() to avoid seeing partially
-	 * written fq state here.
-	 */
-	smp_mb();
-
-	fq = raw_cpu_ptr(cookie->fq);
-	spin_lock_irqsave(&fq->lock, flags);
-
-	/*
-	 * First remove all entries from the flush queue that have already been
-	 * flushed out on another CPU. This makes the fq_full() check below less
-	 * likely to be true.
-	 */
-	fq_ring_free(cookie, fq);
-
-	if (fq_full(fq)) {
-		fq_flush_iotlb(cookie);
-		fq_ring_free(cookie, fq);
-=======
-{
-	assert_spin_locked(&fq->lock);
-	return (((fq->tail + 1) % IOVA_FQ_SIZE) == fq->head);
-}
-
-static inline unsigned int fq_ring_add(struct iova_fq *fq)
-{
-	unsigned int idx = fq->tail;
-
-	assert_spin_locked(&fq->lock);
-
-	fq->tail = (idx + 1) % IOVA_FQ_SIZE;
-
-	return idx;
-}
-
-static void fq_ring_free(struct iommu_dma_cookie *cookie, struct iova_fq *fq)
-{
-	u64 counter = atomic64_read(&cookie->fq_flush_finish_cnt);
-	unsigned int idx;
-
-	assert_spin_locked(&fq->lock);
-
-	fq_ring_for_each(idx, fq) {
-
-		if (fq->entries[idx].counter >= counter)
-			break;
-
-		put_pages_list(&fq->entries[idx].freelist);
-		free_iova_fast(&cookie->iovad,
-			       fq->entries[idx].iova_pfn,
-			       fq->entries[idx].pages);
-
-		fq->head = (fq->head + 1) % IOVA_FQ_SIZE;
->>>>>>> 95cd2cdc
-	}
-
-	idx = fq_ring_add(fq);
-
-	fq->entries[idx].iova_pfn = pfn;
-	fq->entries[idx].pages    = pages;
-	fq->entries[idx].counter  = atomic64_read(&cookie->fq_flush_start_cnt);
-	list_splice(freelist, &fq->entries[idx].freelist);
-
-	spin_unlock_irqrestore(&fq->lock, flags);
-
-	/* Avoid false sharing as much as possible. */
-	if (!atomic_read(&cookie->fq_timer_on) &&
-	    !atomic_xchg(&cookie->fq_timer_on, 1))
-		mod_timer(&cookie->fq_timer,
-			  jiffies + msecs_to_jiffies(IOVA_FQ_TIMEOUT));
-}
-
-static void iommu_dma_free_fq(struct iommu_dma_cookie *cookie)
-{
-	int cpu, idx;
-
-	if (!cookie->fq)
-		return;
-
-	del_timer_sync(&cookie->fq_timer);
-	/* The IOVAs will be torn down separately, so just free our queued pages */
-	for_each_possible_cpu(cpu) {
-		struct iova_fq *fq = per_cpu_ptr(cookie->fq, cpu);
-
-		fq_ring_for_each(idx, fq)
-			put_pages_list(&fq->entries[idx].freelist);
-	}
-
-	free_percpu(cookie->fq);
-}
-
-/* sysfs updates are serialised by the mutex of the group owning @domain */
-int iommu_dma_init_fq(struct iommu_domain *domain)
-{
-	struct iommu_dma_cookie *cookie = domain->iova_cookie;
-	struct iova_fq __percpu *queue;
-	int i, cpu;
-
-	if (cookie->fq_domain)
-		return 0;
-
-	atomic64_set(&cookie->fq_flush_start_cnt,  0);
-	atomic64_set(&cookie->fq_flush_finish_cnt, 0);
-
-	queue = alloc_percpu(struct iova_fq);
-	if (!queue) {
-		pr_warn("iova flush queue initialization failed\n");
-		return -ENOMEM;
-	}
-
-	for_each_possible_cpu(cpu) {
-		struct iova_fq *fq = per_cpu_ptr(queue, cpu);
-
-		fq->head = 0;
-		fq->tail = 0;
-
-		spin_lock_init(&fq->lock);
-
-		for (i = 0; i < IOVA_FQ_SIZE; i++)
-			INIT_LIST_HEAD(&fq->entries[i].freelist);
-	}
-
-	cookie->fq = queue;
-
-	timer_setup(&cookie->fq_timer, fq_flush_timeout, 0);
-	atomic_set(&cookie->fq_timer_on, 0);
-	/*
-	 * Prevent incomplete fq state being observable. Pairs with path from
-	 * __iommu_dma_unmap() through iommu_dma_free_iova() to queue_iova()
-	 */
-	smp_wmb();
-	WRITE_ONCE(cookie->fq_domain, domain);
-	return 0;
 }
 
 static void fq_flush_iotlb(struct iommu_dma_cookie *cookie)
