/*
 * Allwinner A1X SoCs pinctrl driver.
 *
 * Copyright (C) 2012 Maxime Ripard
 *
 * Maxime Ripard <maxime.ripard@free-electrons.com>
 *
 * This file is licensed under the terms of the GNU General Public
 * License version 2.  This program is licensed "as is" without any
 * warranty of any kind, whether express or implied.
 */

#include <linux/io.h>
#include <linux/clk.h>
#include <linux/gpio/driver.h>
#include <linux/interrupt.h>
#include <linux/irqdomain.h>
#include <linux/irqchip/chained_irq.h>
#include <linux/export.h>
#include <linux/of.h>
#include <linux/of_clk.h>
#include <linux/of_address.h>
#include <linux/of_device.h>
#include <linux/of_irq.h>
#include <linux/pinctrl/consumer.h>
#include <linux/pinctrl/machine.h>
#include <linux/pinctrl/pinctrl.h>
#include <linux/pinctrl/pinconf-generic.h>
#include <linux/pinctrl/pinmux.h>
#include <linux/regulator/consumer.h>
#include <linux/platform_device.h>
#include <linux/slab.h>

#include <dt-bindings/pinctrl/sun4i-a10.h>

#include "../core.h"
#include "pinctrl-sunxi.h"

/*
 * These lock classes tell lockdep that GPIO IRQs are in a different
 * category than their parents, so it won't report false recursion.
 */
static struct lock_class_key sunxi_pinctrl_irq_lock_class;
static struct lock_class_key sunxi_pinctrl_irq_request_class;

static struct irq_chip sunxi_pinctrl_edge_irq_chip;
static struct irq_chip sunxi_pinctrl_level_irq_chip;

static struct sunxi_pinctrl_group *
sunxi_pinctrl_find_group_by_name(struct sunxi_pinctrl *pctl, const char *group)
{
	int i;

	for (i = 0; i < pctl->ngroups; i++) {
		struct sunxi_pinctrl_group *grp = pctl->groups + i;

		if (!strcmp(grp->name, group))
			return grp;
	}

	return NULL;
}

static struct sunxi_pinctrl_function *
sunxi_pinctrl_find_function_by_name(struct sunxi_pinctrl *pctl,
				    const char *name)
{
	struct sunxi_pinctrl_function *func = pctl->functions;
	int i;

	for (i = 0; i < pctl->nfunctions; i++) {
		if (!func[i].name)
			break;

		if (!strcmp(func[i].name, name))
			return func + i;
	}

	return NULL;
}

static struct sunxi_desc_function *
sunxi_pinctrl_desc_find_function_by_name(struct sunxi_pinctrl *pctl,
					 const char *pin_name,
					 const char *func_name)
{
	int i;

	for (i = 0; i < pctl->desc->npins; i++) {
		const struct sunxi_desc_pin *pin = pctl->desc->pins + i;

		if (!strcmp(pin->pin.name, pin_name)) {
			struct sunxi_desc_function *func = pin->functions;

			while (func->name) {
				if (!strcmp(func->name, func_name) &&
					(!func->variant ||
					func->variant & pctl->variant))
					return func;

				func++;
			}
		}
	}

	return NULL;
}

static struct sunxi_desc_function *
sunxi_pinctrl_desc_find_function_by_pin(struct sunxi_pinctrl *pctl,
					const u16 pin_num,
					const char *func_name)
{
	int i;

	for (i = 0; i < pctl->desc->npins; i++) {
		const struct sunxi_desc_pin *pin = pctl->desc->pins + i;

		if (pin->pin.number == pin_num) {
			struct sunxi_desc_function *func = pin->functions;

			while (func->name) {
				if (!strcmp(func->name, func_name))
					return func;

				func++;
			}
		}
	}

	return NULL;
}

static int sunxi_pctrl_get_groups_count(struct pinctrl_dev *pctldev)
{
	struct sunxi_pinctrl *pctl = pinctrl_dev_get_drvdata(pctldev);

	return pctl->ngroups;
}

static const char *sunxi_pctrl_get_group_name(struct pinctrl_dev *pctldev,
					      unsigned group)
{
	struct sunxi_pinctrl *pctl = pinctrl_dev_get_drvdata(pctldev);

	return pctl->groups[group].name;
}

static int sunxi_pctrl_get_group_pins(struct pinctrl_dev *pctldev,
				      unsigned group,
				      const unsigned **pins,
				      unsigned *num_pins)
{
	struct sunxi_pinctrl *pctl = pinctrl_dev_get_drvdata(pctldev);

	*pins = (unsigned *)&pctl->groups[group].pin;
	*num_pins = 1;

	return 0;
}

static bool sunxi_pctrl_has_bias_prop(struct device_node *node)
{
	return of_find_property(node, "bias-pull-up", NULL) ||
		of_find_property(node, "bias-pull-down", NULL) ||
		of_find_property(node, "bias-disable", NULL) ||
		of_find_property(node, "allwinner,pull", NULL);
}

static bool sunxi_pctrl_has_drive_prop(struct device_node *node)
{
	return of_find_property(node, "drive-strength", NULL) ||
		of_find_property(node, "allwinner,drive", NULL);
}

static int sunxi_pctrl_parse_bias_prop(struct device_node *node)
{
	u32 val;

	/* Try the new style binding */
	if (of_find_property(node, "bias-pull-up", NULL))
		return PIN_CONFIG_BIAS_PULL_UP;

	if (of_find_property(node, "bias-pull-down", NULL))
		return PIN_CONFIG_BIAS_PULL_DOWN;

	if (of_find_property(node, "bias-disable", NULL))
		return PIN_CONFIG_BIAS_DISABLE;

	/* And fall back to the old binding */
	if (of_property_read_u32(node, "allwinner,pull", &val))
		return -EINVAL;

	switch (val) {
	case SUN4I_PINCTRL_NO_PULL:
		return PIN_CONFIG_BIAS_DISABLE;
	case SUN4I_PINCTRL_PULL_UP:
		return PIN_CONFIG_BIAS_PULL_UP;
	case SUN4I_PINCTRL_PULL_DOWN:
		return PIN_CONFIG_BIAS_PULL_DOWN;
	}

	return -EINVAL;
}

static int sunxi_pctrl_parse_drive_prop(struct device_node *node)
{
	u32 val;

	/* Try the new style binding */
	if (!of_property_read_u32(node, "drive-strength", &val)) {
		/* We can't go below 10mA ... */
		if (val < 10)
			return -EINVAL;

		/* ... and only up to 40 mA ... */
		if (val > 40)
			val = 40;

		/* by steps of 10 mA */
		return rounddown(val, 10);
	}

	/* And then fall back to the old binding */
	if (of_property_read_u32(node, "allwinner,drive", &val))
		return -EINVAL;

	return (val + 1) * 10;
}

static const char *sunxi_pctrl_parse_function_prop(struct device_node *node)
{
	const char *function;
	int ret;

	/* Try the generic binding */
	ret = of_property_read_string(node, "function", &function);
	if (!ret)
		return function;

	/* And fall back to our legacy one */
	ret = of_property_read_string(node, "allwinner,function", &function);
	if (!ret)
		return function;

	return NULL;
}

static const char *sunxi_pctrl_find_pins_prop(struct device_node *node,
					      int *npins)
{
	int count;

	/* Try the generic binding */
	count = of_property_count_strings(node, "pins");
	if (count > 0) {
		*npins = count;
		return "pins";
	}

	/* And fall back to our legacy one */
	count = of_property_count_strings(node, "allwinner,pins");
	if (count > 0) {
		*npins = count;
		return "allwinner,pins";
	}

	return NULL;
}

static unsigned long *sunxi_pctrl_build_pin_config(struct device_node *node,
						   unsigned int *len)
{
	unsigned long *pinconfig;
	unsigned int configlen = 0, idx = 0;
	int ret;

	if (sunxi_pctrl_has_drive_prop(node))
		configlen++;
	if (sunxi_pctrl_has_bias_prop(node))
		configlen++;

	/*
	 * If we don't have any configuration, bail out
	 */
	if (!configlen)
		return NULL;

	pinconfig = kcalloc(configlen, sizeof(*pinconfig), GFP_KERNEL);
	if (!pinconfig)
		return ERR_PTR(-ENOMEM);

	if (sunxi_pctrl_has_drive_prop(node)) {
		int drive = sunxi_pctrl_parse_drive_prop(node);
		if (drive < 0) {
			ret = drive;
			goto err_free;
		}

		pinconfig[idx++] = pinconf_to_config_packed(PIN_CONFIG_DRIVE_STRENGTH,
							  drive);
	}

	if (sunxi_pctrl_has_bias_prop(node)) {
		int pull = sunxi_pctrl_parse_bias_prop(node);
		int arg = 0;
		if (pull < 0) {
			ret = pull;
			goto err_free;
		}

		if (pull != PIN_CONFIG_BIAS_DISABLE)
			arg = 1; /* hardware uses weak pull resistors */

		pinconfig[idx++] = pinconf_to_config_packed(pull, arg);
	}


	*len = configlen;
	return pinconfig;

err_free:
	kfree(pinconfig);
	return ERR_PTR(ret);
}

static int sunxi_pctrl_dt_node_to_map(struct pinctrl_dev *pctldev,
				      struct device_node *node,
				      struct pinctrl_map **map,
				      unsigned *num_maps)
{
	struct sunxi_pinctrl *pctl = pinctrl_dev_get_drvdata(pctldev);
	unsigned long *pinconfig;
	struct property *prop;
	const char *function, *pin_prop;
	const char *group;
	int ret, npins, nmaps, configlen = 0, i = 0;

	*map = NULL;
	*num_maps = 0;

	function = sunxi_pctrl_parse_function_prop(node);
	if (!function) {
		dev_err(pctl->dev, "missing function property in node %pOFn\n",
			node);
		return -EINVAL;
	}

	pin_prop = sunxi_pctrl_find_pins_prop(node, &npins);
	if (!pin_prop) {
		dev_err(pctl->dev, "missing pins property in node %pOFn\n",
			node);
		return -EINVAL;
	}

	/*
	 * We have two maps for each pin: one for the function, one
	 * for the configuration (bias, strength, etc).
	 *
	 * We might be slightly overshooting, since we might not have
	 * any configuration.
	 */
	nmaps = npins * 2;
	*map = kmalloc_array(nmaps, sizeof(struct pinctrl_map), GFP_KERNEL);
	if (!*map)
		return -ENOMEM;

	pinconfig = sunxi_pctrl_build_pin_config(node, &configlen);
	if (IS_ERR(pinconfig)) {
		ret = PTR_ERR(pinconfig);
		goto err_free_map;
	}

	of_property_for_each_string(node, pin_prop, prop, group) {
		struct sunxi_pinctrl_group *grp =
			sunxi_pinctrl_find_group_by_name(pctl, group);

		if (!grp) {
			dev_err(pctl->dev, "unknown pin %s", group);
			continue;
		}

		if (!sunxi_pinctrl_desc_find_function_by_name(pctl,
							      grp->name,
							      function)) {
			dev_err(pctl->dev, "unsupported function %s on pin %s",
				function, group);
			continue;
		}

		(*map)[i].type = PIN_MAP_TYPE_MUX_GROUP;
		(*map)[i].data.mux.group = group;
		(*map)[i].data.mux.function = function;

		i++;

		if (pinconfig) {
			(*map)[i].type = PIN_MAP_TYPE_CONFIGS_GROUP;
			(*map)[i].data.configs.group_or_pin = group;
			(*map)[i].data.configs.configs = pinconfig;
			(*map)[i].data.configs.num_configs = configlen;
			i++;
		}
	}

	*num_maps = i;

	/*
	 * We know have the number of maps we need, we can resize our
	 * map array
	 */
	*map = krealloc(*map, i * sizeof(struct pinctrl_map), GFP_KERNEL);
	if (!*map)
		return -ENOMEM;

	return 0;

err_free_map:
	kfree(*map);
	*map = NULL;
	return ret;
}

static void sunxi_pctrl_dt_free_map(struct pinctrl_dev *pctldev,
				    struct pinctrl_map *map,
				    unsigned num_maps)
{
	int i;

	/* pin config is never in the first map */
	for (i = 1; i < num_maps; i++) {
		if (map[i].type != PIN_MAP_TYPE_CONFIGS_GROUP)
			continue;

		/*
		 * All the maps share the same pin config,
		 * free only the first one we find.
		 */
		kfree(map[i].data.configs.configs);
		break;
	}

	kfree(map);
}

static const struct pinctrl_ops sunxi_pctrl_ops = {
	.dt_node_to_map		= sunxi_pctrl_dt_node_to_map,
	.dt_free_map		= sunxi_pctrl_dt_free_map,
	.get_groups_count	= sunxi_pctrl_get_groups_count,
	.get_group_name		= sunxi_pctrl_get_group_name,
	.get_group_pins		= sunxi_pctrl_get_group_pins,
};

static int sunxi_pconf_reg(unsigned pin, enum pin_config_param param,
			   u32 *offset, u32 *shift, u32 *mask)
{
	switch (param) {
	case PIN_CONFIG_DRIVE_STRENGTH:
		*offset = sunxi_dlevel_reg(pin);
		*shift = sunxi_dlevel_offset(pin);
		*mask = DLEVEL_PINS_MASK;
		break;

	case PIN_CONFIG_BIAS_PULL_UP:
	case PIN_CONFIG_BIAS_PULL_DOWN:
	case PIN_CONFIG_BIAS_DISABLE:
		*offset = sunxi_pull_reg(pin);
		*shift = sunxi_pull_offset(pin);
		*mask = PULL_PINS_MASK;
		break;

	default:
		return -ENOTSUPP;
	}

	return 0;
}

static int sunxi_pconf_get(struct pinctrl_dev *pctldev, unsigned pin,
			   unsigned long *config)
{
	struct sunxi_pinctrl *pctl = pinctrl_dev_get_drvdata(pctldev);
	enum pin_config_param param = pinconf_to_config_param(*config);
	u32 offset, shift, mask, val;
	u16 arg;
	int ret;

	pin -= pctl->desc->pin_base;

	ret = sunxi_pconf_reg(pin, param, &offset, &shift, &mask);
	if (ret < 0)
		return ret;

	val = (readl(pctl->membase + offset) >> shift) & mask;

	switch (pinconf_to_config_param(*config)) {
	case PIN_CONFIG_DRIVE_STRENGTH:
		arg = (val + 1) * 10;
		break;

	case PIN_CONFIG_BIAS_PULL_UP:
		if (val != SUN4I_PINCTRL_PULL_UP)
			return -EINVAL;
		arg = 1; /* hardware is weak pull-up */
		break;

	case PIN_CONFIG_BIAS_PULL_DOWN:
		if (val != SUN4I_PINCTRL_PULL_DOWN)
			return -EINVAL;
		arg = 1; /* hardware is weak pull-down */
		break;

	case PIN_CONFIG_BIAS_DISABLE:
		if (val != SUN4I_PINCTRL_NO_PULL)
			return -EINVAL;
		arg = 0;
		break;

	default:
		/* sunxi_pconf_reg should catch anything unsupported */
		WARN_ON(1);
		return -ENOTSUPP;
	}

	*config = pinconf_to_config_packed(param, arg);

	return 0;
}

static int sunxi_pconf_group_get(struct pinctrl_dev *pctldev,
				 unsigned group,
				 unsigned long *config)
{
	struct sunxi_pinctrl *pctl = pinctrl_dev_get_drvdata(pctldev);
	struct sunxi_pinctrl_group *g = &pctl->groups[group];

	/* We only support 1 pin per group. Chain it to the pin callback */
	return sunxi_pconf_get(pctldev, g->pin, config);
}

static int sunxi_pconf_set(struct pinctrl_dev *pctldev, unsigned pin,
			   unsigned long *configs, unsigned num_configs)
{
	struct sunxi_pinctrl *pctl = pinctrl_dev_get_drvdata(pctldev);
	int i;

	for (i = 0; i < num_configs; i++) {
		enum pin_config_param param;
		unsigned long flags;
		u32 offset, shift, mask, reg;
		u32 arg, val;
		int ret;

		param = pinconf_to_config_param(configs[i]);
		arg = pinconf_to_config_argument(configs[i]);

		ret = sunxi_pconf_reg(pin, param, &offset, &shift, &mask);
		if (ret < 0)
			return ret;

		switch (param) {
		case PIN_CONFIG_DRIVE_STRENGTH:
			if (arg < 10 || arg > 40)
				return -EINVAL;
			/*
			 * We convert from mA to what the register expects:
			 *   0: 10mA
			 *   1: 20mA
			 *   2: 30mA
			 *   3: 40mA
			 */
			val = arg / 10 - 1;
			break;
		case PIN_CONFIG_BIAS_DISABLE:
			val = 0;
			break;
		case PIN_CONFIG_BIAS_PULL_UP:
			if (arg == 0)
				return -EINVAL;
			val = 1;
			break;
		case PIN_CONFIG_BIAS_PULL_DOWN:
			if (arg == 0)
				return -EINVAL;
			val = 2;
			break;
		default:
			/* sunxi_pconf_reg should catch anything unsupported */
			WARN_ON(1);
			return -ENOTSUPP;
		}

		raw_spin_lock_irqsave(&pctl->lock, flags);
		reg = readl(pctl->membase + offset);
		reg &= ~(mask << shift);
		writel(reg | val << shift, pctl->membase + offset);
		raw_spin_unlock_irqrestore(&pctl->lock, flags);
	} /* for each config */

	return 0;
}

static int sunxi_pconf_group_set(struct pinctrl_dev *pctldev, unsigned group,
				 unsigned long *configs, unsigned num_configs)
{
	struct sunxi_pinctrl *pctl = pinctrl_dev_get_drvdata(pctldev);
	struct sunxi_pinctrl_group *g = &pctl->groups[group];

	/* We only support 1 pin per group. Chain it to the pin callback */
	return sunxi_pconf_set(pctldev, g->pin, configs, num_configs);
}

static const struct pinconf_ops sunxi_pconf_ops = {
	.is_generic		= true,
	.pin_config_get		= sunxi_pconf_get,
	.pin_config_set		= sunxi_pconf_set,
	.pin_config_group_get	= sunxi_pconf_group_get,
	.pin_config_group_set	= sunxi_pconf_group_set,
};

static int sunxi_pinctrl_set_io_bias_cfg(struct sunxi_pinctrl *pctl,
					 unsigned pin,
					 struct regulator *supply)
{
	unsigned short bank = pin / PINS_PER_BANK;
	unsigned long flags;
	u32 val, reg;
	int uV;

	if (!pctl->desc->io_bias_cfg_variant)
		return 0;

	uV = regulator_get_voltage(supply);
	if (uV < 0)
		return uV;

	/* Might be dummy regulator with no voltage set */
	if (uV == 0)
		return 0;

	switch (pctl->desc->io_bias_cfg_variant) {
	case BIAS_VOLTAGE_GRP_CONFIG:
		/*
		 * Configured value must be equal or greater to actual
		 * voltage.
		 */
		if (uV <= 1800000)
			val = 0x0; /* 1.8V */
		else if (uV <= 2500000)
			val = 0x6; /* 2.5V */
		else if (uV <= 2800000)
			val = 0x9; /* 2.8V */
		else if (uV <= 3000000)
			val = 0xA; /* 3.0V */
		else
			val = 0xD; /* 3.3V */

		pin -= pctl->desc->pin_base;

		reg = readl(pctl->membase + sunxi_grp_config_reg(pin));
		reg &= ~IO_BIAS_MASK;
		writel(reg | val, pctl->membase + sunxi_grp_config_reg(pin));
		return 0;
	case BIAS_VOLTAGE_PIO_POW_MODE_SEL:
		val = uV <= 1800000 ? 1 : 0;

		raw_spin_lock_irqsave(&pctl->lock, flags);
		reg = readl(pctl->membase + PIO_POW_MOD_SEL_REG);
		reg &= ~(1 << bank);
		writel(reg | val << bank, pctl->membase + PIO_POW_MOD_SEL_REG);
		raw_spin_unlock_irqrestore(&pctl->lock, flags);
		return 0;
	default:
		return -EINVAL;
	}
}

static int sunxi_pmx_get_funcs_cnt(struct pinctrl_dev *pctldev)
{
	struct sunxi_pinctrl *pctl = pinctrl_dev_get_drvdata(pctldev);

	return pctl->nfunctions;
}

static const char *sunxi_pmx_get_func_name(struct pinctrl_dev *pctldev,
					   unsigned function)
{
	struct sunxi_pinctrl *pctl = pinctrl_dev_get_drvdata(pctldev);

	return pctl->functions[function].name;
}

static int sunxi_pmx_get_func_groups(struct pinctrl_dev *pctldev,
				     unsigned function,
				     const char * const **groups,
				     unsigned * const num_groups)
{
	struct sunxi_pinctrl *pctl = pinctrl_dev_get_drvdata(pctldev);

	*groups = pctl->functions[function].groups;
	*num_groups = pctl->functions[function].ngroups;

	return 0;
}

static void sunxi_pmx_set(struct pinctrl_dev *pctldev,
				 unsigned pin,
				 u8 config)
{
	struct sunxi_pinctrl *pctl = pinctrl_dev_get_drvdata(pctldev);
	unsigned long flags;
	u32 val, mask;

	raw_spin_lock_irqsave(&pctl->lock, flags);

	pin -= pctl->desc->pin_base;
	val = readl(pctl->membase + sunxi_mux_reg(pin));
	mask = MUX_PINS_MASK << sunxi_mux_offset(pin);
	writel((val & ~mask) | config << sunxi_mux_offset(pin),
		pctl->membase + sunxi_mux_reg(pin));

	raw_spin_unlock_irqrestore(&pctl->lock, flags);
}

static int sunxi_pmx_set_mux(struct pinctrl_dev *pctldev,
			     unsigned function,
			     unsigned group)
{
	struct sunxi_pinctrl *pctl = pinctrl_dev_get_drvdata(pctldev);
	struct sunxi_pinctrl_group *g = pctl->groups + group;
	struct sunxi_pinctrl_function *func = pctl->functions + function;
	struct sunxi_desc_function *desc =
		sunxi_pinctrl_desc_find_function_by_name(pctl,
							 g->name,
							 func->name);

	if (!desc)
		return -EINVAL;

	sunxi_pmx_set(pctldev, g->pin, desc->muxval);

	return 0;
}

static int
sunxi_pmx_gpio_set_direction(struct pinctrl_dev *pctldev,
			struct pinctrl_gpio_range *range,
			unsigned offset,
			bool input)
{
	struct sunxi_pinctrl *pctl = pinctrl_dev_get_drvdata(pctldev);
	struct sunxi_desc_function *desc;
	const char *func;

	if (input)
		func = "gpio_in";
	else
		func = "gpio_out";

	desc = sunxi_pinctrl_desc_find_function_by_pin(pctl, offset, func);
	if (!desc)
		return -EINVAL;

	sunxi_pmx_set(pctldev, offset, desc->muxval);

	return 0;
}

static int sunxi_pmx_request(struct pinctrl_dev *pctldev, unsigned offset)
{
	struct sunxi_pinctrl *pctl = pinctrl_dev_get_drvdata(pctldev);
	unsigned short bank = offset / PINS_PER_BANK;
	unsigned short bank_offset = bank - pctl->desc->pin_base /
					    PINS_PER_BANK;
	struct sunxi_pinctrl_regulator *s_reg = &pctl->regulators[bank_offset];
	struct regulator *reg = s_reg->regulator;
	char supply[16];
	int ret;

	if (reg) {
		refcount_inc(&s_reg->refcount);
		return 0;
	}

	snprintf(supply, sizeof(supply), "vcc-p%c", 'a' + bank);
	reg = regulator_get(pctl->dev, supply);
	if (IS_ERR(reg)) {
		dev_err(pctl->dev, "Couldn't get bank P%c regulator\n",
			'A' + bank);
		return PTR_ERR(reg);
	}

	ret = regulator_enable(reg);
	if (ret) {
		dev_err(pctl->dev,
			"Couldn't enable bank P%c regulator\n", 'A' + bank);
		goto out;
	}

	sunxi_pinctrl_set_io_bias_cfg(pctl, offset, reg);

	s_reg->regulator = reg;
	refcount_set(&s_reg->refcount, 1);

	return 0;

out:
	regulator_put(s_reg->regulator);

	return ret;
}

static int sunxi_pmx_free(struct pinctrl_dev *pctldev, unsigned offset)
{
	struct sunxi_pinctrl *pctl = pinctrl_dev_get_drvdata(pctldev);
	unsigned short bank = offset / PINS_PER_BANK;
	unsigned short bank_offset = bank - pctl->desc->pin_base /
					    PINS_PER_BANK;
	struct sunxi_pinctrl_regulator *s_reg = &pctl->regulators[bank_offset];

	if (!refcount_dec_and_test(&s_reg->refcount))
		return 0;

	regulator_disable(s_reg->regulator);
	regulator_put(s_reg->regulator);
	s_reg->regulator = NULL;

	return 0;
}

static const struct pinmux_ops sunxi_pmx_ops = {
	.get_functions_count	= sunxi_pmx_get_funcs_cnt,
	.get_function_name	= sunxi_pmx_get_func_name,
	.get_function_groups	= sunxi_pmx_get_func_groups,
	.set_mux		= sunxi_pmx_set_mux,
	.gpio_set_direction	= sunxi_pmx_gpio_set_direction,
	.request		= sunxi_pmx_request,
	.free			= sunxi_pmx_free,
	.strict			= true,
};

static int sunxi_pinctrl_gpio_direction_input(struct gpio_chip *chip,
					unsigned offset)
{
	struct sunxi_pinctrl *pctl = gpiochip_get_data(chip);

<<<<<<< HEAD
	return sunxi_pmx_gpio_set_direction(pctl->pctl_dev, NULL, offset, true);
=======
	return sunxi_pmx_gpio_set_direction(pctl->pctl_dev, NULL,
					    chip->base + offset, true);
>>>>>>> 95cd2cdc
}

static int sunxi_pinctrl_gpio_get(struct gpio_chip *chip, unsigned offset)
{
	struct sunxi_pinctrl *pctl = gpiochip_get_data(chip);
	u32 reg = sunxi_data_reg(offset);
	u8 index = sunxi_data_offset(offset);
	bool set_mux = pctl->desc->irq_read_needs_mux &&
		gpiochip_line_is_irq(chip, offset);
	u32 pin = offset + chip->base;
	u32 val;

	if (set_mux)
		sunxi_pmx_set(pctl->pctl_dev, pin, SUN4I_FUNC_INPUT);

	val = (readl(pctl->membase + reg) >> index) & DATA_PINS_MASK;

	if (set_mux)
		sunxi_pmx_set(pctl->pctl_dev, pin, SUN4I_FUNC_IRQ);

	return !!val;
}

static void sunxi_pinctrl_gpio_set(struct gpio_chip *chip,
				unsigned offset, int value)
{
	struct sunxi_pinctrl *pctl = gpiochip_get_data(chip);
	u32 reg = sunxi_data_reg(offset);
	u8 index = sunxi_data_offset(offset);
	unsigned long flags;
	u32 regval;

	raw_spin_lock_irqsave(&pctl->lock, flags);

	regval = readl(pctl->membase + reg);

	if (value)
		regval |= BIT(index);
	else
		regval &= ~(BIT(index));

	writel(regval, pctl->membase + reg);

	raw_spin_unlock_irqrestore(&pctl->lock, flags);
}

static int sunxi_pinctrl_gpio_direction_output(struct gpio_chip *chip,
					unsigned offset, int value)
{
	struct sunxi_pinctrl *pctl = gpiochip_get_data(chip);

	sunxi_pinctrl_gpio_set(chip, offset, value);
<<<<<<< HEAD
	return sunxi_pmx_gpio_set_direction(pctl->pctl_dev, NULL, offset, false);
=======
	return sunxi_pmx_gpio_set_direction(pctl->pctl_dev, NULL,
					    chip->base + offset, false);
>>>>>>> 95cd2cdc
}

static int sunxi_pinctrl_gpio_of_xlate(struct gpio_chip *gc,
				const struct of_phandle_args *gpiospec,
				u32 *flags)
{
	int pin, base;

	base = PINS_PER_BANK * gpiospec->args[0];
	pin = base + gpiospec->args[1];

	if (pin > gc->ngpio)
		return -EINVAL;

	if (flags)
		*flags = gpiospec->args[2];

	return pin;
}

static int sunxi_pinctrl_gpio_to_irq(struct gpio_chip *chip, unsigned offset)
{
	struct sunxi_pinctrl *pctl = gpiochip_get_data(chip);
	struct sunxi_desc_function *desc;
	unsigned pinnum = pctl->desc->pin_base + offset;
	unsigned irqnum;

	if (offset >= chip->ngpio)
		return -ENXIO;

	desc = sunxi_pinctrl_desc_find_function_by_pin(pctl, pinnum, "irq");
	if (!desc)
		return -EINVAL;

	irqnum = desc->irqbank * IRQ_PER_BANK + desc->irqnum;

	dev_dbg(chip->parent, "%s: request IRQ for GPIO %d, return %d\n",
		chip->label, offset + chip->base, irqnum);

	return irq_find_mapping(pctl->domain, irqnum);
}

static int sunxi_pinctrl_irq_request_resources(struct irq_data *d)
{
	struct sunxi_pinctrl *pctl = irq_data_get_irq_chip_data(d);
	struct sunxi_desc_function *func;
	int ret;

	func = sunxi_pinctrl_desc_find_function_by_pin(pctl,
					pctl->irq_array[d->hwirq], "irq");
	if (!func)
		return -EINVAL;

	ret = gpiochip_lock_as_irq(pctl->chip,
			pctl->irq_array[d->hwirq] - pctl->desc->pin_base);
	if (ret) {
		dev_err(pctl->dev, "unable to lock HW IRQ %lu for IRQ\n",
			irqd_to_hwirq(d));
		return ret;
	}

	/* Change muxing to INT mode */
	sunxi_pmx_set(pctl->pctl_dev, pctl->irq_array[d->hwirq], func->muxval);

	return 0;
}

static void sunxi_pinctrl_irq_release_resources(struct irq_data *d)
{
	struct sunxi_pinctrl *pctl = irq_data_get_irq_chip_data(d);

	gpiochip_unlock_as_irq(pctl->chip,
			      pctl->irq_array[d->hwirq] - pctl->desc->pin_base);
}

static int sunxi_pinctrl_irq_set_type(struct irq_data *d, unsigned int type)
{
	struct sunxi_pinctrl *pctl = irq_data_get_irq_chip_data(d);
	u32 reg = sunxi_irq_cfg_reg(pctl->desc, d->hwirq);
	u8 index = sunxi_irq_cfg_offset(d->hwirq);
	unsigned long flags;
	u32 regval;
	u8 mode;

	switch (type) {
	case IRQ_TYPE_EDGE_RISING:
		mode = IRQ_EDGE_RISING;
		break;
	case IRQ_TYPE_EDGE_FALLING:
		mode = IRQ_EDGE_FALLING;
		break;
	case IRQ_TYPE_EDGE_BOTH:
		mode = IRQ_EDGE_BOTH;
		break;
	case IRQ_TYPE_LEVEL_HIGH:
		mode = IRQ_LEVEL_HIGH;
		break;
	case IRQ_TYPE_LEVEL_LOW:
		mode = IRQ_LEVEL_LOW;
		break;
	default:
		return -EINVAL;
	}

	raw_spin_lock_irqsave(&pctl->lock, flags);

	if (type & IRQ_TYPE_LEVEL_MASK)
		irq_set_chip_handler_name_locked(d, &sunxi_pinctrl_level_irq_chip,
						 handle_fasteoi_irq, NULL);
	else
		irq_set_chip_handler_name_locked(d, &sunxi_pinctrl_edge_irq_chip,
						 handle_edge_irq, NULL);

	regval = readl(pctl->membase + reg);
	regval &= ~(IRQ_CFG_IRQ_MASK << index);
	writel(regval | (mode << index), pctl->membase + reg);

	raw_spin_unlock_irqrestore(&pctl->lock, flags);

	return 0;
}

static void sunxi_pinctrl_irq_ack(struct irq_data *d)
{
	struct sunxi_pinctrl *pctl = irq_data_get_irq_chip_data(d);
	u32 status_reg = sunxi_irq_status_reg(pctl->desc, d->hwirq);
	u8 status_idx = sunxi_irq_status_offset(d->hwirq);

	/* Clear the IRQ */
	writel(1 << status_idx, pctl->membase + status_reg);
}

static void sunxi_pinctrl_irq_mask(struct irq_data *d)
{
	struct sunxi_pinctrl *pctl = irq_data_get_irq_chip_data(d);
	u32 reg = sunxi_irq_ctrl_reg(pctl->desc, d->hwirq);
	u8 idx = sunxi_irq_ctrl_offset(d->hwirq);
	unsigned long flags;
	u32 val;

	raw_spin_lock_irqsave(&pctl->lock, flags);

	/* Mask the IRQ */
	val = readl(pctl->membase + reg);
	writel(val & ~(1 << idx), pctl->membase + reg);

	raw_spin_unlock_irqrestore(&pctl->lock, flags);
}

static void sunxi_pinctrl_irq_unmask(struct irq_data *d)
{
	struct sunxi_pinctrl *pctl = irq_data_get_irq_chip_data(d);
	u32 reg = sunxi_irq_ctrl_reg(pctl->desc, d->hwirq);
	u8 idx = sunxi_irq_ctrl_offset(d->hwirq);
	unsigned long flags;
	u32 val;

	raw_spin_lock_irqsave(&pctl->lock, flags);

	/* Unmask the IRQ */
	val = readl(pctl->membase + reg);
	writel(val | (1 << idx), pctl->membase + reg);

	raw_spin_unlock_irqrestore(&pctl->lock, flags);
}

static void sunxi_pinctrl_irq_ack_unmask(struct irq_data *d)
{
	sunxi_pinctrl_irq_ack(d);
	sunxi_pinctrl_irq_unmask(d);
}

static int sunxi_pinctrl_irq_set_wake(struct irq_data *d, unsigned int on)
{
	struct sunxi_pinctrl *pctl = irq_data_get_irq_chip_data(d);
	u8 bank = d->hwirq / IRQ_PER_BANK;

	return irq_set_irq_wake(pctl->irq[bank], on);
}

static struct irq_chip sunxi_pinctrl_edge_irq_chip = {
	.name		= "sunxi_pio_edge",
	.irq_ack	= sunxi_pinctrl_irq_ack,
	.irq_mask	= sunxi_pinctrl_irq_mask,
	.irq_unmask	= sunxi_pinctrl_irq_unmask,
	.irq_request_resources = sunxi_pinctrl_irq_request_resources,
	.irq_release_resources = sunxi_pinctrl_irq_release_resources,
	.irq_set_type	= sunxi_pinctrl_irq_set_type,
	.irq_set_wake	= sunxi_pinctrl_irq_set_wake,
	.flags		= IRQCHIP_MASK_ON_SUSPEND,
};

static struct irq_chip sunxi_pinctrl_level_irq_chip = {
	.name		= "sunxi_pio_level",
	.irq_eoi	= sunxi_pinctrl_irq_ack,
	.irq_mask	= sunxi_pinctrl_irq_mask,
	.irq_unmask	= sunxi_pinctrl_irq_unmask,
	/* Define irq_enable / disable to avoid spurious irqs for drivers
	 * using these to suppress irqs while they clear the irq source */
	.irq_enable	= sunxi_pinctrl_irq_ack_unmask,
	.irq_disable	= sunxi_pinctrl_irq_mask,
	.irq_request_resources = sunxi_pinctrl_irq_request_resources,
	.irq_release_resources = sunxi_pinctrl_irq_release_resources,
	.irq_set_type	= sunxi_pinctrl_irq_set_type,
	.irq_set_wake	= sunxi_pinctrl_irq_set_wake,
	.flags		= IRQCHIP_EOI_THREADED |
			  IRQCHIP_MASK_ON_SUSPEND |
			  IRQCHIP_EOI_IF_HANDLED,
};

static int sunxi_pinctrl_irq_of_xlate(struct irq_domain *d,
				      struct device_node *node,
				      const u32 *intspec,
				      unsigned int intsize,
				      unsigned long *out_hwirq,
				      unsigned int *out_type)
{
	struct sunxi_pinctrl *pctl = d->host_data;
	struct sunxi_desc_function *desc;
	int pin, base;

	if (intsize < 3)
		return -EINVAL;

	base = PINS_PER_BANK * intspec[0];
	pin = pctl->desc->pin_base + base + intspec[1];

	desc = sunxi_pinctrl_desc_find_function_by_pin(pctl, pin, "irq");
	if (!desc)
		return -EINVAL;

	*out_hwirq = desc->irqbank * PINS_PER_BANK + desc->irqnum;
	*out_type = intspec[2];

	return 0;
}

static const struct irq_domain_ops sunxi_pinctrl_irq_domain_ops = {
	.xlate		= sunxi_pinctrl_irq_of_xlate,
};

static void sunxi_pinctrl_irq_handler(struct irq_desc *desc)
{
	unsigned int irq = irq_desc_get_irq(desc);
	struct irq_chip *chip = irq_desc_get_chip(desc);
	struct sunxi_pinctrl *pctl = irq_desc_get_handler_data(desc);
	unsigned long bank, reg, val;

	for (bank = 0; bank < pctl->desc->irq_banks; bank++)
		if (irq == pctl->irq[bank])
			break;

	WARN_ON(bank == pctl->desc->irq_banks);

	chained_irq_enter(chip, desc);

	reg = sunxi_irq_status_reg_from_bank(pctl->desc, bank);
	val = readl(pctl->membase + reg);

	if (val) {
		int irqoffset;

		for_each_set_bit(irqoffset, &val, IRQ_PER_BANK)
			generic_handle_domain_irq(pctl->domain,
						  bank * IRQ_PER_BANK + irqoffset);
	}

	chained_irq_exit(chip, desc);
}

static int sunxi_pinctrl_add_function(struct sunxi_pinctrl *pctl,
					const char *name)
{
	struct sunxi_pinctrl_function *func = pctl->functions;

	while (func->name) {
		/* function already there */
		if (strcmp(func->name, name) == 0) {
			func->ngroups++;
			return -EEXIST;
		}
		func++;
	}

	func->name = name;
	func->ngroups = 1;

	pctl->nfunctions++;

	return 0;
}

static int sunxi_pinctrl_build_state(struct platform_device *pdev)
{
	struct sunxi_pinctrl *pctl = platform_get_drvdata(pdev);
	void *ptr;
	int i;

	/*
	 * Allocate groups
	 *
	 * We assume that the number of groups is the number of pins
	 * given in the data array.

	 * This will not always be true, since some pins might not be
	 * available in the current variant, but fortunately for us,
	 * this means that the number of pins is the maximum group
	 * number we will ever see.
	 */
	pctl->groups = devm_kcalloc(&pdev->dev,
				    pctl->desc->npins, sizeof(*pctl->groups),
				    GFP_KERNEL);
	if (!pctl->groups)
		return -ENOMEM;

	for (i = 0; i < pctl->desc->npins; i++) {
		const struct sunxi_desc_pin *pin = pctl->desc->pins + i;
		struct sunxi_pinctrl_group *group = pctl->groups + pctl->ngroups;

		if (pin->variant && !(pctl->variant & pin->variant))
			continue;

		group->name = pin->pin.name;
		group->pin = pin->pin.number;

		/* And now we count the actual number of pins / groups */
		pctl->ngroups++;
	}

	/*
	 * Find an upper bound for the maximum number of functions: in
	 * the worst case we have gpio_in, gpio_out, irq and up to four
	 * special functions per pin, plus one entry for the sentinel.
	 * We'll reallocate that later anyway.
	 */
	pctl->functions = kcalloc(4 * pctl->ngroups + 4,
				  sizeof(*pctl->functions),
				  GFP_KERNEL);
	if (!pctl->functions)
		return -ENOMEM;

	/* Count functions and their associated groups */
	for (i = 0; i < pctl->desc->npins; i++) {
		const struct sunxi_desc_pin *pin = pctl->desc->pins + i;
		struct sunxi_desc_function *func;

		if (pin->variant && !(pctl->variant & pin->variant))
			continue;

		for (func = pin->functions; func->name; func++) {
			if (func->variant && !(pctl->variant & func->variant))
				continue;

			/* Create interrupt mapping while we're at it */
			if (!strcmp(func->name, "irq")) {
				int irqnum = func->irqnum + func->irqbank * IRQ_PER_BANK;
				pctl->irq_array[irqnum] = pin->pin.number;
			}

			sunxi_pinctrl_add_function(pctl, func->name);
		}
	}

	/* And now allocated and fill the array for real */
	ptr = krealloc(pctl->functions,
		       pctl->nfunctions * sizeof(*pctl->functions),
		       GFP_KERNEL);
	if (!ptr) {
		kfree(pctl->functions);
		pctl->functions = NULL;
		return -ENOMEM;
	}
	pctl->functions = ptr;

	for (i = 0; i < pctl->desc->npins; i++) {
		const struct sunxi_desc_pin *pin = pctl->desc->pins + i;
		struct sunxi_desc_function *func;

		if (pin->variant && !(pctl->variant & pin->variant))
			continue;

		for (func = pin->functions; func->name; func++) {
			struct sunxi_pinctrl_function *func_item;
			const char **func_grp;

			if (func->variant && !(pctl->variant & func->variant))
				continue;

			func_item = sunxi_pinctrl_find_function_by_name(pctl,
									func->name);
			if (!func_item) {
				kfree(pctl->functions);
				return -EINVAL;
			}

			if (!func_item->groups) {
				func_item->groups =
					devm_kcalloc(&pdev->dev,
						     func_item->ngroups,
						     sizeof(*func_item->groups),
						     GFP_KERNEL);
				if (!func_item->groups) {
					kfree(pctl->functions);
					return -ENOMEM;
				}
			}

			func_grp = func_item->groups;
			while (*func_grp)
				func_grp++;

			*func_grp = pin->pin.name;
		}
	}

	return 0;
}

static int sunxi_pinctrl_get_debounce_div(struct clk *clk, int freq, int *diff)
{
	unsigned long clock = clk_get_rate(clk);
	unsigned int best_diff, best_div;
	int i;

	best_diff = abs(freq - clock);
	best_div = 0;

	for (i = 1; i < 8; i++) {
		int cur_diff = abs(freq - (clock >> i));

		if (cur_diff < best_diff) {
			best_diff = cur_diff;
			best_div = i;
		}
	}

	*diff = best_diff;
	return best_div;
}

static int sunxi_pinctrl_setup_debounce(struct sunxi_pinctrl *pctl,
					struct device_node *node)
{
	unsigned int hosc_diff, losc_diff;
	unsigned int hosc_div, losc_div;
	struct clk *hosc, *losc;
	u8 div, src;
	int i, ret;

	/* Deal with old DTs that didn't have the oscillators */
	if (of_clk_get_parent_count(node) != 3)
		return 0;

	/* If we don't have any setup, bail out */
	if (!of_find_property(node, "input-debounce", NULL))
		return 0;

	losc = devm_clk_get(pctl->dev, "losc");
	if (IS_ERR(losc))
		return PTR_ERR(losc);

	hosc = devm_clk_get(pctl->dev, "hosc");
	if (IS_ERR(hosc))
		return PTR_ERR(hosc);

	for (i = 0; i < pctl->desc->irq_banks; i++) {
		unsigned long debounce_freq;
		u32 debounce;

		ret = of_property_read_u32_index(node, "input-debounce",
						 i, &debounce);
		if (ret)
			return ret;

		if (!debounce)
			continue;

		debounce_freq = DIV_ROUND_CLOSEST(USEC_PER_SEC, debounce);
		losc_div = sunxi_pinctrl_get_debounce_div(losc,
							  debounce_freq,
							  &losc_diff);

		hosc_div = sunxi_pinctrl_get_debounce_div(hosc,
							  debounce_freq,
							  &hosc_diff);

		if (hosc_diff < losc_diff) {
			div = hosc_div;
			src = 1;
		} else {
			div = losc_div;
			src = 0;
		}

		writel(src | div << 4,
		       pctl->membase +
		       sunxi_irq_debounce_reg_from_bank(pctl->desc, i));
	}

	return 0;
}

int sunxi_pinctrl_init_with_variant(struct platform_device *pdev,
				    const struct sunxi_pinctrl_desc *desc,
				    unsigned long variant)
{
	struct device_node *node = pdev->dev.of_node;
	struct pinctrl_desc *pctrl_desc;
	struct pinctrl_pin_desc *pins;
	struct sunxi_pinctrl *pctl;
	struct pinmux_ops *pmxops;
	int i, ret, last_pin, pin_idx;
	struct clk *clk;

	pctl = devm_kzalloc(&pdev->dev, sizeof(*pctl), GFP_KERNEL);
	if (!pctl)
		return -ENOMEM;
	platform_set_drvdata(pdev, pctl);

	raw_spin_lock_init(&pctl->lock);

	pctl->membase = devm_platform_ioremap_resource(pdev, 0);
	if (IS_ERR(pctl->membase))
		return PTR_ERR(pctl->membase);

	pctl->dev = &pdev->dev;
	pctl->desc = desc;
	pctl->variant = variant;

	pctl->irq_array = devm_kcalloc(&pdev->dev,
				       IRQ_PER_BANK * pctl->desc->irq_banks,
				       sizeof(*pctl->irq_array),
				       GFP_KERNEL);
	if (!pctl->irq_array)
		return -ENOMEM;

	ret = sunxi_pinctrl_build_state(pdev);
	if (ret) {
		dev_err(&pdev->dev, "dt probe failed: %d\n", ret);
		return ret;
	}

	pins = devm_kcalloc(&pdev->dev,
			    pctl->desc->npins, sizeof(*pins),
			    GFP_KERNEL);
	if (!pins)
		return -ENOMEM;

	for (i = 0, pin_idx = 0; i < pctl->desc->npins; i++) {
		const struct sunxi_desc_pin *pin = pctl->desc->pins + i;

		if (pin->variant && !(pctl->variant & pin->variant))
			continue;

		pins[pin_idx++] = pin->pin;
	}

	pctrl_desc = devm_kzalloc(&pdev->dev,
				  sizeof(*pctrl_desc),
				  GFP_KERNEL);
	if (!pctrl_desc)
		return -ENOMEM;

	pctrl_desc->name = dev_name(&pdev->dev);
	pctrl_desc->owner = THIS_MODULE;
	pctrl_desc->pins = pins;
	pctrl_desc->npins = pctl->ngroups;
	pctrl_desc->confops = &sunxi_pconf_ops;
	pctrl_desc->pctlops = &sunxi_pctrl_ops;

	pmxops = devm_kmemdup(&pdev->dev, &sunxi_pmx_ops, sizeof(sunxi_pmx_ops),
			      GFP_KERNEL);
	if (!pmxops)
		return -ENOMEM;

	if (desc->disable_strict_mode)
		pmxops->strict = false;

	pctrl_desc->pmxops = pmxops;

	pctl->pctl_dev = devm_pinctrl_register(&pdev->dev, pctrl_desc, pctl);
	if (IS_ERR(pctl->pctl_dev)) {
		dev_err(&pdev->dev, "couldn't register pinctrl driver\n");
		return PTR_ERR(pctl->pctl_dev);
	}

	pctl->chip = devm_kzalloc(&pdev->dev, sizeof(*pctl->chip), GFP_KERNEL);
	if (!pctl->chip)
		return -ENOMEM;

	last_pin = pctl->desc->pins[pctl->desc->npins - 1].pin.number;
	pctl->chip->owner = THIS_MODULE;
	pctl->chip->request = gpiochip_generic_request;
	pctl->chip->free = gpiochip_generic_free;
	pctl->chip->set_config = gpiochip_generic_config;
	pctl->chip->direction_input = sunxi_pinctrl_gpio_direction_input;
	pctl->chip->direction_output = sunxi_pinctrl_gpio_direction_output;
	pctl->chip->get = sunxi_pinctrl_gpio_get;
	pctl->chip->set = sunxi_pinctrl_gpio_set;
	pctl->chip->of_xlate = sunxi_pinctrl_gpio_of_xlate;
	pctl->chip->to_irq = sunxi_pinctrl_gpio_to_irq;
	pctl->chip->of_gpio_n_cells = 3;
	pctl->chip->can_sleep = false;
	pctl->chip->ngpio = round_up(last_pin, PINS_PER_BANK) -
			    pctl->desc->pin_base;
	pctl->chip->label = dev_name(&pdev->dev);
	pctl->chip->parent = &pdev->dev;
	pctl->chip->base = pctl->desc->pin_base;

	ret = gpiochip_add_data(pctl->chip, pctl);
	if (ret)
		return ret;

	for (i = 0; i < pctl->desc->npins; i++) {
		const struct sunxi_desc_pin *pin = pctl->desc->pins + i;

		ret = gpiochip_add_pin_range(pctl->chip, dev_name(&pdev->dev),
					     pin->pin.number - pctl->desc->pin_base,
					     pin->pin.number, 1);
		if (ret)
			goto gpiochip_error;
	}

	ret = of_clk_get_parent_count(node);
	clk = devm_clk_get(&pdev->dev, ret == 1 ? NULL : "apb");
	if (IS_ERR(clk)) {
		ret = PTR_ERR(clk);
		goto gpiochip_error;
	}

	ret = clk_prepare_enable(clk);
	if (ret)
		goto gpiochip_error;

	pctl->irq = devm_kcalloc(&pdev->dev,
				 pctl->desc->irq_banks,
				 sizeof(*pctl->irq),
				 GFP_KERNEL);
	if (!pctl->irq) {
		ret = -ENOMEM;
		goto clk_error;
	}

	for (i = 0; i < pctl->desc->irq_banks; i++) {
		pctl->irq[i] = platform_get_irq(pdev, i);
		if (pctl->irq[i] < 0) {
			ret = pctl->irq[i];
			goto clk_error;
		}
	}

	pctl->domain = irq_domain_add_linear(node,
					     pctl->desc->irq_banks * IRQ_PER_BANK,
					     &sunxi_pinctrl_irq_domain_ops,
					     pctl);
	if (!pctl->domain) {
		dev_err(&pdev->dev, "Couldn't register IRQ domain\n");
		ret = -ENOMEM;
		goto clk_error;
	}

	for (i = 0; i < (pctl->desc->irq_banks * IRQ_PER_BANK); i++) {
		int irqno = irq_create_mapping(pctl->domain, i);

		irq_set_lockdep_class(irqno, &sunxi_pinctrl_irq_lock_class,
				      &sunxi_pinctrl_irq_request_class);
		irq_set_chip_and_handler(irqno, &sunxi_pinctrl_edge_irq_chip,
					 handle_edge_irq);
		irq_set_chip_data(irqno, pctl);
	}

	for (i = 0; i < pctl->desc->irq_banks; i++) {
		/* Mask and clear all IRQs before registering a handler */
		writel(0, pctl->membase +
			  sunxi_irq_ctrl_reg_from_bank(pctl->desc, i));
		writel(0xffffffff,
		       pctl->membase +
		       sunxi_irq_status_reg_from_bank(pctl->desc, i));

		irq_set_chained_handler_and_data(pctl->irq[i],
						 sunxi_pinctrl_irq_handler,
						 pctl);
	}

	sunxi_pinctrl_setup_debounce(pctl, node);

	dev_info(&pdev->dev, "initialized sunXi PIO driver\n");

	return 0;

clk_error:
	clk_disable_unprepare(clk);
gpiochip_error:
	gpiochip_remove(pctl->chip);
	return ret;
}<|MERGE_RESOLUTION|>--- conflicted
+++ resolved
@@ -844,12 +844,8 @@
 {
 	struct sunxi_pinctrl *pctl = gpiochip_get_data(chip);
 
-<<<<<<< HEAD
-	return sunxi_pmx_gpio_set_direction(pctl->pctl_dev, NULL, offset, true);
-=======
 	return sunxi_pmx_gpio_set_direction(pctl->pctl_dev, NULL,
 					    chip->base + offset, true);
->>>>>>> 95cd2cdc
 }
 
 static int sunxi_pinctrl_gpio_get(struct gpio_chip *chip, unsigned offset)
@@ -902,12 +898,8 @@
 	struct sunxi_pinctrl *pctl = gpiochip_get_data(chip);
 
 	sunxi_pinctrl_gpio_set(chip, offset, value);
-<<<<<<< HEAD
-	return sunxi_pmx_gpio_set_direction(pctl->pctl_dev, NULL, offset, false);
-=======
 	return sunxi_pmx_gpio_set_direction(pctl->pctl_dev, NULL,
 					    chip->base + offset, false);
->>>>>>> 95cd2cdc
 }
 
 static int sunxi_pinctrl_gpio_of_xlate(struct gpio_chip *gc,
