// SPDX-License-Identifier: GPL-2.0
//
// Copyright (c) 2018 MediaTek Inc.
// Author: Weiyi Lu <weiyi.lu@mediatek.com>

#include <linux/delay.h>
#include <linux/mfd/syscon.h>
#include <linux/of.h>
#include <linux/of_address.h>
#include <linux/of_device.h>
#include <linux/platform_device.h>
#include <linux/slab.h>

#include "clk-gate.h"
#include "clk-mtk.h"
#include "clk-mux.h"
#include "clk-pll.h"

#include <dt-bindings/clock/mt8183-clk.h>

static DEFINE_SPINLOCK(mt8183_clk_lock);

static const struct mtk_fixed_clk top_fixed_clks[] = {
	FIXED_CLK(CLK_TOP_CLK26M, "f_f26m_ck", "clk26m", 26000000),
	FIXED_CLK(CLK_TOP_ULPOSC, "osc", NULL, 250000),
	FIXED_CLK(CLK_TOP_UNIVP_192M, "univpll_192m", "univpll", 192000000),
};

static const struct mtk_fixed_factor top_early_divs[] = {
	FACTOR(CLK_TOP_CLK13M, "clk13m", "clk26m", 1, 2),
};

static const struct mtk_fixed_factor top_divs[] = {
	FACTOR(CLK_TOP_F26M_CK_D2, "csw_f26m_ck_d2", "clk26m", 1,
		2),
	FACTOR(CLK_TOP_SYSPLL_CK, "syspll_ck", "mainpll", 1,
		1),
	FACTOR(CLK_TOP_SYSPLL_D2, "syspll_d2", "syspll_ck", 1,
		2),
	FACTOR(CLK_TOP_SYSPLL_D2_D2, "syspll_d2_d2", "syspll_d2", 1,
		2),
	FACTOR(CLK_TOP_SYSPLL_D2_D4, "syspll_d2_d4", "syspll_d2", 1,
		4),
	FACTOR(CLK_TOP_SYSPLL_D2_D8, "syspll_d2_d8", "syspll_d2", 1,
		8),
	FACTOR(CLK_TOP_SYSPLL_D2_D16, "syspll_d2_d16", "syspll_d2", 1,
		16),
	FACTOR(CLK_TOP_SYSPLL_D3, "syspll_d3", "mainpll", 1,
		3),
	FACTOR(CLK_TOP_SYSPLL_D3_D2, "syspll_d3_d2", "syspll_d3", 1,
		2),
	FACTOR(CLK_TOP_SYSPLL_D3_D4, "syspll_d3_d4", "syspll_d3", 1,
		4),
	FACTOR(CLK_TOP_SYSPLL_D3_D8, "syspll_d3_d8", "syspll_d3", 1,
		8),
	FACTOR(CLK_TOP_SYSPLL_D5, "syspll_d5", "mainpll", 1,
		5),
	FACTOR(CLK_TOP_SYSPLL_D5_D2, "syspll_d5_d2", "syspll_d5", 1,
		2),
	FACTOR(CLK_TOP_SYSPLL_D5_D4, "syspll_d5_d4", "syspll_d5", 1,
		4),
	FACTOR(CLK_TOP_SYSPLL_D7, "syspll_d7", "mainpll", 1,
		7),
	FACTOR(CLK_TOP_SYSPLL_D7_D2, "syspll_d7_d2", "syspll_d7", 1,
		2),
	FACTOR(CLK_TOP_SYSPLL_D7_D4, "syspll_d7_d4", "syspll_d7", 1,
		4),
	FACTOR(CLK_TOP_UNIVPLL_CK, "univpll_ck", "univpll", 1,
		1),
	FACTOR(CLK_TOP_UNIVPLL_D2, "univpll_d2", "univpll_ck", 1,
		2),
	FACTOR(CLK_TOP_UNIVPLL_D2_D2, "univpll_d2_d2", "univpll_d2", 1,
		2),
	FACTOR(CLK_TOP_UNIVPLL_D2_D4, "univpll_d2_d4", "univpll_d2", 1,
		4),
	FACTOR(CLK_TOP_UNIVPLL_D2_D8, "univpll_d2_d8", "univpll_d2", 1,
		8),
	FACTOR(CLK_TOP_UNIVPLL_D3, "univpll_d3", "univpll", 1,
		3),
	FACTOR(CLK_TOP_UNIVPLL_D3_D2, "univpll_d3_d2", "univpll_d3", 1,
		2),
	FACTOR(CLK_TOP_UNIVPLL_D3_D4, "univpll_d3_d4", "univpll_d3", 1,
		4),
	FACTOR(CLK_TOP_UNIVPLL_D3_D8, "univpll_d3_d8", "univpll_d3", 1,
		8),
	FACTOR(CLK_TOP_UNIVPLL_D5, "univpll_d5", "univpll", 1,
		5),
	FACTOR(CLK_TOP_UNIVPLL_D5_D2, "univpll_d5_d2", "univpll_d5", 1,
		2),
	FACTOR(CLK_TOP_UNIVPLL_D5_D4, "univpll_d5_d4", "univpll_d5", 1,
		4),
	FACTOR(CLK_TOP_UNIVPLL_D5_D8, "univpll_d5_d8", "univpll_d5", 1,
		8),
	FACTOR(CLK_TOP_UNIVPLL_D7, "univpll_d7", "univpll", 1,
		7),
	FACTOR(CLK_TOP_UNIVP_192M_CK, "univ_192m_ck", "univpll_192m", 1,
		1),
	FACTOR(CLK_TOP_UNIVP_192M_D2, "univ_192m_d2", "univ_192m_ck", 1,
		2),
	FACTOR(CLK_TOP_UNIVP_192M_D4, "univ_192m_d4", "univ_192m_ck", 1,
		4),
	FACTOR(CLK_TOP_UNIVP_192M_D8, "univ_192m_d8", "univ_192m_ck", 1,
		8),
	FACTOR(CLK_TOP_UNIVP_192M_D16, "univ_192m_d16", "univ_192m_ck", 1,
		16),
	FACTOR(CLK_TOP_UNIVP_192M_D32, "univ_192m_d32", "univ_192m_ck", 1,
		32),
	FACTOR(CLK_TOP_APLL1_CK, "apll1_ck", "apll1", 1,
		1),
	FACTOR(CLK_TOP_APLL1_D2, "apll1_d2", "apll1", 1,
		2),
	FACTOR(CLK_TOP_APLL1_D4, "apll1_d4", "apll1", 1,
		4),
	FACTOR(CLK_TOP_APLL1_D8, "apll1_d8", "apll1", 1,
		8),
	FACTOR(CLK_TOP_APLL2_CK, "apll2_ck", "apll2", 1,
		1),
	FACTOR(CLK_TOP_APLL2_D2, "apll2_d2", "apll2", 1,
		2),
	FACTOR(CLK_TOP_APLL2_D4, "apll2_d4", "apll2", 1,
		4),
	FACTOR(CLK_TOP_APLL2_D8, "apll2_d8", "apll2", 1,
		8),
	FACTOR(CLK_TOP_TVDPLL_CK, "tvdpll_ck", "tvdpll", 1,
		1),
	FACTOR(CLK_TOP_TVDPLL_D2, "tvdpll_d2", "tvdpll_ck", 1,
		2),
	FACTOR(CLK_TOP_TVDPLL_D4, "tvdpll_d4", "tvdpll", 1,
		4),
	FACTOR(CLK_TOP_TVDPLL_D8, "tvdpll_d8", "tvdpll", 1,
		8),
	FACTOR(CLK_TOP_TVDPLL_D16, "tvdpll_d16", "tvdpll", 1,
		16),
	FACTOR(CLK_TOP_MMPLL_CK, "mmpll_ck", "mmpll", 1,
		1),
	FACTOR(CLK_TOP_MMPLL_D4, "mmpll_d4", "mmpll", 1,
		4),
	FACTOR(CLK_TOP_MMPLL_D4_D2, "mmpll_d4_d2", "mmpll_d4", 1,
		2),
	FACTOR(CLK_TOP_MMPLL_D4_D4, "mmpll_d4_d4", "mmpll_d4", 1,
		4),
	FACTOR(CLK_TOP_MMPLL_D5, "mmpll_d5", "mmpll", 1,
		5),
	FACTOR(CLK_TOP_MMPLL_D5_D2, "mmpll_d5_d2", "mmpll_d5", 1,
		2),
	FACTOR(CLK_TOP_MMPLL_D5_D4, "mmpll_d5_d4", "mmpll_d5", 1,
		4),
	FACTOR(CLK_TOP_MMPLL_D6, "mmpll_d6", "mmpll", 1,
		6),
	FACTOR(CLK_TOP_MMPLL_D7, "mmpll_d7", "mmpll", 1,
		7),
	FACTOR(CLK_TOP_MFGPLL_CK, "mfgpll_ck", "mfgpll", 1,
		1),
	FACTOR(CLK_TOP_MSDCPLL_CK, "msdcpll_ck", "msdcpll", 1,
		1),
	FACTOR(CLK_TOP_MSDCPLL_D2, "msdcpll_d2", "msdcpll", 1,
		2),
	FACTOR(CLK_TOP_MSDCPLL_D4, "msdcpll_d4", "msdcpll", 1,
		4),
	FACTOR(CLK_TOP_MSDCPLL_D8, "msdcpll_d8", "msdcpll", 1,
		8),
	FACTOR(CLK_TOP_MSDCPLL_D16, "msdcpll_d16", "msdcpll", 1,
		16),
	FACTOR(CLK_TOP_AD_OSC_CK, "ad_osc_ck", "osc", 1,
		1),
	FACTOR(CLK_TOP_OSC_D2, "osc_d2", "osc", 1,
		2),
	FACTOR(CLK_TOP_OSC_D4, "osc_d4", "osc", 1,
		4),
	FACTOR(CLK_TOP_OSC_D8, "osc_d8", "osc", 1,
		8),
	FACTOR(CLK_TOP_OSC_D16, "osc_d16", "osc", 1,
		16),
	FACTOR(CLK_TOP_UNIVPLL, "univpll", "univ2pll", 1,
		2),
	FACTOR(CLK_TOP_UNIVPLL_D3_D16, "univpll_d3_d16", "univpll_d3", 1,
		16),
};

static const char * const axi_parents[] = {
	"clk26m",
	"syspll_d2_d4",
	"syspll_d7",
	"osc_d4"
};

static const char * const mm_parents[] = {
	"clk26m",
	"mmpll_d7",
	"syspll_d3",
	"univpll_d2_d2",
	"syspll_d2_d2",
	"syspll_d3_d2"
};

static const char * const img_parents[] = {
	"clk26m",
	"mmpll_d6",
	"univpll_d3",
	"syspll_d3",
	"univpll_d2_d2",
	"syspll_d2_d2",
	"univpll_d3_d2",
	"syspll_d3_d2"
};

static const char * const cam_parents[] = {
	"clk26m",
	"syspll_d2",
	"mmpll_d6",
	"syspll_d3",
	"mmpll_d7",
	"univpll_d3",
	"univpll_d2_d2",
	"syspll_d2_d2",
	"syspll_d3_d2",
	"univpll_d3_d2"
};

static const char * const dsp_parents[] = {
	"clk26m",
	"mmpll_d6",
	"mmpll_d7",
	"univpll_d3",
	"syspll_d3",
	"univpll_d2_d2",
	"syspll_d2_d2",
	"univpll_d3_d2",
	"syspll_d3_d2"
};

static const char * const dsp1_parents[] = {
	"clk26m",
	"mmpll_d6",
	"mmpll_d7",
	"univpll_d3",
	"syspll_d3",
	"univpll_d2_d2",
	"syspll_d2_d2",
	"univpll_d3_d2",
	"syspll_d3_d2"
};

static const char * const dsp2_parents[] = {
	"clk26m",
	"mmpll_d6",
	"mmpll_d7",
	"univpll_d3",
	"syspll_d3",
	"univpll_d2_d2",
	"syspll_d2_d2",
	"univpll_d3_d2",
	"syspll_d3_d2"
};

static const char * const ipu_if_parents[] = {
	"clk26m",
	"mmpll_d6",
	"mmpll_d7",
	"univpll_d3",
	"syspll_d3",
	"univpll_d2_d2",
	"syspll_d2_d2",
	"univpll_d3_d2",
	"syspll_d3_d2"
};

static const char * const mfg_parents[] = {
	"clk26m",
	"mfgpll_ck",
	"univpll_d3",
	"syspll_d3"
};

static const char * const f52m_mfg_parents[] = {
	"clk26m",
	"univpll_d3_d2",
	"univpll_d3_d4",
	"univpll_d3_d8"
};

static const char * const camtg_parents[] = {
	"clk26m",
	"univ_192m_d8",
	"univpll_d3_d8",
	"univ_192m_d4",
	"univpll_d3_d16",
	"csw_f26m_ck_d2",
	"univ_192m_d16",
	"univ_192m_d32"
};

static const char * const camtg2_parents[] = {
	"clk26m",
	"univ_192m_d8",
	"univpll_d3_d8",
	"univ_192m_d4",
	"univpll_d3_d16",
	"csw_f26m_ck_d2",
	"univ_192m_d16",
	"univ_192m_d32"
};

static const char * const camtg3_parents[] = {
	"clk26m",
	"univ_192m_d8",
	"univpll_d3_d8",
	"univ_192m_d4",
	"univpll_d3_d16",
	"csw_f26m_ck_d2",
	"univ_192m_d16",
	"univ_192m_d32"
};

static const char * const camtg4_parents[] = {
	"clk26m",
	"univ_192m_d8",
	"univpll_d3_d8",
	"univ_192m_d4",
	"univpll_d3_d16",
	"csw_f26m_ck_d2",
	"univ_192m_d16",
	"univ_192m_d32"
};

static const char * const uart_parents[] = {
	"clk26m",
	"univpll_d3_d8"
};

static const char * const spi_parents[] = {
	"clk26m",
	"syspll_d5_d2",
	"syspll_d3_d4",
	"msdcpll_d4"
};

static const char * const msdc50_hclk_parents[] = {
	"clk26m",
	"syspll_d2_d2",
	"syspll_d3_d2"
};

static const char * const msdc50_0_parents[] = {
	"clk26m",
	"msdcpll_ck",
	"msdcpll_d2",
	"univpll_d2_d4",
	"syspll_d3_d2",
	"univpll_d2_d2"
};

static const char * const msdc30_1_parents[] = {
	"clk26m",
	"univpll_d3_d2",
	"syspll_d3_d2",
	"syspll_d7",
	"msdcpll_d2"
};

static const char * const msdc30_2_parents[] = {
	"clk26m",
	"univpll_d3_d2",
	"syspll_d3_d2",
	"syspll_d7",
	"msdcpll_d2"
};

static const char * const audio_parents[] = {
	"clk26m",
	"syspll_d5_d4",
	"syspll_d7_d4",
	"syspll_d2_d16"
};

static const char * const aud_intbus_parents[] = {
	"clk26m",
	"syspll_d2_d4",
	"syspll_d7_d2"
};

static const char * const pmicspi_parents[] = {
	"clk26m",
	"syspll_d2_d8",
	"osc_d8"
};

static const char * const fpwrap_ulposc_parents[] = {
	"clk26m",
	"osc_d16",
	"osc_d4",
	"osc_d8"
};

static const char * const atb_parents[] = {
	"clk26m",
	"syspll_d2_d2",
	"syspll_d5"
};

static const char * const dpi0_parents[] = {
	"clk26m",
	"tvdpll_d2",
	"tvdpll_d4",
	"tvdpll_d8",
	"tvdpll_d16",
	"univpll_d5_d2",
	"univpll_d3_d4",
	"syspll_d3_d4",
	"univpll_d3_d8"
};

static const char * const scam_parents[] = {
	"clk26m",
	"syspll_d5_d2"
};

static const char * const disppwm_parents[] = {
	"clk26m",
	"univpll_d3_d4",
	"osc_d2",
	"osc_d4",
	"osc_d16"
};

static const char * const usb_top_parents[] = {
	"clk26m",
	"univpll_d5_d4",
	"univpll_d3_d4",
	"univpll_d5_d2"
};


static const char * const ssusb_top_xhci_parents[] = {
	"clk26m",
	"univpll_d5_d4",
	"univpll_d3_d4",
	"univpll_d5_d2"
};

static const char * const spm_parents[] = {
	"clk26m",
	"syspll_d2_d8"
};

static const char * const i2c_parents[] = {
	"clk26m",
	"syspll_d2_d8",
	"univpll_d5_d2"
};

static const char * const scp_parents[] = {
	"clk26m",
	"univpll_d2_d8",
	"syspll_d5",
	"syspll_d2_d2",
	"univpll_d2_d2",
	"syspll_d3",
	"univpll_d3"
};

static const char * const seninf_parents[] = {
	"clk26m",
	"univpll_d2_d2",
	"univpll_d3_d2",
	"univpll_d2_d4"
};

static const char * const dxcc_parents[] = {
	"clk26m",
	"syspll_d2_d2",
	"syspll_d2_d4",
	"syspll_d2_d8"
};

static const char * const aud_engen1_parents[] = {
	"clk26m",
	"apll1_d2",
	"apll1_d4",
	"apll1_d8"
};

static const char * const aud_engen2_parents[] = {
	"clk26m",
	"apll2_d2",
	"apll2_d4",
	"apll2_d8"
};

static const char * const faes_ufsfde_parents[] = {
	"clk26m",
	"syspll_d2",
	"syspll_d2_d2",
	"syspll_d3",
	"syspll_d2_d4",
	"univpll_d3"
};

static const char * const fufs_parents[] = {
	"clk26m",
	"syspll_d2_d4",
	"syspll_d2_d8",
	"syspll_d2_d16"
};

static const char * const aud_1_parents[] = {
	"clk26m",
	"apll1_ck"
};

static const char * const aud_2_parents[] = {
	"clk26m",
	"apll2_ck"
};

/*
 * CRITICAL CLOCK:
 * axi_sel is the main bus clock of whole SOC.
 * spm_sel is the clock of the always-on co-processor.
 */
static const struct mtk_mux top_muxes[] = {
	/* CLK_CFG_0 */
	MUX_GATE_CLR_SET_UPD_FLAGS(CLK_TOP_MUX_AXI, "axi_sel",
		axi_parents, 0x40,
		0x44, 0x48, 0, 2, 7, 0x004, 0, CLK_IS_CRITICAL),
	MUX_GATE_CLR_SET_UPD(CLK_TOP_MUX_MM, "mm_sel",
		mm_parents, 0x40,
		0x44, 0x48, 8, 3, 15, 0x004, 1),
	MUX_GATE_CLR_SET_UPD(CLK_TOP_MUX_IMG, "img_sel",
		img_parents, 0x40,
		0x44, 0x48, 16, 3, 23, 0x004, 2),
	MUX_GATE_CLR_SET_UPD(CLK_TOP_MUX_CAM, "cam_sel",
		cam_parents, 0x40,
		0x44, 0x48, 24, 4, 31, 0x004, 3),
	/* CLK_CFG_1 */
	MUX_GATE_CLR_SET_UPD(CLK_TOP_MUX_DSP, "dsp_sel",
		dsp_parents, 0x50,
		0x54, 0x58, 0, 4, 7, 0x004, 4),
	MUX_GATE_CLR_SET_UPD(CLK_TOP_MUX_DSP1, "dsp1_sel",
		dsp1_parents, 0x50,
		0x54, 0x58, 8, 4, 15, 0x004, 5),
	MUX_GATE_CLR_SET_UPD(CLK_TOP_MUX_DSP2, "dsp2_sel",
		dsp2_parents, 0x50,
		0x54, 0x58, 16, 4, 23, 0x004, 6),
	MUX_GATE_CLR_SET_UPD(CLK_TOP_MUX_IPU_IF, "ipu_if_sel",
		ipu_if_parents, 0x50,
		0x54, 0x58, 24, 4, 31, 0x004, 7),
	/* CLK_CFG_2 */
	MUX_GATE_CLR_SET_UPD(CLK_TOP_MUX_MFG, "mfg_sel",
		mfg_parents, 0x60,
		0x64, 0x68, 0, 2, 7, 0x004, 8),
	MUX_GATE_CLR_SET_UPD(CLK_TOP_MUX_F52M_MFG, "f52m_mfg_sel",
		f52m_mfg_parents, 0x60,
		0x64, 0x68, 8, 2, 15, 0x004, 9),
	MUX_GATE_CLR_SET_UPD(CLK_TOP_MUX_CAMTG, "camtg_sel",
		camtg_parents, 0x60,
		0x64, 0x68, 16, 3, 23, 0x004, 10),
	MUX_GATE_CLR_SET_UPD(CLK_TOP_MUX_CAMTG2, "camtg2_sel",
		camtg2_parents, 0x60,
		0x64, 0x68, 24, 3, 31, 0x004, 11),
	/* CLK_CFG_3 */
	MUX_GATE_CLR_SET_UPD(CLK_TOP_MUX_CAMTG3, "camtg3_sel",
		camtg3_parents, 0x70,
		0x74, 0x78, 0, 3, 7, 0x004, 12),
	MUX_GATE_CLR_SET_UPD(CLK_TOP_MUX_CAMTG4, "camtg4_sel",
		camtg4_parents, 0x70,
		0x74, 0x78, 8, 3, 15, 0x004, 13),
	MUX_GATE_CLR_SET_UPD(CLK_TOP_MUX_UART, "uart_sel",
		uart_parents, 0x70,
		0x74, 0x78, 16, 1, 23, 0x004, 14),
	MUX_GATE_CLR_SET_UPD(CLK_TOP_MUX_SPI, "spi_sel",
		spi_parents, 0x70,
		0x74, 0x78, 24, 2, 31, 0x004, 15),
	/* CLK_CFG_4 */
	MUX_GATE_CLR_SET_UPD(CLK_TOP_MUX_MSDC50_0_HCLK, "msdc50_hclk_sel",
		msdc50_hclk_parents, 0x80,
		0x84, 0x88, 0, 2, 7, 0x004, 16),
	MUX_GATE_CLR_SET_UPD(CLK_TOP_MUX_MSDC50_0, "msdc50_0_sel",
		msdc50_0_parents, 0x80,
		0x84, 0x88, 8, 3, 15, 0x004, 17),
	MUX_GATE_CLR_SET_UPD(CLK_TOP_MUX_MSDC30_1, "msdc30_1_sel",
		msdc30_1_parents, 0x80,
		0x84, 0x88, 16, 3, 23, 0x004, 18),
	MUX_GATE_CLR_SET_UPD(CLK_TOP_MUX_MSDC30_2, "msdc30_2_sel",
		msdc30_2_parents, 0x80,
		0x84, 0x88, 24, 3, 31, 0x004, 19),
	/* CLK_CFG_5 */
	MUX_GATE_CLR_SET_UPD(CLK_TOP_MUX_AUDIO, "audio_sel",
		audio_parents, 0x90,
		0x94, 0x98, 0, 2, 7, 0x004, 20),
	MUX_GATE_CLR_SET_UPD(CLK_TOP_MUX_AUD_INTBUS, "aud_intbus_sel",
		aud_intbus_parents, 0x90,
		0x94, 0x98, 8, 2, 15, 0x004, 21),
	MUX_GATE_CLR_SET_UPD(CLK_TOP_MUX_PMICSPI, "pmicspi_sel",
		pmicspi_parents, 0x90,
		0x94, 0x98, 16, 2, 23, 0x004, 22),
	MUX_GATE_CLR_SET_UPD(CLK_TOP_MUX_FPWRAP_ULPOSC, "fpwrap_ulposc_sel",
		fpwrap_ulposc_parents, 0x90,
		0x94, 0x98, 24, 2, 31, 0x004, 23),
	/* CLK_CFG_6 */
	MUX_GATE_CLR_SET_UPD(CLK_TOP_MUX_ATB, "atb_sel",
		atb_parents, 0xa0,
		0xa4, 0xa8, 0, 2, 7, 0x004, 24),
	MUX_GATE_CLR_SET_UPD(CLK_TOP_MUX_DPI0, "dpi0_sel",
		dpi0_parents, 0xa0,
		0xa4, 0xa8, 16, 4, 23, 0x004, 26),
	MUX_GATE_CLR_SET_UPD(CLK_TOP_MUX_SCAM, "scam_sel",
		scam_parents, 0xa0,
		0xa4, 0xa8, 24, 1, 31, 0x004, 27),
	/* CLK_CFG_7 */
	MUX_GATE_CLR_SET_UPD(CLK_TOP_MUX_DISP_PWM, "disppwm_sel",
		disppwm_parents, 0xb0,
		0xb4, 0xb8, 0, 3, 7, 0x004, 28),
	MUX_GATE_CLR_SET_UPD(CLK_TOP_MUX_USB_TOP, "usb_top_sel",
		usb_top_parents, 0xb0,
		0xb4, 0xb8, 8, 2, 15, 0x004, 29),
	MUX_GATE_CLR_SET_UPD(CLK_TOP_MUX_SSUSB_TOP_XHCI, "ssusb_top_xhci_sel",
		ssusb_top_xhci_parents, 0xb0,
		0xb4, 0xb8, 16, 2, 23, 0x004, 30),
	MUX_GATE_CLR_SET_UPD_FLAGS(CLK_TOP_MUX_SPM, "spm_sel",
		spm_parents, 0xb0,
		0xb4, 0xb8, 24, 1, 31, 0x008, 0, CLK_IS_CRITICAL),
	/* CLK_CFG_8 */
	MUX_GATE_CLR_SET_UPD(CLK_TOP_MUX_I2C, "i2c_sel",
		i2c_parents, 0xc0,
		0xc4, 0xc8, 0, 2, 7, 0x008, 1),
	MUX_GATE_CLR_SET_UPD(CLK_TOP_MUX_SCP, "scp_sel",
		scp_parents, 0xc0,
		0xc4, 0xc8, 8, 3, 15, 0x008, 2),
	MUX_GATE_CLR_SET_UPD(CLK_TOP_MUX_SENINF, "seninf_sel",
		seninf_parents, 0xc0,
		0xc4, 0xc8, 16, 2, 23, 0x008, 3),
	MUX_GATE_CLR_SET_UPD(CLK_TOP_MUX_DXCC, "dxcc_sel",
		dxcc_parents, 0xc0,
		0xc4, 0xc8, 24, 2, 31, 0x008, 4),
	/* CLK_CFG_9 */
	MUX_GATE_CLR_SET_UPD(CLK_TOP_MUX_AUD_ENG1, "aud_eng1_sel",
		aud_engen1_parents, 0xd0,
		0xd4, 0xd8, 0, 2, 7, 0x008, 5),
	MUX_GATE_CLR_SET_UPD(CLK_TOP_MUX_AUD_ENG2, "aud_eng2_sel",
		aud_engen2_parents, 0xd0,
		0xd4, 0xd8, 8, 2, 15, 0x008, 6),
	MUX_GATE_CLR_SET_UPD(CLK_TOP_MUX_FAES_UFSFDE, "faes_ufsfde_sel",
		faes_ufsfde_parents, 0xd0,
		0xd4, 0xd8, 16, 3, 23, 0x008, 7),
	MUX_GATE_CLR_SET_UPD(CLK_TOP_MUX_FUFS, "fufs_sel",
		fufs_parents, 0xd0,
		0xd4, 0xd8, 24, 2, 31, 0x008, 8),
	/* CLK_CFG_10 */
	MUX_GATE_CLR_SET_UPD(CLK_TOP_MUX_AUD_1, "aud_1_sel",
		aud_1_parents, 0xe0,
		0xe4, 0xe8, 0, 1, 7, 0x008, 9),
	MUX_GATE_CLR_SET_UPD(CLK_TOP_MUX_AUD_2, "aud_2_sel",
		aud_2_parents, 0xe0,
		0xe4, 0xe8, 8, 1, 15, 0x008, 10),
};

static const char * const apll_i2s0_parents[] = {
	"aud_1_sel",
	"aud_2_sel"
};

static const char * const apll_i2s1_parents[] = {
	"aud_1_sel",
	"aud_2_sel"
};

static const char * const apll_i2s2_parents[] = {
	"aud_1_sel",
	"aud_2_sel"
};

static const char * const apll_i2s3_parents[] = {
	"aud_1_sel",
	"aud_2_sel"
};

static const char * const apll_i2s4_parents[] = {
	"aud_1_sel",
	"aud_2_sel"
};

static const char * const apll_i2s5_parents[] = {
	"aud_1_sel",
	"aud_2_sel"
};

static struct mtk_composite top_aud_muxes[] = {
	MUX(CLK_TOP_MUX_APLL_I2S0, "apll_i2s0_sel", apll_i2s0_parents,
		0x320, 8, 1),
	MUX(CLK_TOP_MUX_APLL_I2S1, "apll_i2s1_sel", apll_i2s1_parents,
		0x320, 9, 1),
	MUX(CLK_TOP_MUX_APLL_I2S2, "apll_i2s2_sel", apll_i2s2_parents,
		0x320, 10, 1),
	MUX(CLK_TOP_MUX_APLL_I2S3, "apll_i2s3_sel", apll_i2s3_parents,
		0x320, 11, 1),
	MUX(CLK_TOP_MUX_APLL_I2S4, "apll_i2s4_sel", apll_i2s4_parents,
		0x320, 12, 1),
	MUX(CLK_TOP_MUX_APLL_I2S5, "apll_i2s5_sel", apll_i2s5_parents,
		0x328, 20, 1),
};

static const char * const mcu_mp0_parents[] = {
	"clk26m",
	"armpll_ll",
	"armpll_div_pll1",
	"armpll_div_pll2"
};

static const char * const mcu_mp2_parents[] = {
	"clk26m",
	"armpll_l",
	"armpll_div_pll1",
	"armpll_div_pll2"
};

static const char * const mcu_bus_parents[] = {
	"clk26m",
	"ccipll",
	"armpll_div_pll1",
	"armpll_div_pll2"
};

static struct mtk_composite mcu_muxes[] = {
	/* mp0_pll_divider_cfg */
	MUX(CLK_MCU_MP0_SEL, "mcu_mp0_sel", mcu_mp0_parents, 0x7A0, 9, 2),
	/* mp2_pll_divider_cfg */
	MUX(CLK_MCU_MP2_SEL, "mcu_mp2_sel", mcu_mp2_parents, 0x7A8, 9, 2),
	/* bus_pll_divider_cfg */
	MUX(CLK_MCU_BUS_SEL, "mcu_bus_sel", mcu_bus_parents, 0x7C0, 9, 2),
};

static struct mtk_composite top_aud_divs[] = {
	DIV_GATE(CLK_TOP_APLL12_DIV0, "apll12_div0", "apll_i2s0_sel",
		0x320, 2, 0x324, 8, 0),
	DIV_GATE(CLK_TOP_APLL12_DIV1, "apll12_div1", "apll_i2s1_sel",
		0x320, 3, 0x324, 8, 8),
	DIV_GATE(CLK_TOP_APLL12_DIV2, "apll12_div2", "apll_i2s2_sel",
		0x320, 4, 0x324, 8, 16),
	DIV_GATE(CLK_TOP_APLL12_DIV3, "apll12_div3", "apll_i2s3_sel",
		0x320, 5, 0x324, 8, 24),
	DIV_GATE(CLK_TOP_APLL12_DIV4, "apll12_div4", "apll_i2s4_sel",
		0x320, 6, 0x328, 8, 0),
	DIV_GATE(CLK_TOP_APLL12_DIVB, "apll12_divb", "apll12_div4",
		0x320, 7, 0x328, 8, 8),
};

static const struct mtk_gate_regs top_cg_regs = {
	.set_ofs = 0x104,
	.clr_ofs = 0x104,
	.sta_ofs = 0x104,
};

#define GATE_TOP(_id, _name, _parent, _shift)			\
	GATE_MTK(_id, _name, _parent, &top_cg_regs, _shift,	\
		&mtk_clk_gate_ops_no_setclr_inv)

static const struct mtk_gate top_clks[] = {
	/* TOP */
	GATE_TOP(CLK_TOP_ARMPLL_DIV_PLL1, "armpll_div_pll1", "mainpll", 4),
	GATE_TOP(CLK_TOP_ARMPLL_DIV_PLL2, "armpll_div_pll2", "univpll", 5),
};

static const struct mtk_gate_regs infra0_cg_regs = {
	.set_ofs = 0x80,
	.clr_ofs = 0x84,
	.sta_ofs = 0x90,
};

static const struct mtk_gate_regs infra1_cg_regs = {
	.set_ofs = 0x88,
	.clr_ofs = 0x8c,
	.sta_ofs = 0x94,
};

static const struct mtk_gate_regs infra2_cg_regs = {
	.set_ofs = 0xa4,
	.clr_ofs = 0xa8,
	.sta_ofs = 0xac,
};

static const struct mtk_gate_regs infra3_cg_regs = {
	.set_ofs = 0xc0,
	.clr_ofs = 0xc4,
	.sta_ofs = 0xc8,
};

#define GATE_INFRA0(_id, _name, _parent, _shift)		\
	GATE_MTK(_id, _name, _parent, &infra0_cg_regs, _shift,	\
		&mtk_clk_gate_ops_setclr)

#define GATE_INFRA1(_id, _name, _parent, _shift)		\
	GATE_MTK(_id, _name, _parent, &infra1_cg_regs, _shift,	\
		&mtk_clk_gate_ops_setclr)

#define GATE_INFRA2(_id, _name, _parent, _shift)		\
	GATE_MTK(_id, _name, _parent, &infra2_cg_regs, _shift,	\
		&mtk_clk_gate_ops_setclr)

#define GATE_INFRA3(_id, _name, _parent, _shift)		\
	GATE_MTK(_id, _name, _parent, &infra3_cg_regs, _shift,	\
		&mtk_clk_gate_ops_setclr)

static const struct mtk_gate infra_clks[] = {
	/* INFRA0 */
	GATE_INFRA0(CLK_INFRA_PMIC_TMR, "infra_pmic_tmr",
		"axi_sel", 0),
	GATE_INFRA0(CLK_INFRA_PMIC_AP, "infra_pmic_ap",
		"axi_sel", 1),
	GATE_INFRA0(CLK_INFRA_PMIC_MD, "infra_pmic_md",
		"axi_sel", 2),
	GATE_INFRA0(CLK_INFRA_PMIC_CONN, "infra_pmic_conn",
		"axi_sel", 3),
	GATE_INFRA0(CLK_INFRA_SCPSYS, "infra_scp",
		"scp_sel", 4),
	GATE_INFRA0(CLK_INFRA_SEJ, "infra_sej",
		"f_f26m_ck", 5),
	GATE_INFRA0(CLK_INFRA_APXGPT, "infra_apxgpt",
		"axi_sel", 6),
	GATE_INFRA0(CLK_INFRA_ICUSB, "infra_icusb",
		"axi_sel", 8),
	GATE_INFRA0(CLK_INFRA_GCE, "infra_gce",
		"axi_sel", 9),
	GATE_INFRA0(CLK_INFRA_THERM, "infra_therm",
		"axi_sel", 10),
	GATE_INFRA0(CLK_INFRA_I2C0, "infra_i2c0",
		"i2c_sel", 11),
	GATE_INFRA0(CLK_INFRA_I2C1, "infra_i2c1",
		"i2c_sel", 12),
	GATE_INFRA0(CLK_INFRA_I2C2, "infra_i2c2",
		"i2c_sel", 13),
	GATE_INFRA0(CLK_INFRA_I2C3, "infra_i2c3",
		"i2c_sel", 14),
	GATE_INFRA0(CLK_INFRA_PWM_HCLK, "infra_pwm_hclk",
		"axi_sel", 15),
	GATE_INFRA0(CLK_INFRA_PWM1, "infra_pwm1",
		"i2c_sel", 16),
	GATE_INFRA0(CLK_INFRA_PWM2, "infra_pwm2",
		"i2c_sel", 17),
	GATE_INFRA0(CLK_INFRA_PWM3, "infra_pwm3",
		"i2c_sel", 18),
	GATE_INFRA0(CLK_INFRA_PWM4, "infra_pwm4",
		"i2c_sel", 19),
	GATE_INFRA0(CLK_INFRA_PWM, "infra_pwm",
		"i2c_sel", 21),
	GATE_INFRA0(CLK_INFRA_UART0, "infra_uart0",
		"uart_sel", 22),
	GATE_INFRA0(CLK_INFRA_UART1, "infra_uart1",
		"uart_sel", 23),
	GATE_INFRA0(CLK_INFRA_UART2, "infra_uart2",
		"uart_sel", 24),
	GATE_INFRA0(CLK_INFRA_UART3, "infra_uart3",
		"uart_sel", 25),
	GATE_INFRA0(CLK_INFRA_GCE_26M, "infra_gce_26m",
		"axi_sel", 27),
	GATE_INFRA0(CLK_INFRA_CQ_DMA_FPC, "infra_cqdma_fpc",
		"axi_sel", 28),
	GATE_INFRA0(CLK_INFRA_BTIF, "infra_btif",
		"axi_sel", 31),
	/* INFRA1 */
	GATE_INFRA1(CLK_INFRA_SPI0, "infra_spi0",
		"spi_sel", 1),
	GATE_INFRA1(CLK_INFRA_MSDC0, "infra_msdc0",
		"msdc50_hclk_sel", 2),
	GATE_INFRA1(CLK_INFRA_MSDC1, "infra_msdc1",
		"axi_sel", 4),
	GATE_INFRA1(CLK_INFRA_MSDC2, "infra_msdc2",
		"axi_sel", 5),
	GATE_INFRA1(CLK_INFRA_MSDC0_SCK, "infra_msdc0_sck",
		"msdc50_0_sel", 6),
	GATE_INFRA1(CLK_INFRA_DVFSRC, "infra_dvfsrc",
		"f_f26m_ck", 7),
	GATE_INFRA1(CLK_INFRA_GCPU, "infra_gcpu",
		"axi_sel", 8),
	GATE_INFRA1(CLK_INFRA_TRNG, "infra_trng",
		"axi_sel", 9),
	GATE_INFRA1(CLK_INFRA_AUXADC, "infra_auxadc",
		"f_f26m_ck", 10),
	GATE_INFRA1(CLK_INFRA_CPUM, "infra_cpum",
		"axi_sel", 11),
	GATE_INFRA1(CLK_INFRA_CCIF1_AP, "infra_ccif1_ap",
		"axi_sel", 12),
	GATE_INFRA1(CLK_INFRA_CCIF1_MD, "infra_ccif1_md",
		"axi_sel", 13),
	GATE_INFRA1(CLK_INFRA_AUXADC_MD, "infra_auxadc_md",
		"f_f26m_ck", 14),
	GATE_INFRA1(CLK_INFRA_MSDC1_SCK, "infra_msdc1_sck",
		"msdc30_1_sel", 16),
	GATE_INFRA1(CLK_INFRA_MSDC2_SCK, "infra_msdc2_sck",
		"msdc30_2_sel", 17),
	GATE_INFRA1(CLK_INFRA_AP_DMA, "infra_apdma",
		"axi_sel", 18),
	GATE_INFRA1(CLK_INFRA_XIU, "infra_xiu",
		"axi_sel", 19),
	GATE_INFRA1(CLK_INFRA_DEVICE_APC, "infra_device_apc",
		"axi_sel", 20),
	GATE_INFRA1(CLK_INFRA_CCIF_AP, "infra_ccif_ap",
		"axi_sel", 23),
	GATE_INFRA1(CLK_INFRA_DEBUGSYS, "infra_debugsys",
		"axi_sel", 24),
	GATE_INFRA1(CLK_INFRA_AUDIO, "infra_audio",
		"axi_sel", 25),
	GATE_INFRA1(CLK_INFRA_CCIF_MD, "infra_ccif_md",
		"axi_sel", 26),
	GATE_INFRA1(CLK_INFRA_DXCC_SEC_CORE, "infra_dxcc_sec_core",
		"dxcc_sel", 27),
	GATE_INFRA1(CLK_INFRA_DXCC_AO, "infra_dxcc_ao",
		"dxcc_sel", 28),
	GATE_INFRA1(CLK_INFRA_DEVMPU_BCLK, "infra_devmpu_bclk",
		"axi_sel", 30),
	GATE_INFRA1(CLK_INFRA_DRAMC_F26M, "infra_dramc_f26m",
		"f_f26m_ck", 31),
	/* INFRA2 */
	GATE_INFRA2(CLK_INFRA_IRTX, "infra_irtx",
		"f_f26m_ck", 0),
	GATE_INFRA2(CLK_INFRA_USB, "infra_usb",
		"usb_top_sel", 1),
	GATE_INFRA2(CLK_INFRA_DISP_PWM, "infra_disppwm",
		"axi_sel", 2),
	GATE_INFRA2(CLK_INFRA_CLDMA_BCLK, "infra_cldma_bclk",
		"axi_sel", 3),
	GATE_INFRA2(CLK_INFRA_AUDIO_26M_BCLK, "infra_audio_26m_bclk",
		"f_f26m_ck", 4),
	GATE_INFRA2(CLK_INFRA_SPI1, "infra_spi1",
		"spi_sel", 6),
	GATE_INFRA2(CLK_INFRA_I2C4, "infra_i2c4",
		"i2c_sel", 7),
	GATE_INFRA2(CLK_INFRA_MODEM_TEMP_SHARE, "infra_md_tmp_share",
		"f_f26m_ck", 8),
	GATE_INFRA2(CLK_INFRA_SPI2, "infra_spi2",
		"spi_sel", 9),
	GATE_INFRA2(CLK_INFRA_SPI3, "infra_spi3",
		"spi_sel", 10),
	GATE_INFRA2(CLK_INFRA_UNIPRO_SCK, "infra_unipro_sck",
		"ssusb_top_xhci_sel", 11),
	GATE_INFRA2(CLK_INFRA_UNIPRO_TICK, "infra_unipro_tick",
		"fufs_sel", 12),
	GATE_INFRA2(CLK_INFRA_UFS_MP_SAP_BCLK, "infra_ufs_mp_sap_bck",
		"fufs_sel", 13),
	GATE_INFRA2(CLK_INFRA_MD32_BCLK, "infra_md32_bclk",
		"axi_sel", 14),
	GATE_INFRA2(CLK_INFRA_UNIPRO_MBIST, "infra_unipro_mbist",
		"axi_sel", 16),
	GATE_INFRA2(CLK_INFRA_I2C5, "infra_i2c5",
		"i2c_sel", 18),
	GATE_INFRA2(CLK_INFRA_I2C5_ARBITER, "infra_i2c5_arbiter",
		"i2c_sel", 19),
	GATE_INFRA2(CLK_INFRA_I2C5_IMM, "infra_i2c5_imm",
		"i2c_sel", 20),
	GATE_INFRA2(CLK_INFRA_I2C1_ARBITER, "infra_i2c1_arbiter",
		"i2c_sel", 21),
	GATE_INFRA2(CLK_INFRA_I2C1_IMM, "infra_i2c1_imm",
		"i2c_sel", 22),
	GATE_INFRA2(CLK_INFRA_I2C2_ARBITER, "infra_i2c2_arbiter",
		"i2c_sel", 23),
	GATE_INFRA2(CLK_INFRA_I2C2_IMM, "infra_i2c2_imm",
		"i2c_sel", 24),
	GATE_INFRA2(CLK_INFRA_SPI4, "infra_spi4",
		"spi_sel", 25),
	GATE_INFRA2(CLK_INFRA_SPI5, "infra_spi5",
		"spi_sel", 26),
	GATE_INFRA2(CLK_INFRA_CQ_DMA, "infra_cqdma",
		"axi_sel", 27),
	GATE_INFRA2(CLK_INFRA_UFS, "infra_ufs",
		"fufs_sel", 28),
	GATE_INFRA2(CLK_INFRA_AES_UFSFDE, "infra_aes_ufsfde",
		"faes_ufsfde_sel", 29),
	GATE_INFRA2(CLK_INFRA_UFS_TICK, "infra_ufs_tick",
		"fufs_sel", 30),
	/* INFRA3 */
	GATE_INFRA3(CLK_INFRA_MSDC0_SELF, "infra_msdc0_self",
		"msdc50_0_sel", 0),
	GATE_INFRA3(CLK_INFRA_MSDC1_SELF, "infra_msdc1_self",
		"msdc50_0_sel", 1),
	GATE_INFRA3(CLK_INFRA_MSDC2_SELF, "infra_msdc2_self",
		"msdc50_0_sel", 2),
	GATE_INFRA3(CLK_INFRA_UFS_AXI, "infra_ufs_axi",
		"axi_sel", 5),
	GATE_INFRA3(CLK_INFRA_I2C6, "infra_i2c6",
		"i2c_sel", 6),
	GATE_INFRA3(CLK_INFRA_AP_MSDC0, "infra_ap_msdc0",
		"msdc50_hclk_sel", 7),
	GATE_INFRA3(CLK_INFRA_MD_MSDC0, "infra_md_msdc0",
		"msdc50_hclk_sel", 8),
	GATE_INFRA3(CLK_INFRA_CCIF2_AP, "infra_ccif2_ap",
		"axi_sel", 16),
	GATE_INFRA3(CLK_INFRA_CCIF2_MD, "infra_ccif2_md",
		"axi_sel", 17),
	GATE_INFRA3(CLK_INFRA_CCIF3_AP, "infra_ccif3_ap",
		"axi_sel", 18),
	GATE_INFRA3(CLK_INFRA_CCIF3_MD, "infra_ccif3_md",
		"axi_sel", 19),
	GATE_INFRA3(CLK_INFRA_SEJ_F13M, "infra_sej_f13m",
		"f_f26m_ck", 20),
	GATE_INFRA3(CLK_INFRA_AES_BCLK, "infra_aes_bclk",
		"axi_sel", 21),
	GATE_INFRA3(CLK_INFRA_I2C7, "infra_i2c7",
		"i2c_sel", 22),
	GATE_INFRA3(CLK_INFRA_I2C8, "infra_i2c8",
		"i2c_sel", 23),
	GATE_INFRA3(CLK_INFRA_FBIST2FPC, "infra_fbist2fpc",
		"msdc50_0_sel", 24),
};

static const struct mtk_gate_regs peri_cg_regs = {
	.set_ofs = 0x20c,
	.clr_ofs = 0x20c,
	.sta_ofs = 0x20c,
};

#define GATE_PERI(_id, _name, _parent, _shift)			\
	GATE_MTK(_id, _name, _parent, &peri_cg_regs, _shift,	\
		&mtk_clk_gate_ops_no_setclr_inv)

static const struct mtk_gate peri_clks[] = {
	GATE_PERI(CLK_PERI_AXI, "peri_axi", "axi_sel", 31),
};

static const struct mtk_gate_regs apmixed_cg_regs = {
	.set_ofs = 0x20,
	.clr_ofs = 0x20,
	.sta_ofs = 0x20,
};

#define GATE_APMIXED_FLAGS(_id, _name, _parent, _shift, _flags)	\
	GATE_MTK_FLAGS(_id, _name, _parent, &apmixed_cg_regs,		\
		_shift, &mtk_clk_gate_ops_no_setclr_inv, _flags)

#define GATE_APMIXED(_id, _name, _parent, _shift)	\
	GATE_APMIXED_FLAGS(_id, _name, _parent, _shift,	0)

/*
 * CRITICAL CLOCK:
 * apmixed_appll26m is the toppest clock gate of all PLLs.
 */
static const struct mtk_gate apmixed_clks[] = {
	/* AUDIO0 */
	GATE_APMIXED(CLK_APMIXED_SSUSB_26M, "apmixed_ssusb26m",
		"f_f26m_ck", 4),
	GATE_APMIXED_FLAGS(CLK_APMIXED_APPLL_26M, "apmixed_appll26m",
		"f_f26m_ck", 5, CLK_IS_CRITICAL),
	GATE_APMIXED(CLK_APMIXED_MIPIC0_26M, "apmixed_mipic026m",
		"f_f26m_ck", 6),
	GATE_APMIXED(CLK_APMIXED_MDPLLGP_26M, "apmixed_mdpll26m",
		"f_f26m_ck", 7),
	GATE_APMIXED(CLK_APMIXED_MMSYS_26M, "apmixed_mmsys26m",
		"f_f26m_ck", 8),
	GATE_APMIXED(CLK_APMIXED_UFS_26M, "apmixed_ufs26m",
		"f_f26m_ck", 9),
	GATE_APMIXED(CLK_APMIXED_MIPIC1_26M, "apmixed_mipic126m",
		"f_f26m_ck", 11),
	GATE_APMIXED(CLK_APMIXED_MEMPLL_26M, "apmixed_mempll26m",
		"f_f26m_ck", 13),
	GATE_APMIXED(CLK_APMIXED_CLKSQ_LVPLL_26M, "apmixed_lvpll26m",
		"f_f26m_ck", 14),
	GATE_APMIXED(CLK_APMIXED_MIPID0_26M, "apmixed_mipid026m",
		"f_f26m_ck", 16),
	GATE_APMIXED(CLK_APMIXED_MIPID1_26M, "apmixed_mipid126m",
		"f_f26m_ck", 17),
};

#define MT8183_PLL_FMAX		(3800UL * MHZ)
#define MT8183_PLL_FMIN		(1500UL * MHZ)

#define PLL_B(_id, _name, _reg, _pwr_reg, _en_mask, _flags,		\
			_rst_bar_mask, _pcwbits, _pcwibits, _pd_reg,	\
			_pd_shift, _tuner_reg,  _tuner_en_reg,		\
			_tuner_en_bit, _pcw_reg, _pcw_shift,		\
			_pcw_chg_reg, _div_table) {			\
		.id = _id,						\
		.name = _name,						\
		.reg = _reg,						\
		.pwr_reg = _pwr_reg,					\
		.en_mask = _en_mask,					\
		.flags = _flags,					\
		.rst_bar_mask = _rst_bar_mask,				\
		.fmax = MT8183_PLL_FMAX,				\
		.fmin = MT8183_PLL_FMIN,				\
		.pcwbits = _pcwbits,					\
		.pcwibits = _pcwibits,					\
		.pd_reg = _pd_reg,					\
		.pd_shift = _pd_shift,					\
		.tuner_reg = _tuner_reg,				\
		.tuner_en_reg = _tuner_en_reg,				\
		.tuner_en_bit = _tuner_en_bit,				\
		.pcw_reg = _pcw_reg,					\
		.pcw_shift = _pcw_shift,				\
		.pcw_chg_reg = _pcw_chg_reg,				\
		.div_table = _div_table,				\
	}

#define PLL(_id, _name, _reg, _pwr_reg, _en_mask, _flags,		\
			_rst_bar_mask, _pcwbits, _pcwibits, _pd_reg,	\
			_pd_shift, _tuner_reg, _tuner_en_reg,		\
			_tuner_en_bit, _pcw_reg, _pcw_shift,		\
			_pcw_chg_reg)					\
		PLL_B(_id, _name, _reg, _pwr_reg, _en_mask, _flags,	\
			_rst_bar_mask, _pcwbits, _pcwibits, _pd_reg,	\
			_pd_shift, _tuner_reg, _tuner_en_reg,		\
			_tuner_en_bit, _pcw_reg, _pcw_shift,		\
			_pcw_chg_reg, NULL)

static const struct mtk_pll_div_table armpll_div_table[] = {
	{ .div = 0, .freq = MT8183_PLL_FMAX },
	{ .div = 1, .freq = 1500 * MHZ },
	{ .div = 2, .freq = 750 * MHZ },
	{ .div = 3, .freq = 375 * MHZ },
	{ .div = 4, .freq = 187500000 },
	{ } /* sentinel */
};

static const struct mtk_pll_div_table mfgpll_div_table[] = {
	{ .div = 0, .freq = MT8183_PLL_FMAX },
	{ .div = 1, .freq = 1600 * MHZ },
	{ .div = 2, .freq = 800 * MHZ },
	{ .div = 3, .freq = 400 * MHZ },
	{ .div = 4, .freq = 200 * MHZ },
	{ } /* sentinel */
};

static const struct mtk_pll_data plls[] = {
	PLL_B(CLK_APMIXED_ARMPLL_LL, "armpll_ll", 0x0200, 0x020C, 0,
		HAVE_RST_BAR | PLL_AO, BIT(24), 22, 8, 0x0204, 24, 0x0, 0x0, 0,
		0x0204, 0, 0, armpll_div_table),
	PLL_B(CLK_APMIXED_ARMPLL_L, "armpll_l", 0x0210, 0x021C, 0,
		HAVE_RST_BAR | PLL_AO, BIT(24), 22, 8, 0x0214, 24, 0x0, 0x0, 0,
		0x0214, 0, 0, armpll_div_table),
	PLL(CLK_APMIXED_CCIPLL, "ccipll", 0x0290, 0x029C, 0,
		HAVE_RST_BAR | PLL_AO, BIT(24), 22, 8, 0x0294, 24, 0x0, 0x0, 0,
		0x0294, 0, 0),
	PLL(CLK_APMIXED_MAINPLL, "mainpll", 0x0220, 0x022C, 0,
		HAVE_RST_BAR, BIT(24), 22, 8, 0x0224, 24, 0x0, 0x0, 0,
		0x0224, 0, 0),
	PLL(CLK_APMIXED_UNIV2PLL, "univ2pll", 0x0230, 0x023C, 0,
		HAVE_RST_BAR, BIT(24), 22, 8, 0x0234, 24, 0x0, 0x0, 0,
		0x0234, 0, 0),
	PLL_B(CLK_APMIXED_MFGPLL, "mfgpll", 0x0240, 0x024C, 0,
		0, 0, 22, 8, 0x0244, 24, 0x0, 0x0, 0, 0x0244, 0, 0,
		mfgpll_div_table),
	PLL(CLK_APMIXED_MSDCPLL, "msdcpll", 0x0250, 0x025C, 0,
		0, 0, 22, 8, 0x0254, 24, 0x0, 0x0, 0, 0x0254, 0, 0),
	PLL(CLK_APMIXED_TVDPLL, "tvdpll", 0x0260, 0x026C, 0,
		0, 0, 22, 8, 0x0264, 24, 0x0, 0x0, 0, 0x0264, 0, 0),
	PLL(CLK_APMIXED_MMPLL, "mmpll", 0x0270, 0x027C, 0,
		HAVE_RST_BAR, BIT(23), 22, 8, 0x0274, 24, 0x0, 0x0, 0,
		0x0274, 0, 0),
	PLL(CLK_APMIXED_APLL1, "apll1", 0x02A0, 0x02B0, 0,
		0, 0, 32, 8, 0x02A0, 1, 0x02A8, 0x0014, 0, 0x02A4, 0, 0x02A0),
	PLL(CLK_APMIXED_APLL2, "apll2", 0x02b4, 0x02c4, 0,
		0, 0, 32, 8, 0x02B4, 1, 0x02BC, 0x0014, 1, 0x02B8, 0, 0x02B4),
};

static u16 infra_rst_ofs[] = {
	INFRA_RST0_SET_OFFSET,
	INFRA_RST1_SET_OFFSET,
	INFRA_RST2_SET_OFFSET,
	INFRA_RST3_SET_OFFSET,
};

static const struct mtk_clk_rst_desc clk_rst_desc = {
	.version = MTK_RST_SET_CLR,
	.rst_bank_ofs = infra_rst_ofs,
	.rst_bank_nr = ARRAY_SIZE(infra_rst_ofs),
};

static int clk_mt8183_apmixed_probe(struct platform_device *pdev)
{
	struct clk_hw_onecell_data *clk_data;
	struct device_node *node = pdev->dev.of_node;

	clk_data = mtk_alloc_clk_data(CLK_APMIXED_NR_CLK);

	mtk_clk_register_plls(node, plls, ARRAY_SIZE(plls), clk_data);

	mtk_clk_register_gates(node, apmixed_clks, ARRAY_SIZE(apmixed_clks),
		clk_data);

	return of_clk_add_hw_provider(node, of_clk_hw_onecell_get, clk_data);
}

static struct clk_hw_onecell_data *top_clk_data;

static void clk_mt8183_top_init_early(struct device_node *node)
{
	int i;

	top_clk_data = mtk_alloc_clk_data(CLK_TOP_NR_CLK);

	for (i = 0; i < CLK_TOP_NR_CLK; i++)
		top_clk_data->hws[i] = ERR_PTR(-EPROBE_DEFER);

	mtk_clk_register_factors(top_early_divs, ARRAY_SIZE(top_early_divs),
			top_clk_data);

	of_clk_add_hw_provider(node, of_clk_hw_onecell_get, top_clk_data);
}

CLK_OF_DECLARE_DRIVER(mt8183_topckgen, "mediatek,mt8183-topckgen",
			clk_mt8183_top_init_early);

/* Register mux notifier for MFG mux */
static int clk_mt8183_reg_mfg_mux_notifier(struct device *dev, struct clk *clk)
{
	struct mtk_mux_nb *mfg_mux_nb;
	int i;

	mfg_mux_nb = devm_kzalloc(dev, sizeof(*mfg_mux_nb), GFP_KERNEL);
	if (!mfg_mux_nb)
		return -ENOMEM;

	for (i = 0; i < ARRAY_SIZE(top_muxes); i++)
		if (top_muxes[i].id == CLK_TOP_MUX_MFG)
			break;
	if (i == ARRAY_SIZE(top_muxes))
		return -EINVAL;

	mfg_mux_nb->ops = top_muxes[i].ops;
	mfg_mux_nb->bypass_index = 0; /* Bypass to 26M crystal */

	return devm_mtk_clk_mux_notifier_register(dev, clk, mfg_mux_nb);
}

static int clk_mt8183_top_probe(struct platform_device *pdev)
{
	void __iomem *base;
	struct device_node *node = pdev->dev.of_node;
	int ret;

	base = devm_platform_ioremap_resource(pdev, 0);
	if (IS_ERR(base))
		return PTR_ERR(base);

	mtk_clk_register_fixed_clks(top_fixed_clks, ARRAY_SIZE(top_fixed_clks),
		top_clk_data);

	mtk_clk_register_factors(top_early_divs, ARRAY_SIZE(top_early_divs),
		top_clk_data);

	mtk_clk_register_factors(top_divs, ARRAY_SIZE(top_divs), top_clk_data);

	mtk_clk_register_muxes(top_muxes, ARRAY_SIZE(top_muxes),
		node, &mt8183_clk_lock, top_clk_data);

	mtk_clk_register_composites(top_aud_muxes, ARRAY_SIZE(top_aud_muxes),
		base, &mt8183_clk_lock, top_clk_data);

	mtk_clk_register_composites(top_aud_divs, ARRAY_SIZE(top_aud_divs),
		base, &mt8183_clk_lock, top_clk_data);

	mtk_clk_register_gates(node, top_clks, ARRAY_SIZE(top_clks),
		top_clk_data);

<<<<<<< HEAD
=======
	ret = clk_mt8183_reg_mfg_mux_notifier(&pdev->dev,
					      top_clk_data->hws[CLK_TOP_MUX_MFG]->clk);
	if (ret)
		return ret;

>>>>>>> 7365df19
	return of_clk_add_hw_provider(node, of_clk_hw_onecell_get,
				      top_clk_data);
}

static int clk_mt8183_infra_probe(struct platform_device *pdev)
{
	struct clk_hw_onecell_data *clk_data;
	struct device_node *node = pdev->dev.of_node;
	int r;

	clk_data = mtk_alloc_clk_data(CLK_INFRA_NR_CLK);

	mtk_clk_register_gates(node, infra_clks, ARRAY_SIZE(infra_clks),
		clk_data);

	r = of_clk_add_hw_provider(node, of_clk_hw_onecell_get, clk_data);
	if (r) {
		dev_err(&pdev->dev,
			"%s(): could not register clock provider: %d\n",
			__func__, r);
		return r;
	}

	mtk_register_reset_controller_with_dev(&pdev->dev, &clk_rst_desc);

	return r;
}

static int clk_mt8183_peri_probe(struct platform_device *pdev)
{
	struct clk_hw_onecell_data *clk_data;
	struct device_node *node = pdev->dev.of_node;

	clk_data = mtk_alloc_clk_data(CLK_PERI_NR_CLK);

	mtk_clk_register_gates(node, peri_clks, ARRAY_SIZE(peri_clks),
			       clk_data);

	return of_clk_add_hw_provider(node, of_clk_hw_onecell_get, clk_data);
}

static int clk_mt8183_mcu_probe(struct platform_device *pdev)
{
	struct clk_hw_onecell_data *clk_data;
	struct device_node *node = pdev->dev.of_node;
	void __iomem *base;

	base = devm_platform_ioremap_resource(pdev, 0);
	if (IS_ERR(base))
		return PTR_ERR(base);

	clk_data = mtk_alloc_clk_data(CLK_MCU_NR_CLK);

	mtk_clk_register_composites(mcu_muxes, ARRAY_SIZE(mcu_muxes), base,
			&mt8183_clk_lock, clk_data);

	return of_clk_add_hw_provider(node, of_clk_hw_onecell_get, clk_data);
}

static const struct of_device_id of_match_clk_mt8183[] = {
	{
		.compatible = "mediatek,mt8183-apmixedsys",
		.data = clk_mt8183_apmixed_probe,
	}, {
		.compatible = "mediatek,mt8183-topckgen",
		.data = clk_mt8183_top_probe,
	}, {
		.compatible = "mediatek,mt8183-infracfg",
		.data = clk_mt8183_infra_probe,
	}, {
		.compatible = "mediatek,mt8183-pericfg",
		.data = clk_mt8183_peri_probe,
	}, {
		.compatible = "mediatek,mt8183-mcucfg",
		.data = clk_mt8183_mcu_probe,
	}, {
		/* sentinel */
	}
};

static int clk_mt8183_probe(struct platform_device *pdev)
{
	int (*clk_probe)(struct platform_device *pdev);
	int r;

	clk_probe = of_device_get_match_data(&pdev->dev);
	if (!clk_probe)
		return -EINVAL;

	r = clk_probe(pdev);
	if (r)
		dev_err(&pdev->dev,
			"could not register clock provider: %s: %d\n",
			pdev->name, r);

	return r;
}

static struct platform_driver clk_mt8183_drv = {
	.probe = clk_mt8183_probe,
	.driver = {
		.name = "clk-mt8183",
		.of_match_table = of_match_clk_mt8183,
	},
};

static int __init clk_mt8183_init(void)
{
	return platform_driver_register(&clk_mt8183_drv);
}

arch_initcall(clk_mt8183_init);<|MERGE_RESOLUTION|>--- conflicted
+++ resolved
@@ -1250,14 +1250,11 @@
 	mtk_clk_register_gates(node, top_clks, ARRAY_SIZE(top_clks),
 		top_clk_data);
 
-<<<<<<< HEAD
-=======
 	ret = clk_mt8183_reg_mfg_mux_notifier(&pdev->dev,
 					      top_clk_data->hws[CLK_TOP_MUX_MFG]->clk);
 	if (ret)
 		return ret;
 
->>>>>>> 7365df19
 	return of_clk_add_hw_provider(node, of_clk_hw_onecell_get,
 				      top_clk_data);
 }
