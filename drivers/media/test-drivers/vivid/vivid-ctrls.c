// SPDX-License-Identifier: GPL-2.0-only
/*
 * vivid-ctrls.c - control support functions.
 *
 * Copyright 2014 Cisco Systems, Inc. and/or its affiliates. All rights reserved.
 */

#include <linux/errno.h>
#include <linux/kernel.h>
#include <linux/videodev2.h>
#include <media/v4l2-event.h>
#include <media/v4l2-common.h>

#include "vivid-core.h"
#include "vivid-vid-cap.h"
#include "vivid-vid-out.h"
#include "vivid-vid-common.h"
#include "vivid-radio-common.h"
#include "vivid-osd.h"
#include "vivid-ctrls.h"
#include "vivid-cec.h"

#define VIVID_CID_CUSTOM_BASE		(V4L2_CID_USER_BASE | 0xf000)
#define VIVID_CID_BUTTON		(VIVID_CID_CUSTOM_BASE + 0)
#define VIVID_CID_BOOLEAN		(VIVID_CID_CUSTOM_BASE + 1)
#define VIVID_CID_INTEGER		(VIVID_CID_CUSTOM_BASE + 2)
#define VIVID_CID_INTEGER64		(VIVID_CID_CUSTOM_BASE + 3)
#define VIVID_CID_MENU			(VIVID_CID_CUSTOM_BASE + 4)
#define VIVID_CID_STRING		(VIVID_CID_CUSTOM_BASE + 5)
#define VIVID_CID_BITMASK		(VIVID_CID_CUSTOM_BASE + 6)
#define VIVID_CID_INTMENU		(VIVID_CID_CUSTOM_BASE + 7)
#define VIVID_CID_U32_ARRAY		(VIVID_CID_CUSTOM_BASE + 8)
#define VIVID_CID_U16_MATRIX		(VIVID_CID_CUSTOM_BASE + 9)
#define VIVID_CID_U8_4D_ARRAY		(VIVID_CID_CUSTOM_BASE + 10)
#define VIVID_CID_AREA			(VIVID_CID_CUSTOM_BASE + 11)
#define VIVID_CID_RO_INTEGER		(VIVID_CID_CUSTOM_BASE + 12)
#define VIVID_CID_U32_DYN_ARRAY		(VIVID_CID_CUSTOM_BASE + 13)
<<<<<<< HEAD
=======
#define VIVID_CID_U8_PIXEL_ARRAY	(VIVID_CID_CUSTOM_BASE + 14)
>>>>>>> 7365df19

#define VIVID_CID_VIVID_BASE		(0x00f00000 | 0xf000)
#define VIVID_CID_VIVID_CLASS		(0x00f00000 | 1)
#define VIVID_CID_TEST_PATTERN		(VIVID_CID_VIVID_BASE + 0)
#define VIVID_CID_OSD_TEXT_MODE		(VIVID_CID_VIVID_BASE + 1)
#define VIVID_CID_HOR_MOVEMENT		(VIVID_CID_VIVID_BASE + 2)
#define VIVID_CID_VERT_MOVEMENT		(VIVID_CID_VIVID_BASE + 3)
#define VIVID_CID_SHOW_BORDER		(VIVID_CID_VIVID_BASE + 4)
#define VIVID_CID_SHOW_SQUARE		(VIVID_CID_VIVID_BASE + 5)
#define VIVID_CID_INSERT_SAV		(VIVID_CID_VIVID_BASE + 6)
#define VIVID_CID_INSERT_EAV		(VIVID_CID_VIVID_BASE + 7)
#define VIVID_CID_VBI_CAP_INTERLACED	(VIVID_CID_VIVID_BASE + 8)
#define VIVID_CID_INSERT_HDMI_VIDEO_GUARD_BAND (VIVID_CID_VIVID_BASE + 9)

#define VIVID_CID_HFLIP			(VIVID_CID_VIVID_BASE + 20)
#define VIVID_CID_VFLIP			(VIVID_CID_VIVID_BASE + 21)
#define VIVID_CID_STD_ASPECT_RATIO	(VIVID_CID_VIVID_BASE + 22)
#define VIVID_CID_DV_TIMINGS_ASPECT_RATIO	(VIVID_CID_VIVID_BASE + 23)
#define VIVID_CID_TSTAMP_SRC		(VIVID_CID_VIVID_BASE + 24)
#define VIVID_CID_COLORSPACE		(VIVID_CID_VIVID_BASE + 25)
#define VIVID_CID_XFER_FUNC		(VIVID_CID_VIVID_BASE + 26)
#define VIVID_CID_YCBCR_ENC		(VIVID_CID_VIVID_BASE + 27)
#define VIVID_CID_QUANTIZATION		(VIVID_CID_VIVID_BASE + 28)
#define VIVID_CID_LIMITED_RGB_RANGE	(VIVID_CID_VIVID_BASE + 29)
#define VIVID_CID_ALPHA_MODE		(VIVID_CID_VIVID_BASE + 30)
#define VIVID_CID_HAS_CROP_CAP		(VIVID_CID_VIVID_BASE + 31)
#define VIVID_CID_HAS_COMPOSE_CAP	(VIVID_CID_VIVID_BASE + 32)
#define VIVID_CID_HAS_SCALER_CAP	(VIVID_CID_VIVID_BASE + 33)
#define VIVID_CID_HAS_CROP_OUT		(VIVID_CID_VIVID_BASE + 34)
#define VIVID_CID_HAS_COMPOSE_OUT	(VIVID_CID_VIVID_BASE + 35)
#define VIVID_CID_HAS_SCALER_OUT	(VIVID_CID_VIVID_BASE + 36)
#define VIVID_CID_LOOP_VIDEO		(VIVID_CID_VIVID_BASE + 37)
#define VIVID_CID_SEQ_WRAP		(VIVID_CID_VIVID_BASE + 38)
#define VIVID_CID_TIME_WRAP		(VIVID_CID_VIVID_BASE + 39)
#define VIVID_CID_MAX_EDID_BLOCKS	(VIVID_CID_VIVID_BASE + 40)
#define VIVID_CID_PERCENTAGE_FILL	(VIVID_CID_VIVID_BASE + 41)
#define VIVID_CID_REDUCED_FPS		(VIVID_CID_VIVID_BASE + 42)
#define VIVID_CID_HSV_ENC		(VIVID_CID_VIVID_BASE + 43)
#define VIVID_CID_DISPLAY_PRESENT	(VIVID_CID_VIVID_BASE + 44)

#define VIVID_CID_STD_SIGNAL_MODE	(VIVID_CID_VIVID_BASE + 60)
#define VIVID_CID_STANDARD		(VIVID_CID_VIVID_BASE + 61)
#define VIVID_CID_DV_TIMINGS_SIGNAL_MODE	(VIVID_CID_VIVID_BASE + 62)
#define VIVID_CID_DV_TIMINGS		(VIVID_CID_VIVID_BASE + 63)
#define VIVID_CID_PERC_DROPPED		(VIVID_CID_VIVID_BASE + 64)
#define VIVID_CID_DISCONNECT		(VIVID_CID_VIVID_BASE + 65)
#define VIVID_CID_DQBUF_ERROR		(VIVID_CID_VIVID_BASE + 66)
#define VIVID_CID_QUEUE_SETUP_ERROR	(VIVID_CID_VIVID_BASE + 67)
#define VIVID_CID_BUF_PREPARE_ERROR	(VIVID_CID_VIVID_BASE + 68)
#define VIVID_CID_START_STR_ERROR	(VIVID_CID_VIVID_BASE + 69)
#define VIVID_CID_QUEUE_ERROR		(VIVID_CID_VIVID_BASE + 70)
#define VIVID_CID_CLEAR_FB		(VIVID_CID_VIVID_BASE + 71)
#define VIVID_CID_REQ_VALIDATE_ERROR	(VIVID_CID_VIVID_BASE + 72)

#define VIVID_CID_RADIO_SEEK_MODE	(VIVID_CID_VIVID_BASE + 90)
#define VIVID_CID_RADIO_SEEK_PROG_LIM	(VIVID_CID_VIVID_BASE + 91)
#define VIVID_CID_RADIO_RX_RDS_RBDS	(VIVID_CID_VIVID_BASE + 92)
#define VIVID_CID_RADIO_RX_RDS_BLOCKIO	(VIVID_CID_VIVID_BASE + 93)

#define VIVID_CID_RADIO_TX_RDS_BLOCKIO	(VIVID_CID_VIVID_BASE + 94)

#define VIVID_CID_SDR_CAP_FM_DEVIATION	(VIVID_CID_VIVID_BASE + 110)

#define VIVID_CID_META_CAP_GENERATE_PTS	(VIVID_CID_VIVID_BASE + 111)
#define VIVID_CID_META_CAP_GENERATE_SCR	(VIVID_CID_VIVID_BASE + 112)

/* General User Controls */

static void vivid_unregister_dev(bool valid, struct video_device *vdev)
{
	if (!valid)
		return;
	clear_bit(V4L2_FL_REGISTERED, &vdev->flags);
	v4l2_event_wake_all(vdev);
}

static int vivid_user_gen_s_ctrl(struct v4l2_ctrl *ctrl)
{
	struct vivid_dev *dev = container_of(ctrl->handler, struct vivid_dev, ctrl_hdl_user_gen);

	switch (ctrl->id) {
	case VIVID_CID_DISCONNECT:
		v4l2_info(&dev->v4l2_dev, "disconnect\n");
		dev->disconnect_error = true;
		vivid_unregister_dev(dev->has_vid_cap, &dev->vid_cap_dev);
		vivid_unregister_dev(dev->has_vid_out, &dev->vid_out_dev);
		vivid_unregister_dev(dev->has_vbi_cap, &dev->vbi_cap_dev);
		vivid_unregister_dev(dev->has_vbi_out, &dev->vbi_out_dev);
		vivid_unregister_dev(dev->has_radio_rx, &dev->radio_rx_dev);
		vivid_unregister_dev(dev->has_radio_tx, &dev->radio_tx_dev);
		vivid_unregister_dev(dev->has_sdr_cap, &dev->sdr_cap_dev);
		vivid_unregister_dev(dev->has_meta_cap, &dev->meta_cap_dev);
		vivid_unregister_dev(dev->has_meta_out, &dev->meta_out_dev);
		vivid_unregister_dev(dev->has_touch_cap, &dev->touch_cap_dev);
		break;
	case VIVID_CID_BUTTON:
		dev->button_pressed = 30;
		break;
	}
	return 0;
}

static const struct v4l2_ctrl_ops vivid_user_gen_ctrl_ops = {
	.s_ctrl = vivid_user_gen_s_ctrl,
};

static const struct v4l2_ctrl_config vivid_ctrl_button = {
	.ops = &vivid_user_gen_ctrl_ops,
	.id = VIVID_CID_BUTTON,
	.name = "Button",
	.type = V4L2_CTRL_TYPE_BUTTON,
};

static const struct v4l2_ctrl_config vivid_ctrl_boolean = {
	.ops = &vivid_user_gen_ctrl_ops,
	.id = VIVID_CID_BOOLEAN,
	.name = "Boolean",
	.type = V4L2_CTRL_TYPE_BOOLEAN,
	.min = 0,
	.max = 1,
	.step = 1,
	.def = 1,
};

static const struct v4l2_ctrl_config vivid_ctrl_int32 = {
	.ops = &vivid_user_gen_ctrl_ops,
	.id = VIVID_CID_INTEGER,
	.name = "Integer 32 Bits",
	.type = V4L2_CTRL_TYPE_INTEGER,
	.min = 0xffffffff80000000ULL,
	.max = 0x7fffffff,
	.step = 1,
};

static const struct v4l2_ctrl_config vivid_ctrl_int64 = {
	.ops = &vivid_user_gen_ctrl_ops,
	.id = VIVID_CID_INTEGER64,
	.name = "Integer 64 Bits",
	.type = V4L2_CTRL_TYPE_INTEGER64,
	.min = 0x8000000000000000ULL,
	.max = 0x7fffffffffffffffLL,
	.step = 1,
};

static const struct v4l2_ctrl_config vivid_ctrl_u32_array = {
	.ops = &vivid_user_gen_ctrl_ops,
	.id = VIVID_CID_U32_ARRAY,
	.name = "U32 1 Element Array",
	.type = V4L2_CTRL_TYPE_U32,
	.def = 0x18,
	.min = 0x10,
	.max = 0x20000,
	.step = 1,
	.dims = { 1 },
};

static const struct v4l2_ctrl_config vivid_ctrl_u32_dyn_array = {
	.ops = &vivid_user_gen_ctrl_ops,
	.id = VIVID_CID_U32_DYN_ARRAY,
	.name = "U32 Dynamic Array",
	.type = V4L2_CTRL_TYPE_U32,
	.flags = V4L2_CTRL_FLAG_DYNAMIC_ARRAY,
	.def = 50,
	.min = 10,
	.max = 90,
	.step = 1,
	.dims = { 100 },
};

static const struct v4l2_ctrl_config vivid_ctrl_u16_matrix = {
	.ops = &vivid_user_gen_ctrl_ops,
	.id = VIVID_CID_U16_MATRIX,
	.name = "U16 8x16 Matrix",
	.type = V4L2_CTRL_TYPE_U16,
	.def = 0x18,
	.min = 0x10,
	.max = 0x2000,
	.step = 1,
	.dims = { 8, 16 },
};

static const struct v4l2_ctrl_config vivid_ctrl_u8_4d_array = {
	.ops = &vivid_user_gen_ctrl_ops,
	.id = VIVID_CID_U8_4D_ARRAY,
	.name = "U8 2x3x4x5 Array",
	.type = V4L2_CTRL_TYPE_U8,
	.def = 0x18,
	.min = 0x10,
	.max = 0x20,
	.step = 1,
	.dims = { 2, 3, 4, 5 },
};

static const struct v4l2_ctrl_config vivid_ctrl_u8_pixel_array = {
	.ops = &vivid_user_gen_ctrl_ops,
	.id = VIVID_CID_U8_PIXEL_ARRAY,
	.name = "U8 Pixel Array",
	.type = V4L2_CTRL_TYPE_U8,
	.def = 0x80,
	.min = 0x00,
	.max = 0xff,
	.step = 1,
	.dims = { 640 / PIXEL_ARRAY_DIV, 360 / PIXEL_ARRAY_DIV },
};

static const char * const vivid_ctrl_menu_strings[] = {
	"Menu Item 0 (Skipped)",
	"Menu Item 1",
	"Menu Item 2 (Skipped)",
	"Menu Item 3",
	"Menu Item 4",
	"Menu Item 5 (Skipped)",
	NULL,
};

static const struct v4l2_ctrl_config vivid_ctrl_menu = {
	.ops = &vivid_user_gen_ctrl_ops,
	.id = VIVID_CID_MENU,
	.name = "Menu",
	.type = V4L2_CTRL_TYPE_MENU,
	.min = 1,
	.max = 4,
	.def = 3,
	.menu_skip_mask = 0x04,
	.qmenu = vivid_ctrl_menu_strings,
};

static const struct v4l2_ctrl_config vivid_ctrl_string = {
	.ops = &vivid_user_gen_ctrl_ops,
	.id = VIVID_CID_STRING,
	.name = "String",
	.type = V4L2_CTRL_TYPE_STRING,
	.min = 2,
	.max = 4,
	.step = 1,
};

static const struct v4l2_ctrl_config vivid_ctrl_bitmask = {
	.ops = &vivid_user_gen_ctrl_ops,
	.id = VIVID_CID_BITMASK,
	.name = "Bitmask",
	.type = V4L2_CTRL_TYPE_BITMASK,
	.def = 0x80002000,
	.min = 0,
	.max = 0x80402010,
	.step = 0,
};

static const s64 vivid_ctrl_int_menu_values[] = {
	1, 1, 2, 3, 5, 8, 13, 21, 42,
};

static const struct v4l2_ctrl_config vivid_ctrl_int_menu = {
	.ops = &vivid_user_gen_ctrl_ops,
	.id = VIVID_CID_INTMENU,
	.name = "Integer Menu",
	.type = V4L2_CTRL_TYPE_INTEGER_MENU,
	.min = 1,
	.max = 8,
	.def = 4,
	.menu_skip_mask = 0x02,
	.qmenu_int = vivid_ctrl_int_menu_values,
};

static const struct v4l2_ctrl_config vivid_ctrl_disconnect = {
	.ops = &vivid_user_gen_ctrl_ops,
	.id = VIVID_CID_DISCONNECT,
	.name = "Disconnect",
	.type = V4L2_CTRL_TYPE_BUTTON,
};

static const struct v4l2_area area = {
	.width = 1000,
	.height = 2000,
};

static const struct v4l2_ctrl_config vivid_ctrl_area = {
	.ops = &vivid_user_gen_ctrl_ops,
	.id = VIVID_CID_AREA,
	.name = "Area",
	.type = V4L2_CTRL_TYPE_AREA,
	.p_def.p_const = &area,
};

static const struct v4l2_ctrl_config vivid_ctrl_ro_int32 = {
	.ops = &vivid_user_gen_ctrl_ops,
	.id = VIVID_CID_RO_INTEGER,
	.name = "Read-Only Integer 32 Bits",
	.type = V4L2_CTRL_TYPE_INTEGER,
	.flags = V4L2_CTRL_FLAG_READ_ONLY,
	.min = 0,
	.max = 255,
	.step = 1,
};

/* Framebuffer Controls */

static int vivid_fb_s_ctrl(struct v4l2_ctrl *ctrl)
{
	struct vivid_dev *dev = container_of(ctrl->handler,
					     struct vivid_dev, ctrl_hdl_fb);

	switch (ctrl->id) {
	case VIVID_CID_CLEAR_FB:
		vivid_clear_fb(dev);
		break;
	}
	return 0;
}

static const struct v4l2_ctrl_ops vivid_fb_ctrl_ops = {
	.s_ctrl = vivid_fb_s_ctrl,
};

static const struct v4l2_ctrl_config vivid_ctrl_clear_fb = {
	.ops = &vivid_fb_ctrl_ops,
	.id = VIVID_CID_CLEAR_FB,
	.name = "Clear Framebuffer",
	.type = V4L2_CTRL_TYPE_BUTTON,
};


/* Video User Controls */

static int vivid_user_vid_g_volatile_ctrl(struct v4l2_ctrl *ctrl)
{
	struct vivid_dev *dev = container_of(ctrl->handler, struct vivid_dev, ctrl_hdl_user_vid);

	switch (ctrl->id) {
	case V4L2_CID_AUTOGAIN:
		dev->gain->val = (jiffies_to_msecs(jiffies) / 1000) & 0xff;
		break;
	}
	return 0;
}

static int vivid_user_vid_s_ctrl(struct v4l2_ctrl *ctrl)
{
	struct vivid_dev *dev = container_of(ctrl->handler, struct vivid_dev, ctrl_hdl_user_vid);

	switch (ctrl->id) {
	case V4L2_CID_BRIGHTNESS:
		dev->input_brightness[dev->input] = ctrl->val - dev->input * 128;
		tpg_s_brightness(&dev->tpg, dev->input_brightness[dev->input]);
		break;
	case V4L2_CID_CONTRAST:
		tpg_s_contrast(&dev->tpg, ctrl->val);
		break;
	case V4L2_CID_SATURATION:
		tpg_s_saturation(&dev->tpg, ctrl->val);
		break;
	case V4L2_CID_HUE:
		tpg_s_hue(&dev->tpg, ctrl->val);
		break;
	case V4L2_CID_HFLIP:
		dev->hflip = ctrl->val;
		tpg_s_hflip(&dev->tpg, dev->sensor_hflip ^ dev->hflip);
		break;
	case V4L2_CID_VFLIP:
		dev->vflip = ctrl->val;
		tpg_s_vflip(&dev->tpg, dev->sensor_vflip ^ dev->vflip);
		break;
	case V4L2_CID_ALPHA_COMPONENT:
		tpg_s_alpha_component(&dev->tpg, ctrl->val);
		break;
	}
	return 0;
}

static const struct v4l2_ctrl_ops vivid_user_vid_ctrl_ops = {
	.g_volatile_ctrl = vivid_user_vid_g_volatile_ctrl,
	.s_ctrl = vivid_user_vid_s_ctrl,
};


/* Video Capture Controls */

static int vivid_vid_cap_s_ctrl(struct v4l2_ctrl *ctrl)
{
	static const u32 colorspaces[] = {
		V4L2_COLORSPACE_SMPTE170M,
		V4L2_COLORSPACE_REC709,
		V4L2_COLORSPACE_SRGB,
		V4L2_COLORSPACE_OPRGB,
		V4L2_COLORSPACE_BT2020,
		V4L2_COLORSPACE_DCI_P3,
		V4L2_COLORSPACE_SMPTE240M,
		V4L2_COLORSPACE_470_SYSTEM_M,
		V4L2_COLORSPACE_470_SYSTEM_BG,
	};
	struct vivid_dev *dev = container_of(ctrl->handler, struct vivid_dev, ctrl_hdl_vid_cap);
	unsigned int i, j;

	switch (ctrl->id) {
	case VIVID_CID_TEST_PATTERN:
		vivid_update_quality(dev);
		tpg_s_pattern(&dev->tpg, ctrl->val);
		break;
	case VIVID_CID_COLORSPACE:
		tpg_s_colorspace(&dev->tpg, colorspaces[ctrl->val]);
		vivid_send_source_change(dev, TV);
		vivid_send_source_change(dev, SVID);
		vivid_send_source_change(dev, HDMI);
		vivid_send_source_change(dev, WEBCAM);
		break;
	case VIVID_CID_XFER_FUNC:
		tpg_s_xfer_func(&dev->tpg, ctrl->val);
		vivid_send_source_change(dev, TV);
		vivid_send_source_change(dev, SVID);
		vivid_send_source_change(dev, HDMI);
		vivid_send_source_change(dev, WEBCAM);
		break;
	case VIVID_CID_YCBCR_ENC:
		tpg_s_ycbcr_enc(&dev->tpg, ctrl->val);
		vivid_send_source_change(dev, TV);
		vivid_send_source_change(dev, SVID);
		vivid_send_source_change(dev, HDMI);
		vivid_send_source_change(dev, WEBCAM);
		break;
	case VIVID_CID_HSV_ENC:
		tpg_s_hsv_enc(&dev->tpg, ctrl->val ? V4L2_HSV_ENC_256 :
						     V4L2_HSV_ENC_180);
		vivid_send_source_change(dev, TV);
		vivid_send_source_change(dev, SVID);
		vivid_send_source_change(dev, HDMI);
		vivid_send_source_change(dev, WEBCAM);
		break;
	case VIVID_CID_QUANTIZATION:
		tpg_s_quantization(&dev->tpg, ctrl->val);
		vivid_send_source_change(dev, TV);
		vivid_send_source_change(dev, SVID);
		vivid_send_source_change(dev, HDMI);
		vivid_send_source_change(dev, WEBCAM);
		break;
	case V4L2_CID_DV_RX_RGB_RANGE:
		if (!vivid_is_hdmi_cap(dev))
			break;
		tpg_s_rgb_range(&dev->tpg, ctrl->val);
		break;
	case VIVID_CID_LIMITED_RGB_RANGE:
		tpg_s_real_rgb_range(&dev->tpg, ctrl->val ?
				V4L2_DV_RGB_RANGE_LIMITED : V4L2_DV_RGB_RANGE_FULL);
		break;
	case VIVID_CID_ALPHA_MODE:
		tpg_s_alpha_mode(&dev->tpg, ctrl->val);
		break;
	case VIVID_CID_HOR_MOVEMENT:
		tpg_s_mv_hor_mode(&dev->tpg, ctrl->val);
		break;
	case VIVID_CID_VERT_MOVEMENT:
		tpg_s_mv_vert_mode(&dev->tpg, ctrl->val);
		break;
	case VIVID_CID_OSD_TEXT_MODE:
		dev->osd_mode = ctrl->val;
		break;
	case VIVID_CID_PERCENTAGE_FILL:
		tpg_s_perc_fill(&dev->tpg, ctrl->val);
		for (i = 0; i < VIDEO_MAX_FRAME; i++)
			dev->must_blank[i] = ctrl->val < 100;
		break;
	case VIVID_CID_INSERT_SAV:
		tpg_s_insert_sav(&dev->tpg, ctrl->val);
		break;
	case VIVID_CID_INSERT_EAV:
		tpg_s_insert_eav(&dev->tpg, ctrl->val);
		break;
	case VIVID_CID_INSERT_HDMI_VIDEO_GUARD_BAND:
		tpg_s_insert_hdmi_video_guard_band(&dev->tpg, ctrl->val);
		break;
	case VIVID_CID_HFLIP:
		dev->sensor_hflip = ctrl->val;
		tpg_s_hflip(&dev->tpg, dev->sensor_hflip ^ dev->hflip);
		break;
	case VIVID_CID_VFLIP:
		dev->sensor_vflip = ctrl->val;
		tpg_s_vflip(&dev->tpg, dev->sensor_vflip ^ dev->vflip);
		break;
	case VIVID_CID_REDUCED_FPS:
		dev->reduced_fps = ctrl->val;
		vivid_update_format_cap(dev, true);
		break;
	case VIVID_CID_HAS_CROP_CAP:
		dev->has_crop_cap = ctrl->val;
		vivid_update_format_cap(dev, true);
		break;
	case VIVID_CID_HAS_COMPOSE_CAP:
		dev->has_compose_cap = ctrl->val;
		vivid_update_format_cap(dev, true);
		break;
	case VIVID_CID_HAS_SCALER_CAP:
		dev->has_scaler_cap = ctrl->val;
		vivid_update_format_cap(dev, true);
		break;
	case VIVID_CID_SHOW_BORDER:
		tpg_s_show_border(&dev->tpg, ctrl->val);
		break;
	case VIVID_CID_SHOW_SQUARE:
		tpg_s_show_square(&dev->tpg, ctrl->val);
		break;
	case VIVID_CID_STD_ASPECT_RATIO:
		dev->std_aspect_ratio[dev->input] = ctrl->val;
		tpg_s_video_aspect(&dev->tpg, vivid_get_video_aspect(dev));
		break;
	case VIVID_CID_DV_TIMINGS_SIGNAL_MODE:
		dev->dv_timings_signal_mode[dev->input] =
			dev->ctrl_dv_timings_signal_mode->val;
		dev->query_dv_timings[dev->input] = dev->ctrl_dv_timings->val;

		dev->power_present = 0;
		for (i = 0, j = 0;
		     i < ARRAY_SIZE(dev->dv_timings_signal_mode);
		     i++)
			if (dev->input_type[i] == HDMI) {
				if (dev->dv_timings_signal_mode[i] != NO_SIGNAL)
					dev->power_present |= (1 << j);
				j++;
			}
		__v4l2_ctrl_s_ctrl(dev->ctrl_rx_power_present,
				   dev->power_present);

		v4l2_ctrl_activate(dev->ctrl_dv_timings,
			dev->dv_timings_signal_mode[dev->input] ==
				SELECTED_DV_TIMINGS);

		vivid_update_quality(dev);
		vivid_send_source_change(dev, HDMI);
		break;
	case VIVID_CID_DV_TIMINGS_ASPECT_RATIO:
		dev->dv_timings_aspect_ratio[dev->input] = ctrl->val;
		tpg_s_video_aspect(&dev->tpg, vivid_get_video_aspect(dev));
		break;
	case VIVID_CID_TSTAMP_SRC:
		dev->tstamp_src_is_soe = ctrl->val;
		dev->vb_vid_cap_q.timestamp_flags &= ~V4L2_BUF_FLAG_TSTAMP_SRC_MASK;
		if (dev->tstamp_src_is_soe)
			dev->vb_vid_cap_q.timestamp_flags |= V4L2_BUF_FLAG_TSTAMP_SRC_SOE;
		break;
	case VIVID_CID_MAX_EDID_BLOCKS:
		dev->edid_max_blocks = ctrl->val;
		if (dev->edid_blocks > dev->edid_max_blocks)
			dev->edid_blocks = dev->edid_max_blocks;
		break;
	}
	return 0;
}

static const struct v4l2_ctrl_ops vivid_vid_cap_ctrl_ops = {
	.s_ctrl = vivid_vid_cap_s_ctrl,
};

static const char * const vivid_ctrl_hor_movement_strings[] = {
	"Move Left Fast",
	"Move Left",
	"Move Left Slow",
	"No Movement",
	"Move Right Slow",
	"Move Right",
	"Move Right Fast",
	NULL,
};

static const struct v4l2_ctrl_config vivid_ctrl_hor_movement = {
	.ops = &vivid_vid_cap_ctrl_ops,
	.id = VIVID_CID_HOR_MOVEMENT,
	.name = "Horizontal Movement",
	.type = V4L2_CTRL_TYPE_MENU,
	.max = TPG_MOVE_POS_FAST,
	.def = TPG_MOVE_NONE,
	.qmenu = vivid_ctrl_hor_movement_strings,
};

static const char * const vivid_ctrl_vert_movement_strings[] = {
	"Move Up Fast",
	"Move Up",
	"Move Up Slow",
	"No Movement",
	"Move Down Slow",
	"Move Down",
	"Move Down Fast",
	NULL,
};

static const struct v4l2_ctrl_config vivid_ctrl_vert_movement = {
	.ops = &vivid_vid_cap_ctrl_ops,
	.id = VIVID_CID_VERT_MOVEMENT,
	.name = "Vertical Movement",
	.type = V4L2_CTRL_TYPE_MENU,
	.max = TPG_MOVE_POS_FAST,
	.def = TPG_MOVE_NONE,
	.qmenu = vivid_ctrl_vert_movement_strings,
};

static const struct v4l2_ctrl_config vivid_ctrl_show_border = {
	.ops = &vivid_vid_cap_ctrl_ops,
	.id = VIVID_CID_SHOW_BORDER,
	.name = "Show Border",
	.type = V4L2_CTRL_TYPE_BOOLEAN,
	.max = 1,
	.step = 1,
};

static const struct v4l2_ctrl_config vivid_ctrl_show_square = {
	.ops = &vivid_vid_cap_ctrl_ops,
	.id = VIVID_CID_SHOW_SQUARE,
	.name = "Show Square",
	.type = V4L2_CTRL_TYPE_BOOLEAN,
	.max = 1,
	.step = 1,
};

static const char * const vivid_ctrl_osd_mode_strings[] = {
	"All",
	"Counters Only",
	"None",
	NULL,
};

static const struct v4l2_ctrl_config vivid_ctrl_osd_mode = {
	.ops = &vivid_vid_cap_ctrl_ops,
	.id = VIVID_CID_OSD_TEXT_MODE,
	.name = "OSD Text Mode",
	.type = V4L2_CTRL_TYPE_MENU,
	.max = ARRAY_SIZE(vivid_ctrl_osd_mode_strings) - 2,
	.qmenu = vivid_ctrl_osd_mode_strings,
};

static const struct v4l2_ctrl_config vivid_ctrl_perc_fill = {
	.ops = &vivid_vid_cap_ctrl_ops,
	.id = VIVID_CID_PERCENTAGE_FILL,
	.name = "Fill Percentage of Frame",
	.type = V4L2_CTRL_TYPE_INTEGER,
	.min = 0,
	.max = 100,
	.def = 100,
	.step = 1,
};

static const struct v4l2_ctrl_config vivid_ctrl_insert_sav = {
	.ops = &vivid_vid_cap_ctrl_ops,
	.id = VIVID_CID_INSERT_SAV,
	.name = "Insert SAV Code in Image",
	.type = V4L2_CTRL_TYPE_BOOLEAN,
	.max = 1,
	.step = 1,
};

static const struct v4l2_ctrl_config vivid_ctrl_insert_eav = {
	.ops = &vivid_vid_cap_ctrl_ops,
	.id = VIVID_CID_INSERT_EAV,
	.name = "Insert EAV Code in Image",
	.type = V4L2_CTRL_TYPE_BOOLEAN,
	.max = 1,
	.step = 1,
};

static const struct v4l2_ctrl_config vivid_ctrl_insert_hdmi_video_guard_band = {
	.ops = &vivid_vid_cap_ctrl_ops,
	.id = VIVID_CID_INSERT_HDMI_VIDEO_GUARD_BAND,
	.name = "Insert Video Guard Band",
	.type = V4L2_CTRL_TYPE_BOOLEAN,
	.max = 1,
	.step = 1,
};

static const struct v4l2_ctrl_config vivid_ctrl_hflip = {
	.ops = &vivid_vid_cap_ctrl_ops,
	.id = VIVID_CID_HFLIP,
	.name = "Sensor Flipped Horizontally",
	.type = V4L2_CTRL_TYPE_BOOLEAN,
	.max = 1,
	.step = 1,
};

static const struct v4l2_ctrl_config vivid_ctrl_vflip = {
	.ops = &vivid_vid_cap_ctrl_ops,
	.id = VIVID_CID_VFLIP,
	.name = "Sensor Flipped Vertically",
	.type = V4L2_CTRL_TYPE_BOOLEAN,
	.max = 1,
	.step = 1,
};

static const struct v4l2_ctrl_config vivid_ctrl_reduced_fps = {
	.ops = &vivid_vid_cap_ctrl_ops,
	.id = VIVID_CID_REDUCED_FPS,
	.name = "Reduced Framerate",
	.type = V4L2_CTRL_TYPE_BOOLEAN,
	.max = 1,
	.step = 1,
};

static const struct v4l2_ctrl_config vivid_ctrl_has_crop_cap = {
	.ops = &vivid_vid_cap_ctrl_ops,
	.id = VIVID_CID_HAS_CROP_CAP,
	.name = "Enable Capture Cropping",
	.type = V4L2_CTRL_TYPE_BOOLEAN,
	.max = 1,
	.def = 1,
	.step = 1,
};

static const struct v4l2_ctrl_config vivid_ctrl_has_compose_cap = {
	.ops = &vivid_vid_cap_ctrl_ops,
	.id = VIVID_CID_HAS_COMPOSE_CAP,
	.name = "Enable Capture Composing",
	.type = V4L2_CTRL_TYPE_BOOLEAN,
	.max = 1,
	.def = 1,
	.step = 1,
};

static const struct v4l2_ctrl_config vivid_ctrl_has_scaler_cap = {
	.ops = &vivid_vid_cap_ctrl_ops,
	.id = VIVID_CID_HAS_SCALER_CAP,
	.name = "Enable Capture Scaler",
	.type = V4L2_CTRL_TYPE_BOOLEAN,
	.max = 1,
	.def = 1,
	.step = 1,
};

static const char * const vivid_ctrl_tstamp_src_strings[] = {
	"End of Frame",
	"Start of Exposure",
	NULL,
};

static const struct v4l2_ctrl_config vivid_ctrl_tstamp_src = {
	.ops = &vivid_vid_cap_ctrl_ops,
	.id = VIVID_CID_TSTAMP_SRC,
	.name = "Timestamp Source",
	.type = V4L2_CTRL_TYPE_MENU,
	.max = ARRAY_SIZE(vivid_ctrl_tstamp_src_strings) - 2,
	.qmenu = vivid_ctrl_tstamp_src_strings,
};

static const struct v4l2_ctrl_config vivid_ctrl_std_aspect_ratio = {
	.ops = &vivid_vid_cap_ctrl_ops,
	.id = VIVID_CID_STD_ASPECT_RATIO,
	.name = "Standard Aspect Ratio",
	.type = V4L2_CTRL_TYPE_MENU,
	.min = 1,
	.max = 4,
	.def = 1,
	.qmenu = tpg_aspect_strings,
};

static const char * const vivid_ctrl_dv_timings_signal_mode_strings[] = {
	"Current DV Timings",
	"No Signal",
	"No Lock",
	"Out of Range",
	"Selected DV Timings",
	"Cycle Through All DV Timings",
	"Custom DV Timings",
	NULL,
};

static const struct v4l2_ctrl_config vivid_ctrl_dv_timings_signal_mode = {
	.ops = &vivid_vid_cap_ctrl_ops,
	.id = VIVID_CID_DV_TIMINGS_SIGNAL_MODE,
	.name = "DV Timings Signal Mode",
	.type = V4L2_CTRL_TYPE_MENU,
	.max = 5,
	.qmenu = vivid_ctrl_dv_timings_signal_mode_strings,
};

static const struct v4l2_ctrl_config vivid_ctrl_dv_timings_aspect_ratio = {
	.ops = &vivid_vid_cap_ctrl_ops,
	.id = VIVID_CID_DV_TIMINGS_ASPECT_RATIO,
	.name = "DV Timings Aspect Ratio",
	.type = V4L2_CTRL_TYPE_MENU,
	.max = 3,
	.qmenu = tpg_aspect_strings,
};

static const struct v4l2_ctrl_config vivid_ctrl_max_edid_blocks = {
	.ops = &vivid_vid_cap_ctrl_ops,
	.id = VIVID_CID_MAX_EDID_BLOCKS,
	.name = "Maximum EDID Blocks",
	.type = V4L2_CTRL_TYPE_INTEGER,
	.min = 1,
	.max = 256,
	.def = 2,
	.step = 1,
};

static const char * const vivid_ctrl_colorspace_strings[] = {
	"SMPTE 170M",
	"Rec. 709",
	"sRGB",
	"opRGB",
	"BT.2020",
	"DCI-P3",
	"SMPTE 240M",
	"470 System M",
	"470 System BG",
	NULL,
};

static const struct v4l2_ctrl_config vivid_ctrl_colorspace = {
	.ops = &vivid_vid_cap_ctrl_ops,
	.id = VIVID_CID_COLORSPACE,
	.name = "Colorspace",
	.type = V4L2_CTRL_TYPE_MENU,
	.max = ARRAY_SIZE(vivid_ctrl_colorspace_strings) - 2,
	.def = 2,
	.qmenu = vivid_ctrl_colorspace_strings,
};

static const char * const vivid_ctrl_xfer_func_strings[] = {
	"Default",
	"Rec. 709",
	"sRGB",
	"opRGB",
	"SMPTE 240M",
	"None",
	"DCI-P3",
	"SMPTE 2084",
	NULL,
};

static const struct v4l2_ctrl_config vivid_ctrl_xfer_func = {
	.ops = &vivid_vid_cap_ctrl_ops,
	.id = VIVID_CID_XFER_FUNC,
	.name = "Transfer Function",
	.type = V4L2_CTRL_TYPE_MENU,
	.max = ARRAY_SIZE(vivid_ctrl_xfer_func_strings) - 2,
	.qmenu = vivid_ctrl_xfer_func_strings,
};

static const char * const vivid_ctrl_ycbcr_enc_strings[] = {
	"Default",
	"ITU-R 601",
	"Rec. 709",
	"xvYCC 601",
	"xvYCC 709",
	"",
	"BT.2020",
	"BT.2020 Constant Luminance",
	"SMPTE 240M",
	NULL,
};

static const struct v4l2_ctrl_config vivid_ctrl_ycbcr_enc = {
	.ops = &vivid_vid_cap_ctrl_ops,
	.id = VIVID_CID_YCBCR_ENC,
	.name = "Y'CbCr Encoding",
	.type = V4L2_CTRL_TYPE_MENU,
	.menu_skip_mask = 1 << 5,
	.max = ARRAY_SIZE(vivid_ctrl_ycbcr_enc_strings) - 2,
	.qmenu = vivid_ctrl_ycbcr_enc_strings,
};

static const char * const vivid_ctrl_hsv_enc_strings[] = {
	"Hue 0-179",
	"Hue 0-256",
	NULL,
};

static const struct v4l2_ctrl_config vivid_ctrl_hsv_enc = {
	.ops = &vivid_vid_cap_ctrl_ops,
	.id = VIVID_CID_HSV_ENC,
	.name = "HSV Encoding",
	.type = V4L2_CTRL_TYPE_MENU,
	.max = ARRAY_SIZE(vivid_ctrl_hsv_enc_strings) - 2,
	.qmenu = vivid_ctrl_hsv_enc_strings,
};

static const char * const vivid_ctrl_quantization_strings[] = {
	"Default",
	"Full Range",
	"Limited Range",
	NULL,
};

static const struct v4l2_ctrl_config vivid_ctrl_quantization = {
	.ops = &vivid_vid_cap_ctrl_ops,
	.id = VIVID_CID_QUANTIZATION,
	.name = "Quantization",
	.type = V4L2_CTRL_TYPE_MENU,
	.max = ARRAY_SIZE(vivid_ctrl_quantization_strings) - 2,
	.qmenu = vivid_ctrl_quantization_strings,
};

static const struct v4l2_ctrl_config vivid_ctrl_alpha_mode = {
	.ops = &vivid_vid_cap_ctrl_ops,
	.id = VIVID_CID_ALPHA_MODE,
	.name = "Apply Alpha To Red Only",
	.type = V4L2_CTRL_TYPE_BOOLEAN,
	.max = 1,
	.step = 1,
};

static const struct v4l2_ctrl_config vivid_ctrl_limited_rgb_range = {
	.ops = &vivid_vid_cap_ctrl_ops,
	.id = VIVID_CID_LIMITED_RGB_RANGE,
	.name = "Limited RGB Range (16-235)",
	.type = V4L2_CTRL_TYPE_BOOLEAN,
	.max = 1,
	.step = 1,
};


/* Video Loop Control */

static int vivid_loop_cap_s_ctrl(struct v4l2_ctrl *ctrl)
{
	struct vivid_dev *dev = container_of(ctrl->handler, struct vivid_dev, ctrl_hdl_loop_cap);

	switch (ctrl->id) {
	case VIVID_CID_LOOP_VIDEO:
		dev->loop_video = ctrl->val;
		vivid_update_quality(dev);
		vivid_send_source_change(dev, SVID);
		vivid_send_source_change(dev, HDMI);
		break;
	}
	return 0;
}

static const struct v4l2_ctrl_ops vivid_loop_cap_ctrl_ops = {
	.s_ctrl = vivid_loop_cap_s_ctrl,
};

static const struct v4l2_ctrl_config vivid_ctrl_loop_video = {
	.ops = &vivid_loop_cap_ctrl_ops,
	.id = VIVID_CID_LOOP_VIDEO,
	.name = "Loop Video",
	.type = V4L2_CTRL_TYPE_BOOLEAN,
	.max = 1,
	.step = 1,
};


/* VBI Capture Control */

static int vivid_vbi_cap_s_ctrl(struct v4l2_ctrl *ctrl)
{
	struct vivid_dev *dev = container_of(ctrl->handler, struct vivid_dev, ctrl_hdl_vbi_cap);

	switch (ctrl->id) {
	case VIVID_CID_VBI_CAP_INTERLACED:
		dev->vbi_cap_interlaced = ctrl->val;
		break;
	}
	return 0;
}

static const struct v4l2_ctrl_ops vivid_vbi_cap_ctrl_ops = {
	.s_ctrl = vivid_vbi_cap_s_ctrl,
};

static const struct v4l2_ctrl_config vivid_ctrl_vbi_cap_interlaced = {
	.ops = &vivid_vbi_cap_ctrl_ops,
	.id = VIVID_CID_VBI_CAP_INTERLACED,
	.name = "Interlaced VBI Format",
	.type = V4L2_CTRL_TYPE_BOOLEAN,
	.max = 1,
	.step = 1,
};


/* Video Output Controls */

static int vivid_vid_out_s_ctrl(struct v4l2_ctrl *ctrl)
{
	struct vivid_dev *dev = container_of(ctrl->handler, struct vivid_dev, ctrl_hdl_vid_out);
	struct v4l2_bt_timings *bt = &dev->dv_timings_out.bt;
	u32 display_present = 0;
	unsigned int i, j, bus_idx;

	switch (ctrl->id) {
	case VIVID_CID_HAS_CROP_OUT:
		dev->has_crop_out = ctrl->val;
		vivid_update_format_out(dev);
		break;
	case VIVID_CID_HAS_COMPOSE_OUT:
		dev->has_compose_out = ctrl->val;
		vivid_update_format_out(dev);
		break;
	case VIVID_CID_HAS_SCALER_OUT:
		dev->has_scaler_out = ctrl->val;
		vivid_update_format_out(dev);
		break;
	case V4L2_CID_DV_TX_MODE:
		dev->dvi_d_out = ctrl->val == V4L2_DV_TX_MODE_DVI_D;
		if (!vivid_is_hdmi_out(dev))
			break;
		if (!dev->dvi_d_out && (bt->flags & V4L2_DV_FL_IS_CE_VIDEO)) {
			if (bt->width == 720 && bt->height <= 576)
				dev->colorspace_out = V4L2_COLORSPACE_SMPTE170M;
			else
				dev->colorspace_out = V4L2_COLORSPACE_REC709;
			dev->quantization_out = V4L2_QUANTIZATION_DEFAULT;
		} else {
			dev->colorspace_out = V4L2_COLORSPACE_SRGB;
			dev->quantization_out = dev->dvi_d_out ?
					V4L2_QUANTIZATION_LIM_RANGE :
					V4L2_QUANTIZATION_DEFAULT;
		}
		if (dev->loop_video)
			vivid_send_source_change(dev, HDMI);
		break;
	case VIVID_CID_DISPLAY_PRESENT:
		if (dev->output_type[dev->output] != HDMI)
			break;

		dev->display_present[dev->output] = ctrl->val;
		for (i = 0, j = 0; i < dev->num_outputs; i++)
			if (dev->output_type[i] == HDMI)
				display_present |=
					dev->display_present[i] << j++;

		__v4l2_ctrl_s_ctrl(dev->ctrl_tx_rxsense, display_present);

		if (dev->edid_blocks) {
			__v4l2_ctrl_s_ctrl(dev->ctrl_tx_edid_present,
					   display_present);
			__v4l2_ctrl_s_ctrl(dev->ctrl_tx_hotplug,
					   display_present);
		}

		bus_idx = dev->cec_output2bus_map[dev->output];
		if (!dev->cec_tx_adap[bus_idx])
			break;

		if (ctrl->val && dev->edid_blocks)
			cec_s_phys_addr(dev->cec_tx_adap[bus_idx],
					dev->cec_tx_adap[bus_idx]->phys_addr,
					false);
		else
			cec_phys_addr_invalidate(dev->cec_tx_adap[bus_idx]);

		break;
	}
	return 0;
}

static const struct v4l2_ctrl_ops vivid_vid_out_ctrl_ops = {
	.s_ctrl = vivid_vid_out_s_ctrl,
};

static const struct v4l2_ctrl_config vivid_ctrl_has_crop_out = {
	.ops = &vivid_vid_out_ctrl_ops,
	.id = VIVID_CID_HAS_CROP_OUT,
	.name = "Enable Output Cropping",
	.type = V4L2_CTRL_TYPE_BOOLEAN,
	.max = 1,
	.def = 1,
	.step = 1,
};

static const struct v4l2_ctrl_config vivid_ctrl_has_compose_out = {
	.ops = &vivid_vid_out_ctrl_ops,
	.id = VIVID_CID_HAS_COMPOSE_OUT,
	.name = "Enable Output Composing",
	.type = V4L2_CTRL_TYPE_BOOLEAN,
	.max = 1,
	.def = 1,
	.step = 1,
};

static const struct v4l2_ctrl_config vivid_ctrl_has_scaler_out = {
	.ops = &vivid_vid_out_ctrl_ops,
	.id = VIVID_CID_HAS_SCALER_OUT,
	.name = "Enable Output Scaler",
	.type = V4L2_CTRL_TYPE_BOOLEAN,
	.max = 1,
	.def = 1,
	.step = 1,
};

static const struct v4l2_ctrl_config vivid_ctrl_display_present = {
	.ops = &vivid_vid_out_ctrl_ops,
	.id = VIVID_CID_DISPLAY_PRESENT,
	.name = "Display Present",
	.type = V4L2_CTRL_TYPE_BOOLEAN,
	.max = 1,
	.def = 1,
	.step = 1,
};

/* Streaming Controls */

static int vivid_streaming_s_ctrl(struct v4l2_ctrl *ctrl)
{
	struct vivid_dev *dev = container_of(ctrl->handler, struct vivid_dev, ctrl_hdl_streaming);

	switch (ctrl->id) {
	case VIVID_CID_DQBUF_ERROR:
		dev->dqbuf_error = true;
		break;
	case VIVID_CID_PERC_DROPPED:
		dev->perc_dropped_buffers = ctrl->val;
		break;
	case VIVID_CID_QUEUE_SETUP_ERROR:
		dev->queue_setup_error = true;
		break;
	case VIVID_CID_BUF_PREPARE_ERROR:
		dev->buf_prepare_error = true;
		break;
	case VIVID_CID_START_STR_ERROR:
		dev->start_streaming_error = true;
		break;
	case VIVID_CID_REQ_VALIDATE_ERROR:
		dev->req_validate_error = true;
		break;
	case VIVID_CID_QUEUE_ERROR:
		if (vb2_start_streaming_called(&dev->vb_vid_cap_q))
			vb2_queue_error(&dev->vb_vid_cap_q);
		if (vb2_start_streaming_called(&dev->vb_vbi_cap_q))
			vb2_queue_error(&dev->vb_vbi_cap_q);
		if (vb2_start_streaming_called(&dev->vb_vid_out_q))
			vb2_queue_error(&dev->vb_vid_out_q);
		if (vb2_start_streaming_called(&dev->vb_vbi_out_q))
			vb2_queue_error(&dev->vb_vbi_out_q);
		if (vb2_start_streaming_called(&dev->vb_sdr_cap_q))
			vb2_queue_error(&dev->vb_sdr_cap_q);
		break;
	case VIVID_CID_SEQ_WRAP:
		dev->seq_wrap = ctrl->val;
		break;
	case VIVID_CID_TIME_WRAP:
		dev->time_wrap = ctrl->val;
		if (dev->time_wrap == 1)
			dev->time_wrap = (1ULL << 63) - NSEC_PER_SEC * 16ULL;
		else if (dev->time_wrap == 2)
			dev->time_wrap = ((1ULL << 31) - 16) * NSEC_PER_SEC;
		break;
	}
	return 0;
}

static const struct v4l2_ctrl_ops vivid_streaming_ctrl_ops = {
	.s_ctrl = vivid_streaming_s_ctrl,
};

static const struct v4l2_ctrl_config vivid_ctrl_dqbuf_error = {
	.ops = &vivid_streaming_ctrl_ops,
	.id = VIVID_CID_DQBUF_ERROR,
	.name = "Inject V4L2_BUF_FLAG_ERROR",
	.type = V4L2_CTRL_TYPE_BUTTON,
};

static const struct v4l2_ctrl_config vivid_ctrl_perc_dropped = {
	.ops = &vivid_streaming_ctrl_ops,
	.id = VIVID_CID_PERC_DROPPED,
	.name = "Percentage of Dropped Buffers",
	.type = V4L2_CTRL_TYPE_INTEGER,
	.min = 0,
	.max = 100,
	.step = 1,
};

static const struct v4l2_ctrl_config vivid_ctrl_queue_setup_error = {
	.ops = &vivid_streaming_ctrl_ops,
	.id = VIVID_CID_QUEUE_SETUP_ERROR,
	.name = "Inject VIDIOC_REQBUFS Error",
	.type = V4L2_CTRL_TYPE_BUTTON,
};

static const struct v4l2_ctrl_config vivid_ctrl_buf_prepare_error = {
	.ops = &vivid_streaming_ctrl_ops,
	.id = VIVID_CID_BUF_PREPARE_ERROR,
	.name = "Inject VIDIOC_QBUF Error",
	.type = V4L2_CTRL_TYPE_BUTTON,
};

static const struct v4l2_ctrl_config vivid_ctrl_start_streaming_error = {
	.ops = &vivid_streaming_ctrl_ops,
	.id = VIVID_CID_START_STR_ERROR,
	.name = "Inject VIDIOC_STREAMON Error",
	.type = V4L2_CTRL_TYPE_BUTTON,
};

static const struct v4l2_ctrl_config vivid_ctrl_queue_error = {
	.ops = &vivid_streaming_ctrl_ops,
	.id = VIVID_CID_QUEUE_ERROR,
	.name = "Inject Fatal Streaming Error",
	.type = V4L2_CTRL_TYPE_BUTTON,
};

#ifdef CONFIG_MEDIA_CONTROLLER
static const struct v4l2_ctrl_config vivid_ctrl_req_validate_error = {
	.ops = &vivid_streaming_ctrl_ops,
	.id = VIVID_CID_REQ_VALIDATE_ERROR,
	.name = "Inject req_validate() Error",
	.type = V4L2_CTRL_TYPE_BUTTON,
};
#endif

static const struct v4l2_ctrl_config vivid_ctrl_seq_wrap = {
	.ops = &vivid_streaming_ctrl_ops,
	.id = VIVID_CID_SEQ_WRAP,
	.name = "Wrap Sequence Number",
	.type = V4L2_CTRL_TYPE_BOOLEAN,
	.max = 1,
	.step = 1,
};

static const char * const vivid_ctrl_time_wrap_strings[] = {
	"None",
	"64 Bit",
	"32 Bit",
	NULL,
};

static const struct v4l2_ctrl_config vivid_ctrl_time_wrap = {
	.ops = &vivid_streaming_ctrl_ops,
	.id = VIVID_CID_TIME_WRAP,
	.name = "Wrap Timestamp",
	.type = V4L2_CTRL_TYPE_MENU,
	.max = ARRAY_SIZE(vivid_ctrl_time_wrap_strings) - 2,
	.qmenu = vivid_ctrl_time_wrap_strings,
};


/* SDTV Capture Controls */

static int vivid_sdtv_cap_s_ctrl(struct v4l2_ctrl *ctrl)
{
	struct vivid_dev *dev = container_of(ctrl->handler, struct vivid_dev, ctrl_hdl_sdtv_cap);

	switch (ctrl->id) {
	case VIVID_CID_STD_SIGNAL_MODE:
		dev->std_signal_mode[dev->input] =
			dev->ctrl_std_signal_mode->val;
		if (dev->std_signal_mode[dev->input] == SELECTED_STD)
			dev->query_std[dev->input] =
				vivid_standard[dev->ctrl_standard->val];
		v4l2_ctrl_activate(dev->ctrl_standard,
				   dev->std_signal_mode[dev->input] ==
					SELECTED_STD);
		vivid_update_quality(dev);
		vivid_send_source_change(dev, TV);
		vivid_send_source_change(dev, SVID);
		break;
	}
	return 0;
}

static const struct v4l2_ctrl_ops vivid_sdtv_cap_ctrl_ops = {
	.s_ctrl = vivid_sdtv_cap_s_ctrl,
};

static const char * const vivid_ctrl_std_signal_mode_strings[] = {
	"Current Standard",
	"No Signal",
	"No Lock",
	"",
	"Selected Standard",
	"Cycle Through All Standards",
	NULL,
};

static const struct v4l2_ctrl_config vivid_ctrl_std_signal_mode = {
	.ops = &vivid_sdtv_cap_ctrl_ops,
	.id = VIVID_CID_STD_SIGNAL_MODE,
	.name = "Standard Signal Mode",
	.type = V4L2_CTRL_TYPE_MENU,
	.max = ARRAY_SIZE(vivid_ctrl_std_signal_mode_strings) - 2,
	.menu_skip_mask = 1 << 3,
	.qmenu = vivid_ctrl_std_signal_mode_strings,
};

static const struct v4l2_ctrl_config vivid_ctrl_standard = {
	.ops = &vivid_sdtv_cap_ctrl_ops,
	.id = VIVID_CID_STANDARD,
	.name = "Standard",
	.type = V4L2_CTRL_TYPE_MENU,
	.max = 14,
	.qmenu = vivid_ctrl_standard_strings,
};



/* Radio Receiver Controls */

static int vivid_radio_rx_s_ctrl(struct v4l2_ctrl *ctrl)
{
	struct vivid_dev *dev = container_of(ctrl->handler, struct vivid_dev, ctrl_hdl_radio_rx);

	switch (ctrl->id) {
	case VIVID_CID_RADIO_SEEK_MODE:
		dev->radio_rx_hw_seek_mode = ctrl->val;
		break;
	case VIVID_CID_RADIO_SEEK_PROG_LIM:
		dev->radio_rx_hw_seek_prog_lim = ctrl->val;
		break;
	case VIVID_CID_RADIO_RX_RDS_RBDS:
		dev->rds_gen.use_rbds = ctrl->val;
		break;
	case VIVID_CID_RADIO_RX_RDS_BLOCKIO:
		dev->radio_rx_rds_controls = ctrl->val;
		dev->radio_rx_caps &= ~V4L2_CAP_READWRITE;
		dev->radio_rx_rds_use_alternates = false;
		if (!dev->radio_rx_rds_controls) {
			dev->radio_rx_caps |= V4L2_CAP_READWRITE;
			__v4l2_ctrl_s_ctrl(dev->radio_rx_rds_pty, 0);
			__v4l2_ctrl_s_ctrl(dev->radio_rx_rds_ta, 0);
			__v4l2_ctrl_s_ctrl(dev->radio_rx_rds_tp, 0);
			__v4l2_ctrl_s_ctrl(dev->radio_rx_rds_ms, 0);
			__v4l2_ctrl_s_ctrl_string(dev->radio_rx_rds_psname, "");
			__v4l2_ctrl_s_ctrl_string(dev->radio_rx_rds_radiotext, "");
		}
		v4l2_ctrl_activate(dev->radio_rx_rds_pty, dev->radio_rx_rds_controls);
		v4l2_ctrl_activate(dev->radio_rx_rds_psname, dev->radio_rx_rds_controls);
		v4l2_ctrl_activate(dev->radio_rx_rds_radiotext, dev->radio_rx_rds_controls);
		v4l2_ctrl_activate(dev->radio_rx_rds_ta, dev->radio_rx_rds_controls);
		v4l2_ctrl_activate(dev->radio_rx_rds_tp, dev->radio_rx_rds_controls);
		v4l2_ctrl_activate(dev->radio_rx_rds_ms, dev->radio_rx_rds_controls);
		dev->radio_rx_dev.device_caps = dev->radio_rx_caps;
		break;
	case V4L2_CID_RDS_RECEPTION:
		dev->radio_rx_rds_enabled = ctrl->val;
		break;
	}
	return 0;
}

static const struct v4l2_ctrl_ops vivid_radio_rx_ctrl_ops = {
	.s_ctrl = vivid_radio_rx_s_ctrl,
};

static const char * const vivid_ctrl_radio_rds_mode_strings[] = {
	"Block I/O",
	"Controls",
	NULL,
};

static const struct v4l2_ctrl_config vivid_ctrl_radio_rx_rds_blockio = {
	.ops = &vivid_radio_rx_ctrl_ops,
	.id = VIVID_CID_RADIO_RX_RDS_BLOCKIO,
	.name = "RDS Rx I/O Mode",
	.type = V4L2_CTRL_TYPE_MENU,
	.qmenu = vivid_ctrl_radio_rds_mode_strings,
	.max = 1,
};

static const struct v4l2_ctrl_config vivid_ctrl_radio_rx_rds_rbds = {
	.ops = &vivid_radio_rx_ctrl_ops,
	.id = VIVID_CID_RADIO_RX_RDS_RBDS,
	.name = "Generate RBDS Instead of RDS",
	.type = V4L2_CTRL_TYPE_BOOLEAN,
	.max = 1,
	.step = 1,
};

static const char * const vivid_ctrl_radio_hw_seek_mode_strings[] = {
	"Bounded",
	"Wrap Around",
	"Both",
	NULL,
};

static const struct v4l2_ctrl_config vivid_ctrl_radio_hw_seek_mode = {
	.ops = &vivid_radio_rx_ctrl_ops,
	.id = VIVID_CID_RADIO_SEEK_MODE,
	.name = "Radio HW Seek Mode",
	.type = V4L2_CTRL_TYPE_MENU,
	.max = 2,
	.qmenu = vivid_ctrl_radio_hw_seek_mode_strings,
};

static const struct v4l2_ctrl_config vivid_ctrl_radio_hw_seek_prog_lim = {
	.ops = &vivid_radio_rx_ctrl_ops,
	.id = VIVID_CID_RADIO_SEEK_PROG_LIM,
	.name = "Radio Programmable HW Seek",
	.type = V4L2_CTRL_TYPE_BOOLEAN,
	.max = 1,
	.step = 1,
};


/* Radio Transmitter Controls */

static int vivid_radio_tx_s_ctrl(struct v4l2_ctrl *ctrl)
{
	struct vivid_dev *dev = container_of(ctrl->handler, struct vivid_dev, ctrl_hdl_radio_tx);

	switch (ctrl->id) {
	case VIVID_CID_RADIO_TX_RDS_BLOCKIO:
		dev->radio_tx_rds_controls = ctrl->val;
		dev->radio_tx_caps &= ~V4L2_CAP_READWRITE;
		if (!dev->radio_tx_rds_controls)
			dev->radio_tx_caps |= V4L2_CAP_READWRITE;
		dev->radio_tx_dev.device_caps = dev->radio_tx_caps;
		break;
	case V4L2_CID_RDS_TX_PTY:
		if (dev->radio_rx_rds_controls)
			v4l2_ctrl_s_ctrl(dev->radio_rx_rds_pty, ctrl->val);
		break;
	case V4L2_CID_RDS_TX_PS_NAME:
		if (dev->radio_rx_rds_controls)
			v4l2_ctrl_s_ctrl_string(dev->radio_rx_rds_psname, ctrl->p_new.p_char);
		break;
	case V4L2_CID_RDS_TX_RADIO_TEXT:
		if (dev->radio_rx_rds_controls)
			v4l2_ctrl_s_ctrl_string(dev->radio_rx_rds_radiotext, ctrl->p_new.p_char);
		break;
	case V4L2_CID_RDS_TX_TRAFFIC_ANNOUNCEMENT:
		if (dev->radio_rx_rds_controls)
			v4l2_ctrl_s_ctrl(dev->radio_rx_rds_ta, ctrl->val);
		break;
	case V4L2_CID_RDS_TX_TRAFFIC_PROGRAM:
		if (dev->radio_rx_rds_controls)
			v4l2_ctrl_s_ctrl(dev->radio_rx_rds_tp, ctrl->val);
		break;
	case V4L2_CID_RDS_TX_MUSIC_SPEECH:
		if (dev->radio_rx_rds_controls)
			v4l2_ctrl_s_ctrl(dev->radio_rx_rds_ms, ctrl->val);
		break;
	}
	return 0;
}

static const struct v4l2_ctrl_ops vivid_radio_tx_ctrl_ops = {
	.s_ctrl = vivid_radio_tx_s_ctrl,
};

static const struct v4l2_ctrl_config vivid_ctrl_radio_tx_rds_blockio = {
	.ops = &vivid_radio_tx_ctrl_ops,
	.id = VIVID_CID_RADIO_TX_RDS_BLOCKIO,
	.name = "RDS Tx I/O Mode",
	.type = V4L2_CTRL_TYPE_MENU,
	.qmenu = vivid_ctrl_radio_rds_mode_strings,
	.max = 1,
	.def = 1,
};


/* SDR Capture Controls */

static int vivid_sdr_cap_s_ctrl(struct v4l2_ctrl *ctrl)
{
	struct vivid_dev *dev = container_of(ctrl->handler, struct vivid_dev, ctrl_hdl_sdr_cap);

	switch (ctrl->id) {
	case VIVID_CID_SDR_CAP_FM_DEVIATION:
		dev->sdr_fm_deviation = ctrl->val;
		break;
	}
	return 0;
}

static const struct v4l2_ctrl_ops vivid_sdr_cap_ctrl_ops = {
	.s_ctrl = vivid_sdr_cap_s_ctrl,
};

static const struct v4l2_ctrl_config vivid_ctrl_sdr_cap_fm_deviation = {
	.ops = &vivid_sdr_cap_ctrl_ops,
	.id = VIVID_CID_SDR_CAP_FM_DEVIATION,
	.name = "FM Deviation",
	.type = V4L2_CTRL_TYPE_INTEGER,
	.min =    100,
	.max = 200000,
	.def =  75000,
	.step =     1,
};

/* Metadata Capture Control */

static int vivid_meta_cap_s_ctrl(struct v4l2_ctrl *ctrl)
{
	struct vivid_dev *dev = container_of(ctrl->handler, struct vivid_dev,
					     ctrl_hdl_meta_cap);

	switch (ctrl->id) {
	case VIVID_CID_META_CAP_GENERATE_PTS:
		dev->meta_pts = ctrl->val;
		break;
	case VIVID_CID_META_CAP_GENERATE_SCR:
		dev->meta_scr = ctrl->val;
		break;
	}
	return 0;
}

static const struct v4l2_ctrl_ops vivid_meta_cap_ctrl_ops = {
	.s_ctrl = vivid_meta_cap_s_ctrl,
};

static const struct v4l2_ctrl_config vivid_ctrl_meta_has_pts = {
	.ops = &vivid_meta_cap_ctrl_ops,
	.id = VIVID_CID_META_CAP_GENERATE_PTS,
	.name = "Generate PTS",
	.type = V4L2_CTRL_TYPE_BOOLEAN,
	.max = 1,
	.def = 1,
	.step = 1,
};

static const struct v4l2_ctrl_config vivid_ctrl_meta_has_src_clk = {
	.ops = &vivid_meta_cap_ctrl_ops,
	.id = VIVID_CID_META_CAP_GENERATE_SCR,
	.name = "Generate SCR",
	.type = V4L2_CTRL_TYPE_BOOLEAN,
	.max = 1,
	.def = 1,
	.step = 1,
};

static const struct v4l2_ctrl_config vivid_ctrl_class = {
	.ops = &vivid_user_gen_ctrl_ops,
	.flags = V4L2_CTRL_FLAG_READ_ONLY | V4L2_CTRL_FLAG_WRITE_ONLY,
	.id = VIVID_CID_VIVID_CLASS,
	.name = "Vivid Controls",
	.type = V4L2_CTRL_TYPE_CTRL_CLASS,
};

int vivid_create_controls(struct vivid_dev *dev, bool show_ccs_cap,
		bool show_ccs_out, bool no_error_inj,
		bool has_sdtv, bool has_hdmi)
{
	struct v4l2_ctrl_handler *hdl_user_gen = &dev->ctrl_hdl_user_gen;
	struct v4l2_ctrl_handler *hdl_user_vid = &dev->ctrl_hdl_user_vid;
	struct v4l2_ctrl_handler *hdl_user_aud = &dev->ctrl_hdl_user_aud;
	struct v4l2_ctrl_handler *hdl_streaming = &dev->ctrl_hdl_streaming;
	struct v4l2_ctrl_handler *hdl_sdtv_cap = &dev->ctrl_hdl_sdtv_cap;
	struct v4l2_ctrl_handler *hdl_loop_cap = &dev->ctrl_hdl_loop_cap;
	struct v4l2_ctrl_handler *hdl_fb = &dev->ctrl_hdl_fb;
	struct v4l2_ctrl_handler *hdl_vid_cap = &dev->ctrl_hdl_vid_cap;
	struct v4l2_ctrl_handler *hdl_vid_out = &dev->ctrl_hdl_vid_out;
	struct v4l2_ctrl_handler *hdl_vbi_cap = &dev->ctrl_hdl_vbi_cap;
	struct v4l2_ctrl_handler *hdl_vbi_out = &dev->ctrl_hdl_vbi_out;
	struct v4l2_ctrl_handler *hdl_radio_rx = &dev->ctrl_hdl_radio_rx;
	struct v4l2_ctrl_handler *hdl_radio_tx = &dev->ctrl_hdl_radio_tx;
	struct v4l2_ctrl_handler *hdl_sdr_cap = &dev->ctrl_hdl_sdr_cap;
	struct v4l2_ctrl_handler *hdl_meta_cap = &dev->ctrl_hdl_meta_cap;
	struct v4l2_ctrl_handler *hdl_meta_out = &dev->ctrl_hdl_meta_out;
	struct v4l2_ctrl_handler *hdl_tch_cap = &dev->ctrl_hdl_touch_cap;

	struct v4l2_ctrl_config vivid_ctrl_dv_timings = {
		.ops = &vivid_vid_cap_ctrl_ops,
		.id = VIVID_CID_DV_TIMINGS,
		.name = "DV Timings",
		.type = V4L2_CTRL_TYPE_MENU,
	};
	int i;

	v4l2_ctrl_handler_init(hdl_user_gen, 10);
	v4l2_ctrl_new_custom(hdl_user_gen, &vivid_ctrl_class, NULL);
	v4l2_ctrl_handler_init(hdl_user_vid, 9);
	v4l2_ctrl_new_custom(hdl_user_vid, &vivid_ctrl_class, NULL);
	v4l2_ctrl_handler_init(hdl_user_aud, 2);
	v4l2_ctrl_new_custom(hdl_user_aud, &vivid_ctrl_class, NULL);
	v4l2_ctrl_handler_init(hdl_streaming, 8);
	v4l2_ctrl_new_custom(hdl_streaming, &vivid_ctrl_class, NULL);
	v4l2_ctrl_handler_init(hdl_sdtv_cap, 2);
	v4l2_ctrl_new_custom(hdl_sdtv_cap, &vivid_ctrl_class, NULL);
	v4l2_ctrl_handler_init(hdl_loop_cap, 1);
	v4l2_ctrl_new_custom(hdl_loop_cap, &vivid_ctrl_class, NULL);
	v4l2_ctrl_handler_init(hdl_fb, 1);
	v4l2_ctrl_new_custom(hdl_fb, &vivid_ctrl_class, NULL);
	v4l2_ctrl_handler_init(hdl_vid_cap, 55);
	v4l2_ctrl_new_custom(hdl_vid_cap, &vivid_ctrl_class, NULL);
	v4l2_ctrl_handler_init(hdl_vid_out, 26);
	if (!no_error_inj || dev->has_fb || dev->num_hdmi_outputs)
		v4l2_ctrl_new_custom(hdl_vid_out, &vivid_ctrl_class, NULL);
	v4l2_ctrl_handler_init(hdl_vbi_cap, 21);
	v4l2_ctrl_new_custom(hdl_vbi_cap, &vivid_ctrl_class, NULL);
	v4l2_ctrl_handler_init(hdl_vbi_out, 19);
	if (!no_error_inj)
		v4l2_ctrl_new_custom(hdl_vbi_out, &vivid_ctrl_class, NULL);
	v4l2_ctrl_handler_init(hdl_radio_rx, 17);
	v4l2_ctrl_new_custom(hdl_radio_rx, &vivid_ctrl_class, NULL);
	v4l2_ctrl_handler_init(hdl_radio_tx, 17);
	v4l2_ctrl_new_custom(hdl_radio_tx, &vivid_ctrl_class, NULL);
	v4l2_ctrl_handler_init(hdl_sdr_cap, 19);
	v4l2_ctrl_new_custom(hdl_sdr_cap, &vivid_ctrl_class, NULL);
	v4l2_ctrl_handler_init(hdl_meta_cap, 2);
	v4l2_ctrl_new_custom(hdl_meta_cap, &vivid_ctrl_class, NULL);
	v4l2_ctrl_handler_init(hdl_meta_out, 2);
	v4l2_ctrl_new_custom(hdl_meta_out, &vivid_ctrl_class, NULL);
	v4l2_ctrl_handler_init(hdl_tch_cap, 2);
	v4l2_ctrl_new_custom(hdl_tch_cap, &vivid_ctrl_class, NULL);

	/* User Controls */
	dev->volume = v4l2_ctrl_new_std(hdl_user_aud, NULL,
		V4L2_CID_AUDIO_VOLUME, 0, 255, 1, 200);
	dev->mute = v4l2_ctrl_new_std(hdl_user_aud, NULL,
		V4L2_CID_AUDIO_MUTE, 0, 1, 1, 0);
	if (dev->has_vid_cap) {
		dev->brightness = v4l2_ctrl_new_std(hdl_user_vid, &vivid_user_vid_ctrl_ops,
			V4L2_CID_BRIGHTNESS, 0, 255, 1, 128);
		for (i = 0; i < MAX_INPUTS; i++)
			dev->input_brightness[i] = 128;
		dev->contrast = v4l2_ctrl_new_std(hdl_user_vid, &vivid_user_vid_ctrl_ops,
			V4L2_CID_CONTRAST, 0, 255, 1, 128);
		dev->saturation = v4l2_ctrl_new_std(hdl_user_vid, &vivid_user_vid_ctrl_ops,
			V4L2_CID_SATURATION, 0, 255, 1, 128);
		dev->hue = v4l2_ctrl_new_std(hdl_user_vid, &vivid_user_vid_ctrl_ops,
			V4L2_CID_HUE, -128, 128, 1, 0);
		v4l2_ctrl_new_std(hdl_user_vid, &vivid_user_vid_ctrl_ops,
			V4L2_CID_HFLIP, 0, 1, 1, 0);
		v4l2_ctrl_new_std(hdl_user_vid, &vivid_user_vid_ctrl_ops,
			V4L2_CID_VFLIP, 0, 1, 1, 0);
		dev->autogain = v4l2_ctrl_new_std(hdl_user_vid, &vivid_user_vid_ctrl_ops,
			V4L2_CID_AUTOGAIN, 0, 1, 1, 1);
		dev->gain = v4l2_ctrl_new_std(hdl_user_vid, &vivid_user_vid_ctrl_ops,
			V4L2_CID_GAIN, 0, 255, 1, 100);
		dev->alpha = v4l2_ctrl_new_std(hdl_user_vid, &vivid_user_vid_ctrl_ops,
			V4L2_CID_ALPHA_COMPONENT, 0, 255, 1, 0);
	}
	dev->button = v4l2_ctrl_new_custom(hdl_user_gen, &vivid_ctrl_button, NULL);
	dev->int32 = v4l2_ctrl_new_custom(hdl_user_gen, &vivid_ctrl_int32, NULL);
	dev->int64 = v4l2_ctrl_new_custom(hdl_user_gen, &vivid_ctrl_int64, NULL);
	dev->boolean = v4l2_ctrl_new_custom(hdl_user_gen, &vivid_ctrl_boolean, NULL);
	dev->menu = v4l2_ctrl_new_custom(hdl_user_gen, &vivid_ctrl_menu, NULL);
	dev->string = v4l2_ctrl_new_custom(hdl_user_gen, &vivid_ctrl_string, NULL);
	dev->bitmask = v4l2_ctrl_new_custom(hdl_user_gen, &vivid_ctrl_bitmask, NULL);
	dev->int_menu = v4l2_ctrl_new_custom(hdl_user_gen, &vivid_ctrl_int_menu, NULL);
	dev->ro_int32 = v4l2_ctrl_new_custom(hdl_user_gen, &vivid_ctrl_ro_int32, NULL);
	v4l2_ctrl_new_custom(hdl_user_gen, &vivid_ctrl_area, NULL);
	v4l2_ctrl_new_custom(hdl_user_gen, &vivid_ctrl_u32_array, NULL);
	v4l2_ctrl_new_custom(hdl_user_gen, &vivid_ctrl_u32_dyn_array, NULL);
	v4l2_ctrl_new_custom(hdl_user_gen, &vivid_ctrl_u16_matrix, NULL);
	v4l2_ctrl_new_custom(hdl_user_gen, &vivid_ctrl_u8_4d_array, NULL);
	dev->pixel_array = v4l2_ctrl_new_custom(hdl_user_gen, &vivid_ctrl_u8_pixel_array, NULL);

	if (dev->has_vid_cap) {
		/* Image Processing Controls */
		struct v4l2_ctrl_config vivid_ctrl_test_pattern = {
			.ops = &vivid_vid_cap_ctrl_ops,
			.id = VIVID_CID_TEST_PATTERN,
			.name = "Test Pattern",
			.type = V4L2_CTRL_TYPE_MENU,
			.max = TPG_PAT_NOISE,
			.qmenu = tpg_pattern_strings,
		};

		dev->test_pattern = v4l2_ctrl_new_custom(hdl_vid_cap,
				&vivid_ctrl_test_pattern, NULL);
		v4l2_ctrl_new_custom(hdl_vid_cap, &vivid_ctrl_perc_fill, NULL);
		v4l2_ctrl_new_custom(hdl_vid_cap, &vivid_ctrl_hor_movement, NULL);
		v4l2_ctrl_new_custom(hdl_vid_cap, &vivid_ctrl_vert_movement, NULL);
		v4l2_ctrl_new_custom(hdl_vid_cap, &vivid_ctrl_osd_mode, NULL);
		v4l2_ctrl_new_custom(hdl_vid_cap, &vivid_ctrl_show_border, NULL);
		v4l2_ctrl_new_custom(hdl_vid_cap, &vivid_ctrl_show_square, NULL);
		v4l2_ctrl_new_custom(hdl_vid_cap, &vivid_ctrl_hflip, NULL);
		v4l2_ctrl_new_custom(hdl_vid_cap, &vivid_ctrl_vflip, NULL);
		v4l2_ctrl_new_custom(hdl_vid_cap, &vivid_ctrl_insert_sav, NULL);
		v4l2_ctrl_new_custom(hdl_vid_cap, &vivid_ctrl_insert_eav, NULL);
		v4l2_ctrl_new_custom(hdl_vid_cap, &vivid_ctrl_insert_hdmi_video_guard_band, NULL);
		v4l2_ctrl_new_custom(hdl_vid_cap, &vivid_ctrl_reduced_fps, NULL);
		if (show_ccs_cap) {
			dev->ctrl_has_crop_cap = v4l2_ctrl_new_custom(hdl_vid_cap,
				&vivid_ctrl_has_crop_cap, NULL);
			dev->ctrl_has_compose_cap = v4l2_ctrl_new_custom(hdl_vid_cap,
				&vivid_ctrl_has_compose_cap, NULL);
			dev->ctrl_has_scaler_cap = v4l2_ctrl_new_custom(hdl_vid_cap,
				&vivid_ctrl_has_scaler_cap, NULL);
		}

		v4l2_ctrl_new_custom(hdl_vid_cap, &vivid_ctrl_tstamp_src, NULL);
		dev->colorspace = v4l2_ctrl_new_custom(hdl_vid_cap,
			&vivid_ctrl_colorspace, NULL);
		v4l2_ctrl_new_custom(hdl_vid_cap, &vivid_ctrl_xfer_func, NULL);
		v4l2_ctrl_new_custom(hdl_vid_cap, &vivid_ctrl_ycbcr_enc, NULL);
		v4l2_ctrl_new_custom(hdl_vid_cap, &vivid_ctrl_hsv_enc, NULL);
		v4l2_ctrl_new_custom(hdl_vid_cap, &vivid_ctrl_quantization, NULL);
		v4l2_ctrl_new_custom(hdl_vid_cap, &vivid_ctrl_alpha_mode, NULL);
	}

	if (dev->has_vid_out && show_ccs_out) {
		dev->ctrl_has_crop_out = v4l2_ctrl_new_custom(hdl_vid_out,
			&vivid_ctrl_has_crop_out, NULL);
		dev->ctrl_has_compose_out = v4l2_ctrl_new_custom(hdl_vid_out,
			&vivid_ctrl_has_compose_out, NULL);
		dev->ctrl_has_scaler_out = v4l2_ctrl_new_custom(hdl_vid_out,
			&vivid_ctrl_has_scaler_out, NULL);
	}

	/*
	 * Testing this driver with v4l2-compliance will trigger the error
	 * injection controls, and after that nothing will work as expected.
	 * So we have a module option to drop these error injecting controls
	 * allowing us to run v4l2_compliance again.
	 */
	if (!no_error_inj) {
		v4l2_ctrl_new_custom(hdl_user_gen, &vivid_ctrl_disconnect, NULL);
		v4l2_ctrl_new_custom(hdl_streaming, &vivid_ctrl_dqbuf_error, NULL);
		v4l2_ctrl_new_custom(hdl_streaming, &vivid_ctrl_perc_dropped, NULL);
		v4l2_ctrl_new_custom(hdl_streaming, &vivid_ctrl_queue_setup_error, NULL);
		v4l2_ctrl_new_custom(hdl_streaming, &vivid_ctrl_buf_prepare_error, NULL);
		v4l2_ctrl_new_custom(hdl_streaming, &vivid_ctrl_start_streaming_error, NULL);
		v4l2_ctrl_new_custom(hdl_streaming, &vivid_ctrl_queue_error, NULL);
#ifdef CONFIG_MEDIA_CONTROLLER
		v4l2_ctrl_new_custom(hdl_streaming, &vivid_ctrl_req_validate_error, NULL);
#endif
		v4l2_ctrl_new_custom(hdl_streaming, &vivid_ctrl_seq_wrap, NULL);
		v4l2_ctrl_new_custom(hdl_streaming, &vivid_ctrl_time_wrap, NULL);
	}

	if (has_sdtv && (dev->has_vid_cap || dev->has_vbi_cap)) {
		if (dev->has_vid_cap)
			v4l2_ctrl_new_custom(hdl_vid_cap, &vivid_ctrl_std_aspect_ratio, NULL);
		dev->ctrl_std_signal_mode = v4l2_ctrl_new_custom(hdl_sdtv_cap,
			&vivid_ctrl_std_signal_mode, NULL);
		dev->ctrl_standard = v4l2_ctrl_new_custom(hdl_sdtv_cap,
			&vivid_ctrl_standard, NULL);
		if (dev->ctrl_std_signal_mode)
			v4l2_ctrl_cluster(2, &dev->ctrl_std_signal_mode);
		if (dev->has_raw_vbi_cap)
			v4l2_ctrl_new_custom(hdl_vbi_cap, &vivid_ctrl_vbi_cap_interlaced, NULL);
	}

	if (dev->num_hdmi_inputs) {
		s64 hdmi_input_mask = GENMASK(dev->num_hdmi_inputs - 1, 0);

		dev->ctrl_dv_timings_signal_mode = v4l2_ctrl_new_custom(hdl_vid_cap,
					&vivid_ctrl_dv_timings_signal_mode, NULL);

		vivid_ctrl_dv_timings.max = dev->query_dv_timings_size - 1;
		vivid_ctrl_dv_timings.qmenu =
			(const char * const *)dev->query_dv_timings_qmenu;
		dev->ctrl_dv_timings = v4l2_ctrl_new_custom(hdl_vid_cap,
			&vivid_ctrl_dv_timings, NULL);
		if (dev->ctrl_dv_timings_signal_mode)
			v4l2_ctrl_cluster(2, &dev->ctrl_dv_timings_signal_mode);

		v4l2_ctrl_new_custom(hdl_vid_cap, &vivid_ctrl_dv_timings_aspect_ratio, NULL);
		v4l2_ctrl_new_custom(hdl_vid_cap, &vivid_ctrl_max_edid_blocks, NULL);
		dev->real_rgb_range_cap = v4l2_ctrl_new_custom(hdl_vid_cap,
			&vivid_ctrl_limited_rgb_range, NULL);
		dev->rgb_range_cap = v4l2_ctrl_new_std_menu(hdl_vid_cap,
			&vivid_vid_cap_ctrl_ops,
			V4L2_CID_DV_RX_RGB_RANGE, V4L2_DV_RGB_RANGE_FULL,
			0, V4L2_DV_RGB_RANGE_AUTO);
		dev->ctrl_rx_power_present = v4l2_ctrl_new_std(hdl_vid_cap,
			NULL, V4L2_CID_DV_RX_POWER_PRESENT, 0, hdmi_input_mask,
			0, hdmi_input_mask);

	}
	if (dev->num_hdmi_outputs) {
		s64 hdmi_output_mask = GENMASK(dev->num_hdmi_outputs - 1, 0);

		/*
		 * We aren't doing anything with this at the moment, but
		 * HDMI outputs typically have this controls.
		 */
		dev->ctrl_tx_rgb_range = v4l2_ctrl_new_std_menu(hdl_vid_out, NULL,
			V4L2_CID_DV_TX_RGB_RANGE, V4L2_DV_RGB_RANGE_FULL,
			0, V4L2_DV_RGB_RANGE_AUTO);
		dev->ctrl_tx_mode = v4l2_ctrl_new_std_menu(hdl_vid_out, NULL,
			V4L2_CID_DV_TX_MODE, V4L2_DV_TX_MODE_HDMI,
			0, V4L2_DV_TX_MODE_HDMI);
		dev->ctrl_display_present = v4l2_ctrl_new_custom(hdl_vid_out,
			&vivid_ctrl_display_present, NULL);
		dev->ctrl_tx_hotplug = v4l2_ctrl_new_std(hdl_vid_out,
			NULL, V4L2_CID_DV_TX_HOTPLUG, 0, hdmi_output_mask,
			0, hdmi_output_mask);
		dev->ctrl_tx_rxsense = v4l2_ctrl_new_std(hdl_vid_out,
			NULL, V4L2_CID_DV_TX_RXSENSE, 0, hdmi_output_mask,
			0, hdmi_output_mask);
		dev->ctrl_tx_edid_present = v4l2_ctrl_new_std(hdl_vid_out,
			NULL, V4L2_CID_DV_TX_EDID_PRESENT, 0, hdmi_output_mask,
			0, hdmi_output_mask);
	}
	if ((dev->has_vid_cap && dev->has_vid_out) ||
	    (dev->has_vbi_cap && dev->has_vbi_out))
		v4l2_ctrl_new_custom(hdl_loop_cap, &vivid_ctrl_loop_video, NULL);

	if (dev->has_fb)
		v4l2_ctrl_new_custom(hdl_fb, &vivid_ctrl_clear_fb, NULL);

	if (dev->has_radio_rx) {
		v4l2_ctrl_new_custom(hdl_radio_rx, &vivid_ctrl_radio_hw_seek_mode, NULL);
		v4l2_ctrl_new_custom(hdl_radio_rx, &vivid_ctrl_radio_hw_seek_prog_lim, NULL);
		v4l2_ctrl_new_custom(hdl_radio_rx, &vivid_ctrl_radio_rx_rds_blockio, NULL);
		v4l2_ctrl_new_custom(hdl_radio_rx, &vivid_ctrl_radio_rx_rds_rbds, NULL);
		v4l2_ctrl_new_std(hdl_radio_rx, &vivid_radio_rx_ctrl_ops,
			V4L2_CID_RDS_RECEPTION, 0, 1, 1, 1);
		dev->radio_rx_rds_pty = v4l2_ctrl_new_std(hdl_radio_rx,
			&vivid_radio_rx_ctrl_ops,
			V4L2_CID_RDS_RX_PTY, 0, 31, 1, 0);
		dev->radio_rx_rds_psname = v4l2_ctrl_new_std(hdl_radio_rx,
			&vivid_radio_rx_ctrl_ops,
			V4L2_CID_RDS_RX_PS_NAME, 0, 8, 8, 0);
		dev->radio_rx_rds_radiotext = v4l2_ctrl_new_std(hdl_radio_rx,
			&vivid_radio_rx_ctrl_ops,
			V4L2_CID_RDS_RX_RADIO_TEXT, 0, 64, 64, 0);
		dev->radio_rx_rds_ta = v4l2_ctrl_new_std(hdl_radio_rx,
			&vivid_radio_rx_ctrl_ops,
			V4L2_CID_RDS_RX_TRAFFIC_ANNOUNCEMENT, 0, 1, 1, 0);
		dev->radio_rx_rds_tp = v4l2_ctrl_new_std(hdl_radio_rx,
			&vivid_radio_rx_ctrl_ops,
			V4L2_CID_RDS_RX_TRAFFIC_PROGRAM, 0, 1, 1, 0);
		dev->radio_rx_rds_ms = v4l2_ctrl_new_std(hdl_radio_rx,
			&vivid_radio_rx_ctrl_ops,
			V4L2_CID_RDS_RX_MUSIC_SPEECH, 0, 1, 1, 1);
	}
	if (dev->has_radio_tx) {
		v4l2_ctrl_new_custom(hdl_radio_tx,
			&vivid_ctrl_radio_tx_rds_blockio, NULL);
		dev->radio_tx_rds_pi = v4l2_ctrl_new_std(hdl_radio_tx,
			&vivid_radio_tx_ctrl_ops,
			V4L2_CID_RDS_TX_PI, 0, 0xffff, 1, 0x8088);
		dev->radio_tx_rds_pty = v4l2_ctrl_new_std(hdl_radio_tx,
			&vivid_radio_tx_ctrl_ops,
			V4L2_CID_RDS_TX_PTY, 0, 31, 1, 3);
		dev->radio_tx_rds_psname = v4l2_ctrl_new_std(hdl_radio_tx,
			&vivid_radio_tx_ctrl_ops,
			V4L2_CID_RDS_TX_PS_NAME, 0, 8, 8, 0);
		if (dev->radio_tx_rds_psname)
			v4l2_ctrl_s_ctrl_string(dev->radio_tx_rds_psname, "VIVID-TX");
		dev->radio_tx_rds_radiotext = v4l2_ctrl_new_std(hdl_radio_tx,
			&vivid_radio_tx_ctrl_ops,
			V4L2_CID_RDS_TX_RADIO_TEXT, 0, 64 * 2, 64, 0);
		if (dev->radio_tx_rds_radiotext)
			v4l2_ctrl_s_ctrl_string(dev->radio_tx_rds_radiotext,
			       "This is a VIVID default Radio Text template text, change at will");
		dev->radio_tx_rds_mono_stereo = v4l2_ctrl_new_std(hdl_radio_tx,
			&vivid_radio_tx_ctrl_ops,
			V4L2_CID_RDS_TX_MONO_STEREO, 0, 1, 1, 1);
		dev->radio_tx_rds_art_head = v4l2_ctrl_new_std(hdl_radio_tx,
			&vivid_radio_tx_ctrl_ops,
			V4L2_CID_RDS_TX_ARTIFICIAL_HEAD, 0, 1, 1, 0);
		dev->radio_tx_rds_compressed = v4l2_ctrl_new_std(hdl_radio_tx,
			&vivid_radio_tx_ctrl_ops,
			V4L2_CID_RDS_TX_COMPRESSED, 0, 1, 1, 0);
		dev->radio_tx_rds_dyn_pty = v4l2_ctrl_new_std(hdl_radio_tx,
			&vivid_radio_tx_ctrl_ops,
			V4L2_CID_RDS_TX_DYNAMIC_PTY, 0, 1, 1, 0);
		dev->radio_tx_rds_ta = v4l2_ctrl_new_std(hdl_radio_tx,
			&vivid_radio_tx_ctrl_ops,
			V4L2_CID_RDS_TX_TRAFFIC_ANNOUNCEMENT, 0, 1, 1, 0);
		dev->radio_tx_rds_tp = v4l2_ctrl_new_std(hdl_radio_tx,
			&vivid_radio_tx_ctrl_ops,
			V4L2_CID_RDS_TX_TRAFFIC_PROGRAM, 0, 1, 1, 1);
		dev->radio_tx_rds_ms = v4l2_ctrl_new_std(hdl_radio_tx,
			&vivid_radio_tx_ctrl_ops,
			V4L2_CID_RDS_TX_MUSIC_SPEECH, 0, 1, 1, 1);
	}
	if (dev->has_sdr_cap) {
		v4l2_ctrl_new_custom(hdl_sdr_cap,
			&vivid_ctrl_sdr_cap_fm_deviation, NULL);
	}
	if (dev->has_meta_cap) {
		v4l2_ctrl_new_custom(hdl_meta_cap,
				     &vivid_ctrl_meta_has_pts, NULL);
		v4l2_ctrl_new_custom(hdl_meta_cap,
				     &vivid_ctrl_meta_has_src_clk, NULL);
	}

	if (hdl_user_gen->error)
		return hdl_user_gen->error;
	if (hdl_user_vid->error)
		return hdl_user_vid->error;
	if (hdl_user_aud->error)
		return hdl_user_aud->error;
	if (hdl_streaming->error)
		return hdl_streaming->error;
	if (hdl_sdr_cap->error)
		return hdl_sdr_cap->error;
	if (hdl_loop_cap->error)
		return hdl_loop_cap->error;

	if (dev->autogain)
		v4l2_ctrl_auto_cluster(2, &dev->autogain, 0, true);

	if (dev->has_vid_cap) {
		v4l2_ctrl_add_handler(hdl_vid_cap, hdl_user_gen, NULL, false);
		v4l2_ctrl_add_handler(hdl_vid_cap, hdl_user_vid, NULL, false);
		v4l2_ctrl_add_handler(hdl_vid_cap, hdl_user_aud, NULL, false);
		v4l2_ctrl_add_handler(hdl_vid_cap, hdl_streaming, NULL, false);
		v4l2_ctrl_add_handler(hdl_vid_cap, hdl_sdtv_cap, NULL, false);
		v4l2_ctrl_add_handler(hdl_vid_cap, hdl_loop_cap, NULL, false);
		v4l2_ctrl_add_handler(hdl_vid_cap, hdl_fb, NULL, false);
		if (hdl_vid_cap->error)
			return hdl_vid_cap->error;
		dev->vid_cap_dev.ctrl_handler = hdl_vid_cap;
	}
	if (dev->has_vid_out) {
		v4l2_ctrl_add_handler(hdl_vid_out, hdl_user_gen, NULL, false);
		v4l2_ctrl_add_handler(hdl_vid_out, hdl_user_aud, NULL, false);
		v4l2_ctrl_add_handler(hdl_vid_out, hdl_streaming, NULL, false);
		v4l2_ctrl_add_handler(hdl_vid_out, hdl_fb, NULL, false);
		if (hdl_vid_out->error)
			return hdl_vid_out->error;
		dev->vid_out_dev.ctrl_handler = hdl_vid_out;
	}
	if (dev->has_vbi_cap) {
		v4l2_ctrl_add_handler(hdl_vbi_cap, hdl_user_gen, NULL, false);
		v4l2_ctrl_add_handler(hdl_vbi_cap, hdl_streaming, NULL, false);
		v4l2_ctrl_add_handler(hdl_vbi_cap, hdl_sdtv_cap, NULL, false);
		v4l2_ctrl_add_handler(hdl_vbi_cap, hdl_loop_cap, NULL, false);
		if (hdl_vbi_cap->error)
			return hdl_vbi_cap->error;
		dev->vbi_cap_dev.ctrl_handler = hdl_vbi_cap;
	}
	if (dev->has_vbi_out) {
		v4l2_ctrl_add_handler(hdl_vbi_out, hdl_user_gen, NULL, false);
		v4l2_ctrl_add_handler(hdl_vbi_out, hdl_streaming, NULL, false);
		if (hdl_vbi_out->error)
			return hdl_vbi_out->error;
		dev->vbi_out_dev.ctrl_handler = hdl_vbi_out;
	}
	if (dev->has_radio_rx) {
		v4l2_ctrl_add_handler(hdl_radio_rx, hdl_user_gen, NULL, false);
		v4l2_ctrl_add_handler(hdl_radio_rx, hdl_user_aud, NULL, false);
		if (hdl_radio_rx->error)
			return hdl_radio_rx->error;
		dev->radio_rx_dev.ctrl_handler = hdl_radio_rx;
	}
	if (dev->has_radio_tx) {
		v4l2_ctrl_add_handler(hdl_radio_tx, hdl_user_gen, NULL, false);
		v4l2_ctrl_add_handler(hdl_radio_tx, hdl_user_aud, NULL, false);
		if (hdl_radio_tx->error)
			return hdl_radio_tx->error;
		dev->radio_tx_dev.ctrl_handler = hdl_radio_tx;
	}
	if (dev->has_sdr_cap) {
		v4l2_ctrl_add_handler(hdl_sdr_cap, hdl_user_gen, NULL, false);
		v4l2_ctrl_add_handler(hdl_sdr_cap, hdl_streaming, NULL, false);
		if (hdl_sdr_cap->error)
			return hdl_sdr_cap->error;
		dev->sdr_cap_dev.ctrl_handler = hdl_sdr_cap;
	}
	if (dev->has_meta_cap) {
		v4l2_ctrl_add_handler(hdl_meta_cap, hdl_user_gen, NULL, false);
		v4l2_ctrl_add_handler(hdl_meta_cap, hdl_streaming, NULL, false);
		if (hdl_meta_cap->error)
			return hdl_meta_cap->error;
		dev->meta_cap_dev.ctrl_handler = hdl_meta_cap;
	}
	if (dev->has_meta_out) {
		v4l2_ctrl_add_handler(hdl_meta_out, hdl_user_gen, NULL, false);
		v4l2_ctrl_add_handler(hdl_meta_out, hdl_streaming, NULL, false);
		if (hdl_meta_out->error)
			return hdl_meta_out->error;
		dev->meta_out_dev.ctrl_handler = hdl_meta_out;
	}
	if (dev->has_touch_cap) {
		v4l2_ctrl_add_handler(hdl_tch_cap, hdl_user_gen, NULL, false);
		v4l2_ctrl_add_handler(hdl_tch_cap, hdl_streaming, NULL, false);
		if (hdl_tch_cap->error)
			return hdl_tch_cap->error;
		dev->touch_cap_dev.ctrl_handler = hdl_tch_cap;
	}
	return 0;
}

void vivid_free_controls(struct vivid_dev *dev)
{
	v4l2_ctrl_handler_free(&dev->ctrl_hdl_vid_cap);
	v4l2_ctrl_handler_free(&dev->ctrl_hdl_vid_out);
	v4l2_ctrl_handler_free(&dev->ctrl_hdl_vbi_cap);
	v4l2_ctrl_handler_free(&dev->ctrl_hdl_vbi_out);
	v4l2_ctrl_handler_free(&dev->ctrl_hdl_radio_rx);
	v4l2_ctrl_handler_free(&dev->ctrl_hdl_radio_tx);
	v4l2_ctrl_handler_free(&dev->ctrl_hdl_sdr_cap);
	v4l2_ctrl_handler_free(&dev->ctrl_hdl_user_gen);
	v4l2_ctrl_handler_free(&dev->ctrl_hdl_user_vid);
	v4l2_ctrl_handler_free(&dev->ctrl_hdl_user_aud);
	v4l2_ctrl_handler_free(&dev->ctrl_hdl_streaming);
	v4l2_ctrl_handler_free(&dev->ctrl_hdl_sdtv_cap);
	v4l2_ctrl_handler_free(&dev->ctrl_hdl_loop_cap);
	v4l2_ctrl_handler_free(&dev->ctrl_hdl_fb);
	v4l2_ctrl_handler_free(&dev->ctrl_hdl_meta_cap);
	v4l2_ctrl_handler_free(&dev->ctrl_hdl_meta_out);
	v4l2_ctrl_handler_free(&dev->ctrl_hdl_touch_cap);
}<|MERGE_RESOLUTION|>--- conflicted
+++ resolved
@@ -35,10 +35,7 @@
 #define VIVID_CID_AREA			(VIVID_CID_CUSTOM_BASE + 11)
 #define VIVID_CID_RO_INTEGER		(VIVID_CID_CUSTOM_BASE + 12)
 #define VIVID_CID_U32_DYN_ARRAY		(VIVID_CID_CUSTOM_BASE + 13)
-<<<<<<< HEAD
-=======
 #define VIVID_CID_U8_PIXEL_ARRAY	(VIVID_CID_CUSTOM_BASE + 14)
->>>>>>> 7365df19
 
 #define VIVID_CID_VIVID_BASE		(0x00f00000 | 0xf000)
 #define VIVID_CID_VIVID_CLASS		(0x00f00000 | 1)
