--- conflicted
+++ resolved
@@ -507,12 +507,8 @@
 
 	IR_dprintk(1, "Registered input device on %s for %s remote%s.\n",
 		   driver_name, rc_tab->name,
-<<<<<<< HEAD
-		   ir_dev->props->driver_type == RC_DRIVER_IR_RAW ? " in raw mode" : "");
-=======
 		   (ir_dev->props && ir_dev->props->driver_type == RC_DRIVER_IR_RAW) ?
 			" in raw mode" : "");
->>>>>>> 56385a12
 
 	return 0;
 
