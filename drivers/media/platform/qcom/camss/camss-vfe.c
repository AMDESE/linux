--- conflicted
+++ resolved
@@ -225,10 +225,7 @@
 	case CAMSS_660:
 	case CAMSS_845:
 	case CAMSS_8250:
-<<<<<<< HEAD
-=======
 	case CAMSS_8280XP:
->>>>>>> 0c383648
 		switch (sink_code) {
 		case MEDIA_BUS_FMT_YUYV8_1X16:
 		{
@@ -1522,10 +1519,7 @@
 			break;
 		case CAMSS_845:
 		case CAMSS_8250:
-<<<<<<< HEAD
-=======
 		case CAMSS_8280XP:
->>>>>>> 0c383648
 			l->formats = formats_rdi_845;
 			l->nformats = ARRAY_SIZE(formats_rdi_845);
 			break;
@@ -1686,15 +1680,7 @@
 		}
 
 		video_out->ops = &vfe->video_ops;
-<<<<<<< HEAD
-		if (vfe->camss->res->version == CAMSS_845 ||
-		    vfe->camss->res->version == CAMSS_8250)
-			video_out->bpl_alignment = 16;
-		else
-			video_out->bpl_alignment = 8;
-=======
 		video_out->bpl_alignment = vfe_bpl_align(vfe);
->>>>>>> 0c383648
 		video_out->line_based = 0;
 		if (i == VFE_LINE_PIX) {
 			video_out->bpl_alignment = 16;
