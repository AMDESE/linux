/*
 * Copyright (c) 2006, 2007 Cisco Systems, Inc. All rights reserved.
 * Copyright (c) 2007, 2008 Mellanox Technologies. All rights reserved.
 *
 * This software is available to you under a choice of one of two
 * licenses.  You may choose to be licensed under the terms of the GNU
 * General Public License (GPL) Version 2, available from the file
 * COPYING in the main directory of this source tree, or the
 * OpenIB.org BSD license below:
 *
 *     Redistribution and use in source and binary forms, with or
 *     without modification, are permitted provided that the following
 *     conditions are met:
 *
 *      - Redistributions of source code must retain the above
 *        copyright notice, this list of conditions and the following
 *        disclaimer.
 *
 *      - Redistributions in binary form must reproduce the above
 *        copyright notice, this list of conditions and the following
 *        disclaimer in the documentation and/or other materials
 *        provided with the distribution.
 *
 * THE SOFTWARE IS PROVIDED "AS IS", WITHOUT WARRANTY OF ANY KIND,
 * EXPRESS OR IMPLIED, INCLUDING BUT NOT LIMITED TO THE WARRANTIES OF
 * MERCHANTABILITY, FITNESS FOR A PARTICULAR PURPOSE AND
 * NONINFRINGEMENT. IN NO EVENT SHALL THE AUTHORS OR COPYRIGHT HOLDERS
 * BE LIABLE FOR ANY CLAIM, DAMAGES OR OTHER LIABILITY, WHETHER IN AN
 * ACTION OF CONTRACT, TORT OR OTHERWISE, ARISING FROM, OUT OF OR IN
 * CONNECTION WITH THE SOFTWARE OR THE USE OR OTHER DEALINGS IN THE
 * SOFTWARE.
 */

#include <linux/module.h>
#include <linux/init.h>
#include <linux/slab.h>
#include <linux/errno.h>
#include <linux/netdevice.h>
#include <linux/inetdevice.h>
#include <linux/rtnetlink.h>
#include <linux/if_vlan.h>
#include <linux/sched/mm.h>
#include <linux/sched/task.h>

#include <net/ipv6.h>
#include <net/addrconf.h>
#include <net/devlink.h>

#include <rdma/ib_smi.h>
#include <rdma/ib_user_verbs.h>
#include <rdma/ib_addr.h>
#include <rdma/ib_cache.h>

#include <net/bonding.h>

#include <linux/mlx4/driver.h>
#include <linux/mlx4/cmd.h>
#include <linux/mlx4/qp.h>

#include "mlx4_ib.h"
#include <rdma/mlx4-abi.h>

#define DRV_NAME	MLX4_IB_DRV_NAME
#define DRV_VERSION	"4.0-0"

#define MLX4_IB_FLOW_MAX_PRIO 0xFFF
#define MLX4_IB_FLOW_QPN_MASK 0xFFFFFF
#define MLX4_IB_CARD_REV_A0   0xA0

MODULE_AUTHOR("Roland Dreier");
MODULE_DESCRIPTION("Mellanox ConnectX HCA InfiniBand driver");
MODULE_LICENSE("Dual BSD/GPL");

int mlx4_ib_sm_guid_assign = 0;
module_param_named(sm_guid_assign, mlx4_ib_sm_guid_assign, int, 0444);
MODULE_PARM_DESC(sm_guid_assign, "Enable SM alias_GUID assignment if sm_guid_assign > 0 (Default: 0)");

static const char mlx4_ib_version[] =
	DRV_NAME ": Mellanox ConnectX InfiniBand driver v"
	DRV_VERSION "\n";

static void do_slave_init(struct mlx4_ib_dev *ibdev, int slave, int do_init);
static enum rdma_link_layer mlx4_ib_port_link_layer(struct ib_device *device,
						    u8 port_num);

static struct workqueue_struct *wq;

static void init_query_mad(struct ib_smp *mad)
{
	mad->base_version  = 1;
	mad->mgmt_class    = IB_MGMT_CLASS_SUBN_LID_ROUTED;
	mad->class_version = 1;
	mad->method	   = IB_MGMT_METHOD_GET;
}

static int check_flow_steering_support(struct mlx4_dev *dev)
{
	int eth_num_ports = 0;
	int ib_num_ports = 0;

	int dmfs = dev->caps.steering_mode == MLX4_STEERING_MODE_DEVICE_MANAGED;

	if (dmfs) {
		int i;
		mlx4_foreach_port(i, dev, MLX4_PORT_TYPE_ETH)
			eth_num_ports++;
		mlx4_foreach_port(i, dev, MLX4_PORT_TYPE_IB)
			ib_num_ports++;
		dmfs &= (!ib_num_ports ||
			 (dev->caps.flags2 & MLX4_DEV_CAP_FLAG2_DMFS_IPOIB)) &&
			(!eth_num_ports ||
			 (dev->caps.flags2 & MLX4_DEV_CAP_FLAG2_FS_EN));
		if (ib_num_ports && mlx4_is_mfunc(dev)) {
			pr_warn("Device managed flow steering is unavailable for IB port in multifunction env.\n");
			dmfs = 0;
		}
	}
	return dmfs;
}

static int num_ib_ports(struct mlx4_dev *dev)
{
	int ib_ports = 0;
	int i;

	mlx4_foreach_port(i, dev, MLX4_PORT_TYPE_IB)
		ib_ports++;

	return ib_ports;
}

static struct net_device *mlx4_ib_get_netdev(struct ib_device *device, u8 port_num)
{
	struct mlx4_ib_dev *ibdev = to_mdev(device);
	struct net_device *dev;

	rcu_read_lock();
	dev = mlx4_get_protocol_dev(ibdev->dev, MLX4_PROT_ETH, port_num);

	if (dev) {
		if (mlx4_is_bonded(ibdev->dev)) {
			struct net_device *upper = NULL;

			upper = netdev_master_upper_dev_get_rcu(dev);
			if (upper) {
				struct net_device *active;

				active = bond_option_active_slave_get_rcu(netdev_priv(upper));
				if (active)
					dev = active;
			}
		}
	}
	if (dev)
		dev_hold(dev);

	rcu_read_unlock();
	return dev;
}

static int mlx4_ib_update_gids_v1(struct gid_entry *gids,
				  struct mlx4_ib_dev *ibdev,
				  u8 port_num)
{
	struct mlx4_cmd_mailbox *mailbox;
	int err;
	struct mlx4_dev *dev = ibdev->dev;
	int i;
	union ib_gid *gid_tbl;

	mailbox = mlx4_alloc_cmd_mailbox(dev);
	if (IS_ERR(mailbox))
		return -ENOMEM;

	gid_tbl = mailbox->buf;

	for (i = 0; i < MLX4_MAX_PORT_GIDS; ++i)
		memcpy(&gid_tbl[i], &gids[i].gid, sizeof(union ib_gid));

	err = mlx4_cmd(dev, mailbox->dma,
		       MLX4_SET_PORT_GID_TABLE << 8 | port_num,
		       1, MLX4_CMD_SET_PORT, MLX4_CMD_TIME_CLASS_B,
		       MLX4_CMD_WRAPPED);
	if (mlx4_is_bonded(dev))
		err += mlx4_cmd(dev, mailbox->dma,
				MLX4_SET_PORT_GID_TABLE << 8 | 2,
				1, MLX4_CMD_SET_PORT, MLX4_CMD_TIME_CLASS_B,
				MLX4_CMD_WRAPPED);

	mlx4_free_cmd_mailbox(dev, mailbox);
	return err;
}

static int mlx4_ib_update_gids_v1_v2(struct gid_entry *gids,
				     struct mlx4_ib_dev *ibdev,
				     u8 port_num)
{
	struct mlx4_cmd_mailbox *mailbox;
	int err;
	struct mlx4_dev *dev = ibdev->dev;
	int i;
	struct {
		union ib_gid	gid;
		__be32		rsrvd1[2];
		__be16		rsrvd2;
		u8		type;
		u8		version;
		__be32		rsrvd3;
	} *gid_tbl;

	mailbox = mlx4_alloc_cmd_mailbox(dev);
	if (IS_ERR(mailbox))
		return -ENOMEM;

	gid_tbl = mailbox->buf;
	for (i = 0; i < MLX4_MAX_PORT_GIDS; ++i) {
		memcpy(&gid_tbl[i].gid, &gids[i].gid, sizeof(union ib_gid));
		if (gids[i].gid_type == IB_GID_TYPE_ROCE_UDP_ENCAP) {
			gid_tbl[i].version = 2;
			if (!ipv6_addr_v4mapped((struct in6_addr *)&gids[i].gid))
				gid_tbl[i].type = 1;
		}
	}

	err = mlx4_cmd(dev, mailbox->dma,
		       MLX4_SET_PORT_ROCE_ADDR << 8 | port_num,
		       1, MLX4_CMD_SET_PORT, MLX4_CMD_TIME_CLASS_B,
		       MLX4_CMD_WRAPPED);
	if (mlx4_is_bonded(dev))
		err += mlx4_cmd(dev, mailbox->dma,
				MLX4_SET_PORT_ROCE_ADDR << 8 | 2,
				1, MLX4_CMD_SET_PORT, MLX4_CMD_TIME_CLASS_B,
				MLX4_CMD_WRAPPED);

	mlx4_free_cmd_mailbox(dev, mailbox);
	return err;
}

static int mlx4_ib_update_gids(struct gid_entry *gids,
			       struct mlx4_ib_dev *ibdev,
			       u8 port_num)
{
	if (ibdev->dev->caps.flags2 & MLX4_DEV_CAP_FLAG2_ROCE_V1_V2)
		return mlx4_ib_update_gids_v1_v2(gids, ibdev, port_num);

	return mlx4_ib_update_gids_v1(gids, ibdev, port_num);
}

static int mlx4_ib_add_gid(const struct ib_gid_attr *attr, void **context)
{
	struct mlx4_ib_dev *ibdev = to_mdev(attr->device);
	struct mlx4_ib_iboe *iboe = &ibdev->iboe;
	struct mlx4_port_gid_table   *port_gid_table;
	int free = -1, found = -1;
	int ret = 0;
	int hw_update = 0;
	int i;
	struct gid_entry *gids = NULL;

	if (!rdma_cap_roce_gid_table(attr->device, attr->port_num))
		return -EINVAL;

	if (attr->port_num > MLX4_MAX_PORTS)
		return -EINVAL;

	if (!context)
		return -EINVAL;

	port_gid_table = &iboe->gids[attr->port_num - 1];
	spin_lock_bh(&iboe->lock);
	for (i = 0; i < MLX4_MAX_PORT_GIDS; ++i) {
		if (!memcmp(&port_gid_table->gids[i].gid,
			    &attr->gid, sizeof(attr->gid)) &&
		    port_gid_table->gids[i].gid_type == attr->gid_type)  {
			found = i;
			break;
		}
		if (free < 0 && rdma_is_zero_gid(&port_gid_table->gids[i].gid))
			free = i; /* HW has space */
	}

	if (found < 0) {
		if (free < 0) {
			ret = -ENOSPC;
		} else {
			port_gid_table->gids[free].ctx = kmalloc(sizeof(*port_gid_table->gids[free].ctx), GFP_ATOMIC);
			if (!port_gid_table->gids[free].ctx) {
				ret = -ENOMEM;
			} else {
				*context = port_gid_table->gids[free].ctx;
				memcpy(&port_gid_table->gids[free].gid,
				       &attr->gid, sizeof(attr->gid));
				port_gid_table->gids[free].gid_type = attr->gid_type;
				port_gid_table->gids[free].ctx->real_index = free;
				port_gid_table->gids[free].ctx->refcount = 1;
				hw_update = 1;
			}
		}
	} else {
		struct gid_cache_context *ctx = port_gid_table->gids[found].ctx;
		*context = ctx;
		ctx->refcount++;
	}
	if (!ret && hw_update) {
		gids = kmalloc_array(MLX4_MAX_PORT_GIDS, sizeof(*gids),
				     GFP_ATOMIC);
		if (!gids) {
			ret = -ENOMEM;
		} else {
			for (i = 0; i < MLX4_MAX_PORT_GIDS; i++) {
				memcpy(&gids[i].gid, &port_gid_table->gids[i].gid, sizeof(union ib_gid));
				gids[i].gid_type = port_gid_table->gids[i].gid_type;
			}
		}
	}
	spin_unlock_bh(&iboe->lock);

	if (!ret && hw_update) {
		ret = mlx4_ib_update_gids(gids, ibdev, attr->port_num);
		kfree(gids);
	}

	return ret;
}

static int mlx4_ib_del_gid(const struct ib_gid_attr *attr, void **context)
{
	struct gid_cache_context *ctx = *context;
	struct mlx4_ib_dev *ibdev = to_mdev(attr->device);
	struct mlx4_ib_iboe *iboe = &ibdev->iboe;
	struct mlx4_port_gid_table   *port_gid_table;
	int ret = 0;
	int hw_update = 0;
	struct gid_entry *gids = NULL;

	if (!rdma_cap_roce_gid_table(attr->device, attr->port_num))
		return -EINVAL;

	if (attr->port_num > MLX4_MAX_PORTS)
		return -EINVAL;

	port_gid_table = &iboe->gids[attr->port_num - 1];
	spin_lock_bh(&iboe->lock);
	if (ctx) {
		ctx->refcount--;
		if (!ctx->refcount) {
			unsigned int real_index = ctx->real_index;

			memset(&port_gid_table->gids[real_index].gid, 0,
			       sizeof(port_gid_table->gids[real_index].gid));
			kfree(port_gid_table->gids[real_index].ctx);
			port_gid_table->gids[real_index].ctx = NULL;
			hw_update = 1;
		}
	}
	if (!ret && hw_update) {
		int i;

		gids = kmalloc_array(MLX4_MAX_PORT_GIDS, sizeof(*gids),
				     GFP_ATOMIC);
		if (!gids) {
			ret = -ENOMEM;
		} else {
			for (i = 0; i < MLX4_MAX_PORT_GIDS; i++) {
				memcpy(&gids[i].gid,
				       &port_gid_table->gids[i].gid,
				       sizeof(union ib_gid));
				gids[i].gid_type =
				    port_gid_table->gids[i].gid_type;
			}
		}
	}
	spin_unlock_bh(&iboe->lock);

	if (!ret && hw_update) {
		ret = mlx4_ib_update_gids(gids, ibdev, attr->port_num);
		kfree(gids);
	}
	return ret;
}

int mlx4_ib_gid_index_to_real_index(struct mlx4_ib_dev *ibdev,
				    const struct ib_gid_attr *attr)
{
	struct mlx4_ib_iboe *iboe = &ibdev->iboe;
	struct gid_cache_context *ctx = NULL;
	struct mlx4_port_gid_table   *port_gid_table;
	int real_index = -EINVAL;
	int i;
	unsigned long flags;
	u8 port_num = attr->port_num;

	if (port_num > MLX4_MAX_PORTS)
		return -EINVAL;

	if (mlx4_is_bonded(ibdev->dev))
		port_num = 1;

	if (!rdma_cap_roce_gid_table(&ibdev->ib_dev, port_num))
		return attr->index;

	spin_lock_irqsave(&iboe->lock, flags);
	port_gid_table = &iboe->gids[port_num - 1];

	for (i = 0; i < MLX4_MAX_PORT_GIDS; ++i)
		if (!memcmp(&port_gid_table->gids[i].gid,
			    &attr->gid, sizeof(attr->gid)) &&
		    attr->gid_type == port_gid_table->gids[i].gid_type) {
			ctx = port_gid_table->gids[i].ctx;
			break;
		}
	if (ctx)
		real_index = ctx->real_index;
	spin_unlock_irqrestore(&iboe->lock, flags);
	return real_index;
}

#define field_avail(type, fld, sz) (offsetof(type, fld) + \
				    sizeof(((type *)0)->fld) <= (sz))

static int mlx4_ib_query_device(struct ib_device *ibdev,
				struct ib_device_attr *props,
				struct ib_udata *uhw)
{
	struct mlx4_ib_dev *dev = to_mdev(ibdev);
	struct ib_smp *in_mad  = NULL;
	struct ib_smp *out_mad = NULL;
	int err;
	int have_ib_ports;
	struct mlx4_uverbs_ex_query_device cmd;
	struct mlx4_uverbs_ex_query_device_resp resp = {.comp_mask = 0};
	struct mlx4_clock_params clock_params;

	if (uhw->inlen) {
		if (uhw->inlen < sizeof(cmd))
			return -EINVAL;

		err = ib_copy_from_udata(&cmd, uhw, sizeof(cmd));
		if (err)
			return err;

		if (cmd.comp_mask)
			return -EINVAL;

		if (cmd.reserved)
			return -EINVAL;
	}

	resp.response_length = offsetof(typeof(resp), response_length) +
		sizeof(resp.response_length);
	in_mad  = kzalloc(sizeof *in_mad, GFP_KERNEL);
	out_mad = kmalloc(sizeof *out_mad, GFP_KERNEL);
	err = -ENOMEM;
	if (!in_mad || !out_mad)
		goto out;

	init_query_mad(in_mad);
	in_mad->attr_id = IB_SMP_ATTR_NODE_INFO;

	err = mlx4_MAD_IFC(to_mdev(ibdev), MLX4_MAD_IFC_IGNORE_KEYS,
			   1, NULL, NULL, in_mad, out_mad);
	if (err)
		goto out;

	memset(props, 0, sizeof *props);

	have_ib_ports = num_ib_ports(dev->dev);

	props->fw_ver = dev->dev->caps.fw_ver;
	props->device_cap_flags    = IB_DEVICE_CHANGE_PHY_PORT |
		IB_DEVICE_PORT_ACTIVE_EVENT		|
		IB_DEVICE_SYS_IMAGE_GUID		|
		IB_DEVICE_RC_RNR_NAK_GEN		|
		IB_DEVICE_BLOCK_MULTICAST_LOOPBACK;
	if (dev->dev->caps.flags & MLX4_DEV_CAP_FLAG_BAD_PKEY_CNTR)
		props->device_cap_flags |= IB_DEVICE_BAD_PKEY_CNTR;
	if (dev->dev->caps.flags & MLX4_DEV_CAP_FLAG_BAD_QKEY_CNTR)
		props->device_cap_flags |= IB_DEVICE_BAD_QKEY_CNTR;
	if (dev->dev->caps.flags & MLX4_DEV_CAP_FLAG_APM && have_ib_ports)
		props->device_cap_flags |= IB_DEVICE_AUTO_PATH_MIG;
	if (dev->dev->caps.flags & MLX4_DEV_CAP_FLAG_UD_AV_PORT)
		props->device_cap_flags |= IB_DEVICE_UD_AV_PORT_ENFORCE;
	if (dev->dev->caps.flags & MLX4_DEV_CAP_FLAG_IPOIB_CSUM)
		props->device_cap_flags |= IB_DEVICE_UD_IP_CSUM;
	if (dev->dev->caps.max_gso_sz &&
	    (dev->dev->rev_id != MLX4_IB_CARD_REV_A0) &&
	    (dev->dev->caps.flags & MLX4_DEV_CAP_FLAG_BLH))
		props->device_cap_flags |= IB_DEVICE_UD_TSO;
	if (dev->dev->caps.bmme_flags & MLX4_BMME_FLAG_RESERVED_LKEY)
		props->device_cap_flags |= IB_DEVICE_LOCAL_DMA_LKEY;
	if ((dev->dev->caps.bmme_flags & MLX4_BMME_FLAG_LOCAL_INV) &&
	    (dev->dev->caps.bmme_flags & MLX4_BMME_FLAG_REMOTE_INV) &&
	    (dev->dev->caps.bmme_flags & MLX4_BMME_FLAG_FAST_REG_WR))
		props->device_cap_flags |= IB_DEVICE_MEM_MGT_EXTENSIONS;
	if (dev->dev->caps.flags & MLX4_DEV_CAP_FLAG_XRC)
		props->device_cap_flags |= IB_DEVICE_XRC;
	if (dev->dev->caps.flags & MLX4_DEV_CAP_FLAG_MEM_WINDOW)
		props->device_cap_flags |= IB_DEVICE_MEM_WINDOW;
	if (dev->dev->caps.bmme_flags & MLX4_BMME_FLAG_TYPE_2_WIN) {
		if (dev->dev->caps.bmme_flags & MLX4_BMME_FLAG_WIN_TYPE_2B)
			props->device_cap_flags |= IB_DEVICE_MEM_WINDOW_TYPE_2B;
		else
			props->device_cap_flags |= IB_DEVICE_MEM_WINDOW_TYPE_2A;
	}
	if (dev->steering_support == MLX4_STEERING_MODE_DEVICE_MANAGED)
		props->device_cap_flags |= IB_DEVICE_MANAGED_FLOW_STEERING;

	props->device_cap_flags |= IB_DEVICE_RAW_IP_CSUM;

	props->vendor_id	   = be32_to_cpup((__be32 *) (out_mad->data + 36)) &
		0xffffff;
	props->vendor_part_id	   = dev->dev->persist->pdev->device;
	props->hw_ver		   = be32_to_cpup((__be32 *) (out_mad->data + 32));
	memcpy(&props->sys_image_guid, out_mad->data +	4, 8);

	props->max_mr_size	   = ~0ull;
	props->page_size_cap	   = dev->dev->caps.page_size_cap;
	props->max_qp		   = dev->dev->quotas.qp;
	props->max_qp_wr	   = dev->dev->caps.max_wqes - MLX4_IB_SQ_MAX_SPARE;
<<<<<<< HEAD
	props->max_send_sge	   = dev->dev->caps.max_sq_sg;
	props->max_recv_sge	   = dev->dev->caps.max_rq_sg;
	props->max_sge_rd	   = MLX4_MAX_SGE_RD;
=======
	props->max_send_sge =
		min(dev->dev->caps.max_sq_sg, dev->dev->caps.max_rq_sg);
	props->max_recv_sge =
		min(dev->dev->caps.max_sq_sg, dev->dev->caps.max_rq_sg);
	props->max_sge_rd = MLX4_MAX_SGE_RD;
>>>>>>> f9885ef8
	props->max_cq		   = dev->dev->quotas.cq;
	props->max_cqe		   = dev->dev->caps.max_cqes;
	props->max_mr		   = dev->dev->quotas.mpt;
	props->max_pd		   = dev->dev->caps.num_pds - dev->dev->caps.reserved_pds;
	props->max_qp_rd_atom	   = dev->dev->caps.max_qp_dest_rdma;
	props->max_qp_init_rd_atom = dev->dev->caps.max_qp_init_rdma;
	props->max_res_rd_atom	   = props->max_qp_rd_atom * props->max_qp;
	props->max_srq		   = dev->dev->quotas.srq;
	props->max_srq_wr	   = dev->dev->caps.max_srq_wqes - 1;
	props->max_srq_sge	   = dev->dev->caps.max_srq_sge;
	props->max_fast_reg_page_list_len = MLX4_MAX_FAST_REG_PAGES;
	props->local_ca_ack_delay  = dev->dev->caps.local_ca_ack_delay;
	props->atomic_cap	   = dev->dev->caps.flags & MLX4_DEV_CAP_FLAG_ATOMIC ?
		IB_ATOMIC_HCA : IB_ATOMIC_NONE;
	props->masked_atomic_cap   = props->atomic_cap;
	props->max_pkeys	   = dev->dev->caps.pkey_table_len[1];
	props->max_mcast_grp	   = dev->dev->caps.num_mgms + dev->dev->caps.num_amgms;
	props->max_mcast_qp_attach = dev->dev->caps.num_qp_per_mgm;
	props->max_total_mcast_qp_attach = props->max_mcast_qp_attach *
					   props->max_mcast_grp;
	props->max_map_per_fmr = dev->dev->caps.max_fmr_maps;
	props->hca_core_clock = dev->dev->caps.hca_core_clock * 1000UL;
	props->timestamp_mask = 0xFFFFFFFFFFFFULL;
	props->max_ah = INT_MAX;

	if (mlx4_ib_port_link_layer(ibdev, 1) == IB_LINK_LAYER_ETHERNET ||
	    mlx4_ib_port_link_layer(ibdev, 2) == IB_LINK_LAYER_ETHERNET) {
		if (dev->dev->caps.flags2 & MLX4_DEV_CAP_FLAG2_RSS) {
			props->rss_caps.max_rwq_indirection_tables =
				props->max_qp;
			props->rss_caps.max_rwq_indirection_table_size =
				dev->dev->caps.max_rss_tbl_sz;
			props->rss_caps.supported_qpts = 1 << IB_QPT_RAW_PACKET;
			props->max_wq_type_rq = props->max_qp;
		}

		if (dev->dev->caps.flags & MLX4_DEV_CAP_FLAG_FCS_KEEP)
			props->raw_packet_caps |= IB_RAW_PACKET_CAP_SCATTER_FCS;
	}

	props->cq_caps.max_cq_moderation_count = MLX4_MAX_CQ_COUNT;
	props->cq_caps.max_cq_moderation_period = MLX4_MAX_CQ_PERIOD;

	if (!mlx4_is_slave(dev->dev))
		err = mlx4_get_internal_clock_params(dev->dev, &clock_params);

	if (uhw->outlen >= resp.response_length + sizeof(resp.hca_core_clock_offset)) {
		resp.response_length += sizeof(resp.hca_core_clock_offset);
		if (!err && !mlx4_is_slave(dev->dev)) {
			resp.comp_mask |= MLX4_IB_QUERY_DEV_RESP_MASK_CORE_CLOCK_OFFSET;
			resp.hca_core_clock_offset = clock_params.offset % PAGE_SIZE;
		}
	}

	if (uhw->outlen >= resp.response_length +
	    sizeof(resp.max_inl_recv_sz)) {
		resp.response_length += sizeof(resp.max_inl_recv_sz);
		resp.max_inl_recv_sz  = dev->dev->caps.max_rq_sg *
			sizeof(struct mlx4_wqe_data_seg);
	}

	if (field_avail(typeof(resp), rss_caps, uhw->outlen)) {
		if (props->rss_caps.supported_qpts) {
			resp.rss_caps.rx_hash_function =
				MLX4_IB_RX_HASH_FUNC_TOEPLITZ;

			resp.rss_caps.rx_hash_fields_mask =
				MLX4_IB_RX_HASH_SRC_IPV4 |
				MLX4_IB_RX_HASH_DST_IPV4 |
				MLX4_IB_RX_HASH_SRC_IPV6 |
				MLX4_IB_RX_HASH_DST_IPV6 |
				MLX4_IB_RX_HASH_SRC_PORT_TCP |
				MLX4_IB_RX_HASH_DST_PORT_TCP |
				MLX4_IB_RX_HASH_SRC_PORT_UDP |
				MLX4_IB_RX_HASH_DST_PORT_UDP;

			if (dev->dev->caps.tunnel_offload_mode ==
			    MLX4_TUNNEL_OFFLOAD_MODE_VXLAN)
				resp.rss_caps.rx_hash_fields_mask |=
					MLX4_IB_RX_HASH_INNER;
		}
		resp.response_length = offsetof(typeof(resp), rss_caps) +
				       sizeof(resp.rss_caps);
	}

	if (field_avail(typeof(resp), tso_caps, uhw->outlen)) {
		if (dev->dev->caps.max_gso_sz &&
		    ((mlx4_ib_port_link_layer(ibdev, 1) ==
		    IB_LINK_LAYER_ETHERNET) ||
		    (mlx4_ib_port_link_layer(ibdev, 2) ==
		    IB_LINK_LAYER_ETHERNET))) {
			resp.tso_caps.max_tso = dev->dev->caps.max_gso_sz;
			resp.tso_caps.supported_qpts |=
				1 << IB_QPT_RAW_PACKET;
		}
		resp.response_length = offsetof(typeof(resp), tso_caps) +
				       sizeof(resp.tso_caps);
	}

	if (uhw->outlen) {
		err = ib_copy_to_udata(uhw, &resp, resp.response_length);
		if (err)
			goto out;
	}
out:
	kfree(in_mad);
	kfree(out_mad);

	return err;
}

static enum rdma_link_layer
mlx4_ib_port_link_layer(struct ib_device *device, u8 port_num)
{
	struct mlx4_dev *dev = to_mdev(device)->dev;

	return dev->caps.port_mask[port_num] == MLX4_PORT_TYPE_IB ?
		IB_LINK_LAYER_INFINIBAND : IB_LINK_LAYER_ETHERNET;
}

static int ib_link_query_port(struct ib_device *ibdev, u8 port,
			      struct ib_port_attr *props, int netw_view)
{
	struct ib_smp *in_mad  = NULL;
	struct ib_smp *out_mad = NULL;
	int ext_active_speed;
	int mad_ifc_flags = MLX4_MAD_IFC_IGNORE_KEYS;
	int err = -ENOMEM;

	in_mad  = kzalloc(sizeof *in_mad, GFP_KERNEL);
	out_mad = kmalloc(sizeof *out_mad, GFP_KERNEL);
	if (!in_mad || !out_mad)
		goto out;

	init_query_mad(in_mad);
	in_mad->attr_id  = IB_SMP_ATTR_PORT_INFO;
	in_mad->attr_mod = cpu_to_be32(port);

	if (mlx4_is_mfunc(to_mdev(ibdev)->dev) && netw_view)
		mad_ifc_flags |= MLX4_MAD_IFC_NET_VIEW;

	err = mlx4_MAD_IFC(to_mdev(ibdev), mad_ifc_flags, port, NULL, NULL,
				in_mad, out_mad);
	if (err)
		goto out;


	props->lid		= be16_to_cpup((__be16 *) (out_mad->data + 16));
	props->lmc		= out_mad->data[34] & 0x7;
	props->sm_lid		= be16_to_cpup((__be16 *) (out_mad->data + 18));
	props->sm_sl		= out_mad->data[36] & 0xf;
	props->state		= out_mad->data[32] & 0xf;
	props->phys_state	= out_mad->data[33] >> 4;
	props->port_cap_flags	= be32_to_cpup((__be32 *) (out_mad->data + 20));
	if (netw_view)
		props->gid_tbl_len = out_mad->data[50];
	else
		props->gid_tbl_len = to_mdev(ibdev)->dev->caps.gid_table_len[port];
	props->max_msg_sz	= to_mdev(ibdev)->dev->caps.max_msg_sz;
	props->pkey_tbl_len	= to_mdev(ibdev)->dev->caps.pkey_table_len[port];
	props->bad_pkey_cntr	= be16_to_cpup((__be16 *) (out_mad->data + 46));
	props->qkey_viol_cntr	= be16_to_cpup((__be16 *) (out_mad->data + 48));
	props->active_width	= out_mad->data[31] & 0xf;
	props->active_speed	= out_mad->data[35] >> 4;
	props->max_mtu		= out_mad->data[41] & 0xf;
	props->active_mtu	= out_mad->data[36] >> 4;
	props->subnet_timeout	= out_mad->data[51] & 0x1f;
	props->max_vl_num	= out_mad->data[37] >> 4;
	props->init_type_reply	= out_mad->data[41] >> 4;

	/* Check if extended speeds (EDR/FDR/...) are supported */
	if (props->port_cap_flags & IB_PORT_EXTENDED_SPEEDS_SUP) {
		ext_active_speed = out_mad->data[62] >> 4;

		switch (ext_active_speed) {
		case 1:
			props->active_speed = IB_SPEED_FDR;
			break;
		case 2:
			props->active_speed = IB_SPEED_EDR;
			break;
		}
	}

	/* If reported active speed is QDR, check if is FDR-10 */
	if (props->active_speed == IB_SPEED_QDR) {
		init_query_mad(in_mad);
		in_mad->attr_id = MLX4_ATTR_EXTENDED_PORT_INFO;
		in_mad->attr_mod = cpu_to_be32(port);

		err = mlx4_MAD_IFC(to_mdev(ibdev), mad_ifc_flags, port,
				   NULL, NULL, in_mad, out_mad);
		if (err)
			goto out;

		/* Checking LinkSpeedActive for FDR-10 */
		if (out_mad->data[15] & 0x1)
			props->active_speed = IB_SPEED_FDR10;
	}

	/* Avoid wrong speed value returned by FW if the IB link is down. */
	if (props->state == IB_PORT_DOWN)
		 props->active_speed = IB_SPEED_SDR;

out:
	kfree(in_mad);
	kfree(out_mad);
	return err;
}

static u8 state_to_phys_state(enum ib_port_state state)
{
	return state == IB_PORT_ACTIVE ? 5 : 3;
}

static int eth_link_query_port(struct ib_device *ibdev, u8 port,
			       struct ib_port_attr *props)
{

	struct mlx4_ib_dev *mdev = to_mdev(ibdev);
	struct mlx4_ib_iboe *iboe = &mdev->iboe;
	struct net_device *ndev;
	enum ib_mtu tmp;
	struct mlx4_cmd_mailbox *mailbox;
	int err = 0;
	int is_bonded = mlx4_is_bonded(mdev->dev);

	mailbox = mlx4_alloc_cmd_mailbox(mdev->dev);
	if (IS_ERR(mailbox))
		return PTR_ERR(mailbox);

	err = mlx4_cmd_box(mdev->dev, 0, mailbox->dma, port, 0,
			   MLX4_CMD_QUERY_PORT, MLX4_CMD_TIME_CLASS_B,
			   MLX4_CMD_WRAPPED);
	if (err)
		goto out;

	props->active_width	=  (((u8 *)mailbox->buf)[5] == 0x40) ||
				   (((u8 *)mailbox->buf)[5] == 0x20 /*56Gb*/) ?
					   IB_WIDTH_4X : IB_WIDTH_1X;
	props->active_speed	=  (((u8 *)mailbox->buf)[5] == 0x20 /*56Gb*/) ?
					   IB_SPEED_FDR : IB_SPEED_QDR;
	props->port_cap_flags	= IB_PORT_CM_SUP;
	props->ip_gids = true;
	props->gid_tbl_len	= mdev->dev->caps.gid_table_len[port];
	props->max_msg_sz	= mdev->dev->caps.max_msg_sz;
	props->pkey_tbl_len	= 1;
	props->max_mtu		= IB_MTU_4096;
	props->max_vl_num	= 2;
	props->state		= IB_PORT_DOWN;
	props->phys_state	= state_to_phys_state(props->state);
	props->active_mtu	= IB_MTU_256;
	spin_lock_bh(&iboe->lock);
	ndev = iboe->netdevs[port - 1];
	if (ndev && is_bonded) {
		rcu_read_lock(); /* required to get upper dev */
		ndev = netdev_master_upper_dev_get_rcu(ndev);
		rcu_read_unlock();
	}
	if (!ndev)
		goto out_unlock;

	tmp = iboe_get_mtu(ndev->mtu);
	props->active_mtu = tmp ? min(props->max_mtu, tmp) : IB_MTU_256;

	props->state		= (netif_running(ndev) && netif_carrier_ok(ndev)) ?
					IB_PORT_ACTIVE : IB_PORT_DOWN;
	props->phys_state	= state_to_phys_state(props->state);
out_unlock:
	spin_unlock_bh(&iboe->lock);
out:
	mlx4_free_cmd_mailbox(mdev->dev, mailbox);
	return err;
}

int __mlx4_ib_query_port(struct ib_device *ibdev, u8 port,
			 struct ib_port_attr *props, int netw_view)
{
	int err;

	/* props being zeroed by the caller, avoid zeroing it here */

	err = mlx4_ib_port_link_layer(ibdev, port) == IB_LINK_LAYER_INFINIBAND ?
		ib_link_query_port(ibdev, port, props, netw_view) :
				eth_link_query_port(ibdev, port, props);

	return err;
}

static int mlx4_ib_query_port(struct ib_device *ibdev, u8 port,
			      struct ib_port_attr *props)
{
	/* returns host view */
	return __mlx4_ib_query_port(ibdev, port, props, 0);
}

int __mlx4_ib_query_gid(struct ib_device *ibdev, u8 port, int index,
			union ib_gid *gid, int netw_view)
{
	struct ib_smp *in_mad  = NULL;
	struct ib_smp *out_mad = NULL;
	int err = -ENOMEM;
	struct mlx4_ib_dev *dev = to_mdev(ibdev);
	int clear = 0;
	int mad_ifc_flags = MLX4_MAD_IFC_IGNORE_KEYS;

	in_mad  = kzalloc(sizeof *in_mad, GFP_KERNEL);
	out_mad = kmalloc(sizeof *out_mad, GFP_KERNEL);
	if (!in_mad || !out_mad)
		goto out;

	init_query_mad(in_mad);
	in_mad->attr_id  = IB_SMP_ATTR_PORT_INFO;
	in_mad->attr_mod = cpu_to_be32(port);

	if (mlx4_is_mfunc(dev->dev) && netw_view)
		mad_ifc_flags |= MLX4_MAD_IFC_NET_VIEW;

	err = mlx4_MAD_IFC(dev, mad_ifc_flags, port, NULL, NULL, in_mad, out_mad);
	if (err)
		goto out;

	memcpy(gid->raw, out_mad->data + 8, 8);

	if (mlx4_is_mfunc(dev->dev) && !netw_view) {
		if (index) {
			/* For any index > 0, return the null guid */
			err = 0;
			clear = 1;
			goto out;
		}
	}

	init_query_mad(in_mad);
	in_mad->attr_id  = IB_SMP_ATTR_GUID_INFO;
	in_mad->attr_mod = cpu_to_be32(index / 8);

	err = mlx4_MAD_IFC(dev, mad_ifc_flags, port,
			   NULL, NULL, in_mad, out_mad);
	if (err)
		goto out;

	memcpy(gid->raw + 8, out_mad->data + (index % 8) * 8, 8);

out:
	if (clear)
		memset(gid->raw + 8, 0, 8);
	kfree(in_mad);
	kfree(out_mad);
	return err;
}

static int mlx4_ib_query_gid(struct ib_device *ibdev, u8 port, int index,
			     union ib_gid *gid)
{
	if (rdma_protocol_ib(ibdev, port))
		return __mlx4_ib_query_gid(ibdev, port, index, gid, 0);
	return 0;
}

static int mlx4_ib_query_sl2vl(struct ib_device *ibdev, u8 port, u64 *sl2vl_tbl)
{
	union sl2vl_tbl_to_u64 sl2vl64;
	struct ib_smp *in_mad  = NULL;
	struct ib_smp *out_mad = NULL;
	int mad_ifc_flags = MLX4_MAD_IFC_IGNORE_KEYS;
	int err = -ENOMEM;
	int jj;

	if (mlx4_is_slave(to_mdev(ibdev)->dev)) {
		*sl2vl_tbl = 0;
		return 0;
	}

	in_mad  = kzalloc(sizeof(*in_mad), GFP_KERNEL);
	out_mad = kmalloc(sizeof(*out_mad), GFP_KERNEL);
	if (!in_mad || !out_mad)
		goto out;

	init_query_mad(in_mad);
	in_mad->attr_id  = IB_SMP_ATTR_SL_TO_VL_TABLE;
	in_mad->attr_mod = 0;

	if (mlx4_is_mfunc(to_mdev(ibdev)->dev))
		mad_ifc_flags |= MLX4_MAD_IFC_NET_VIEW;

	err = mlx4_MAD_IFC(to_mdev(ibdev), mad_ifc_flags, port, NULL, NULL,
			   in_mad, out_mad);
	if (err)
		goto out;

	for (jj = 0; jj < 8; jj++)
		sl2vl64.sl8[jj] = ((struct ib_smp *)out_mad)->data[jj];
	*sl2vl_tbl = sl2vl64.sl64;

out:
	kfree(in_mad);
	kfree(out_mad);
	return err;
}

static void mlx4_init_sl2vl_tbl(struct mlx4_ib_dev *mdev)
{
	u64 sl2vl;
	int i;
	int err;

	for (i = 1; i <= mdev->dev->caps.num_ports; i++) {
		if (mdev->dev->caps.port_type[i] == MLX4_PORT_TYPE_ETH)
			continue;
		err = mlx4_ib_query_sl2vl(&mdev->ib_dev, i, &sl2vl);
		if (err) {
			pr_err("Unable to get default sl to vl mapping for port %d.  Using all zeroes (%d)\n",
			       i, err);
			sl2vl = 0;
		}
		atomic64_set(&mdev->sl2vl[i - 1], sl2vl);
	}
}

int __mlx4_ib_query_pkey(struct ib_device *ibdev, u8 port, u16 index,
			 u16 *pkey, int netw_view)
{
	struct ib_smp *in_mad  = NULL;
	struct ib_smp *out_mad = NULL;
	int mad_ifc_flags = MLX4_MAD_IFC_IGNORE_KEYS;
	int err = -ENOMEM;

	in_mad  = kzalloc(sizeof *in_mad, GFP_KERNEL);
	out_mad = kmalloc(sizeof *out_mad, GFP_KERNEL);
	if (!in_mad || !out_mad)
		goto out;

	init_query_mad(in_mad);
	in_mad->attr_id  = IB_SMP_ATTR_PKEY_TABLE;
	in_mad->attr_mod = cpu_to_be32(index / 32);

	if (mlx4_is_mfunc(to_mdev(ibdev)->dev) && netw_view)
		mad_ifc_flags |= MLX4_MAD_IFC_NET_VIEW;

	err = mlx4_MAD_IFC(to_mdev(ibdev), mad_ifc_flags, port, NULL, NULL,
			   in_mad, out_mad);
	if (err)
		goto out;

	*pkey = be16_to_cpu(((__be16 *) out_mad->data)[index % 32]);

out:
	kfree(in_mad);
	kfree(out_mad);
	return err;
}

static int mlx4_ib_query_pkey(struct ib_device *ibdev, u8 port, u16 index, u16 *pkey)
{
	return __mlx4_ib_query_pkey(ibdev, port, index, pkey, 0);
}

static int mlx4_ib_modify_device(struct ib_device *ibdev, int mask,
				 struct ib_device_modify *props)
{
	struct mlx4_cmd_mailbox *mailbox;
	unsigned long flags;

	if (mask & ~IB_DEVICE_MODIFY_NODE_DESC)
		return -EOPNOTSUPP;

	if (!(mask & IB_DEVICE_MODIFY_NODE_DESC))
		return 0;

	if (mlx4_is_slave(to_mdev(ibdev)->dev))
		return -EOPNOTSUPP;

	spin_lock_irqsave(&to_mdev(ibdev)->sm_lock, flags);
	memcpy(ibdev->node_desc, props->node_desc, IB_DEVICE_NODE_DESC_MAX);
	spin_unlock_irqrestore(&to_mdev(ibdev)->sm_lock, flags);

	/*
	 * If possible, pass node desc to FW, so it can generate
	 * a 144 trap.  If cmd fails, just ignore.
	 */
	mailbox = mlx4_alloc_cmd_mailbox(to_mdev(ibdev)->dev);
	if (IS_ERR(mailbox))
		return 0;

	memcpy(mailbox->buf, props->node_desc, IB_DEVICE_NODE_DESC_MAX);
	mlx4_cmd(to_mdev(ibdev)->dev, mailbox->dma, 1, 0,
		 MLX4_CMD_SET_NODE, MLX4_CMD_TIME_CLASS_A, MLX4_CMD_NATIVE);

	mlx4_free_cmd_mailbox(to_mdev(ibdev)->dev, mailbox);

	return 0;
}

static int mlx4_ib_SET_PORT(struct mlx4_ib_dev *dev, u8 port, int reset_qkey_viols,
			    u32 cap_mask)
{
	struct mlx4_cmd_mailbox *mailbox;
	int err;

	mailbox = mlx4_alloc_cmd_mailbox(dev->dev);
	if (IS_ERR(mailbox))
		return PTR_ERR(mailbox);

	if (dev->dev->flags & MLX4_FLAG_OLD_PORT_CMDS) {
		*(u8 *) mailbox->buf	     = !!reset_qkey_viols << 6;
		((__be32 *) mailbox->buf)[2] = cpu_to_be32(cap_mask);
	} else {
		((u8 *) mailbox->buf)[3]     = !!reset_qkey_viols;
		((__be32 *) mailbox->buf)[1] = cpu_to_be32(cap_mask);
	}

	err = mlx4_cmd(dev->dev, mailbox->dma, port, MLX4_SET_PORT_IB_OPCODE,
		       MLX4_CMD_SET_PORT, MLX4_CMD_TIME_CLASS_B,
		       MLX4_CMD_WRAPPED);

	mlx4_free_cmd_mailbox(dev->dev, mailbox);
	return err;
}

static int mlx4_ib_modify_port(struct ib_device *ibdev, u8 port, int mask,
			       struct ib_port_modify *props)
{
	struct mlx4_ib_dev *mdev = to_mdev(ibdev);
	u8 is_eth = mdev->dev->caps.port_type[port] == MLX4_PORT_TYPE_ETH;
	struct ib_port_attr attr;
	u32 cap_mask;
	int err;

	/* return OK if this is RoCE. CM calls ib_modify_port() regardless
	 * of whether port link layer is ETH or IB. For ETH ports, qkey
	 * violations and port capabilities are not meaningful.
	 */
	if (is_eth)
		return 0;

	mutex_lock(&mdev->cap_mask_mutex);

	err = ib_query_port(ibdev, port, &attr);
	if (err)
		goto out;

	cap_mask = (attr.port_cap_flags | props->set_port_cap_mask) &
		~props->clr_port_cap_mask;

	err = mlx4_ib_SET_PORT(mdev, port,
			       !!(mask & IB_PORT_RESET_QKEY_CNTR),
			       cap_mask);

out:
	mutex_unlock(&to_mdev(ibdev)->cap_mask_mutex);
	return err;
}

static struct ib_ucontext *mlx4_ib_alloc_ucontext(struct ib_device *ibdev,
						  struct ib_udata *udata)
{
	struct mlx4_ib_dev *dev = to_mdev(ibdev);
	struct mlx4_ib_ucontext *context;
	struct mlx4_ib_alloc_ucontext_resp_v3 resp_v3;
	struct mlx4_ib_alloc_ucontext_resp resp;
	int err;

	if (!dev->ib_active)
		return ERR_PTR(-EAGAIN);

	if (ibdev->uverbs_abi_ver == MLX4_IB_UVERBS_NO_DEV_CAPS_ABI_VERSION) {
		resp_v3.qp_tab_size      = dev->dev->caps.num_qps;
		resp_v3.bf_reg_size      = dev->dev->caps.bf_reg_size;
		resp_v3.bf_regs_per_page = dev->dev->caps.bf_regs_per_page;
	} else {
		resp.dev_caps	      = dev->dev->caps.userspace_caps;
		resp.qp_tab_size      = dev->dev->caps.num_qps;
		resp.bf_reg_size      = dev->dev->caps.bf_reg_size;
		resp.bf_regs_per_page = dev->dev->caps.bf_regs_per_page;
		resp.cqe_size	      = dev->dev->caps.cqe_size;
	}

	context = kzalloc(sizeof(*context), GFP_KERNEL);
	if (!context)
		return ERR_PTR(-ENOMEM);

	err = mlx4_uar_alloc(to_mdev(ibdev)->dev, &context->uar);
	if (err) {
		kfree(context);
		return ERR_PTR(err);
	}

	INIT_LIST_HEAD(&context->db_page_list);
	mutex_init(&context->db_page_mutex);

	INIT_LIST_HEAD(&context->wqn_ranges_list);
	mutex_init(&context->wqn_ranges_mutex);

	if (ibdev->uverbs_abi_ver == MLX4_IB_UVERBS_NO_DEV_CAPS_ABI_VERSION)
		err = ib_copy_to_udata(udata, &resp_v3, sizeof(resp_v3));
	else
		err = ib_copy_to_udata(udata, &resp, sizeof(resp));

	if (err) {
		mlx4_uar_free(to_mdev(ibdev)->dev, &context->uar);
		kfree(context);
		return ERR_PTR(-EFAULT);
	}

	return &context->ibucontext;
}

static int mlx4_ib_dealloc_ucontext(struct ib_ucontext *ibcontext)
{
	struct mlx4_ib_ucontext *context = to_mucontext(ibcontext);

	mlx4_uar_free(to_mdev(ibcontext->device)->dev, &context->uar);
	kfree(context);

	return 0;
}

static void  mlx4_ib_vma_open(struct vm_area_struct *area)
{
	/* vma_open is called when a new VMA is created on top of our VMA.
	 * This is done through either mremap flow or split_vma (usually due
	 * to mlock, madvise, munmap, etc.). We do not support a clone of the
	 * vma, as this VMA is strongly hardware related. Therefore we set the
	 * vm_ops of the newly created/cloned VMA to NULL, to prevent it from
	 * calling us again and trying to do incorrect actions. We assume that
	 * the original vma size is exactly a single page that there will be no
	 * "splitting" operations on.
	 */
	area->vm_ops = NULL;
}

static void  mlx4_ib_vma_close(struct vm_area_struct *area)
{
	struct mlx4_ib_vma_private_data *mlx4_ib_vma_priv_data;

	/* It's guaranteed that all VMAs opened on a FD are closed before the
	 * file itself is closed, therefore no sync is needed with the regular
	 * closing flow. (e.g. mlx4_ib_dealloc_ucontext) However need a sync
	 * with accessing the vma as part of mlx4_ib_disassociate_ucontext.
	 * The close operation is usually called under mm->mmap_sem except when
	 * process is exiting.  The exiting case is handled explicitly as part
	 * of mlx4_ib_disassociate_ucontext.
	 */
	mlx4_ib_vma_priv_data = (struct mlx4_ib_vma_private_data *)
				area->vm_private_data;

	/* set the vma context pointer to null in the mlx4_ib driver's private
	 * data to protect against a race condition in mlx4_ib_dissassociate_ucontext().
	 */
	mlx4_ib_vma_priv_data->vma = NULL;
}

static const struct vm_operations_struct mlx4_ib_vm_ops = {
	.open = mlx4_ib_vma_open,
	.close = mlx4_ib_vma_close
};

static void mlx4_ib_disassociate_ucontext(struct ib_ucontext *ibcontext)
{
	int i;
	struct vm_area_struct *vma;
	struct mlx4_ib_ucontext *context = to_mucontext(ibcontext);

	/* need to protect from a race on closing the vma as part of
	 * mlx4_ib_vma_close().
	 */
	for (i = 0; i < HW_BAR_COUNT; i++) {
		vma = context->hw_bar_info[i].vma;
		if (!vma)
			continue;

		zap_vma_ptes(context->hw_bar_info[i].vma,
			     context->hw_bar_info[i].vma->vm_start, PAGE_SIZE);

		context->hw_bar_info[i].vma->vm_flags &=
			~(VM_SHARED | VM_MAYSHARE);
		/* context going to be destroyed, should not access ops any more */
		context->hw_bar_info[i].vma->vm_ops = NULL;
	}
}

static void mlx4_ib_set_vma_data(struct vm_area_struct *vma,
				 struct mlx4_ib_vma_private_data *vma_private_data)
{
	vma_private_data->vma = vma;
	vma->vm_private_data = vma_private_data;
	vma->vm_ops =  &mlx4_ib_vm_ops;
}

static int mlx4_ib_mmap(struct ib_ucontext *context, struct vm_area_struct *vma)
{
	struct mlx4_ib_dev *dev = to_mdev(context->device);
	struct mlx4_ib_ucontext *mucontext = to_mucontext(context);

	if (vma->vm_end - vma->vm_start != PAGE_SIZE)
		return -EINVAL;

	if (vma->vm_pgoff == 0) {
		/* We prevent double mmaping on same context */
		if (mucontext->hw_bar_info[HW_BAR_DB].vma)
			return -EINVAL;

		vma->vm_page_prot = pgprot_noncached(vma->vm_page_prot);

		if (io_remap_pfn_range(vma, vma->vm_start,
				       to_mucontext(context)->uar.pfn,
				       PAGE_SIZE, vma->vm_page_prot))
			return -EAGAIN;

		mlx4_ib_set_vma_data(vma, &mucontext->hw_bar_info[HW_BAR_DB]);

	} else if (vma->vm_pgoff == 1 && dev->dev->caps.bf_reg_size != 0) {
		/* We prevent double mmaping on same context */
		if (mucontext->hw_bar_info[HW_BAR_BF].vma)
			return -EINVAL;

		vma->vm_page_prot = pgprot_writecombine(vma->vm_page_prot);

		if (io_remap_pfn_range(vma, vma->vm_start,
				       to_mucontext(context)->uar.pfn +
				       dev->dev->caps.num_uars,
				       PAGE_SIZE, vma->vm_page_prot))
			return -EAGAIN;

		mlx4_ib_set_vma_data(vma, &mucontext->hw_bar_info[HW_BAR_BF]);

	} else if (vma->vm_pgoff == 3) {
		struct mlx4_clock_params params;
		int ret;

		/* We prevent double mmaping on same context */
		if (mucontext->hw_bar_info[HW_BAR_CLOCK].vma)
			return -EINVAL;

		ret = mlx4_get_internal_clock_params(dev->dev, &params);

		if (ret)
			return ret;

		vma->vm_page_prot = pgprot_noncached(vma->vm_page_prot);
		if (io_remap_pfn_range(vma, vma->vm_start,
				       (pci_resource_start(dev->dev->persist->pdev,
							   params.bar) +
					params.offset)
				       >> PAGE_SHIFT,
				       PAGE_SIZE, vma->vm_page_prot))
			return -EAGAIN;

		mlx4_ib_set_vma_data(vma,
				     &mucontext->hw_bar_info[HW_BAR_CLOCK]);
	} else {
		return -EINVAL;
	}

	return 0;
}

static struct ib_pd *mlx4_ib_alloc_pd(struct ib_device *ibdev,
				      struct ib_ucontext *context,
				      struct ib_udata *udata)
{
	struct mlx4_ib_pd *pd;
	int err;

	pd = kzalloc(sizeof(*pd), GFP_KERNEL);
	if (!pd)
		return ERR_PTR(-ENOMEM);

	err = mlx4_pd_alloc(to_mdev(ibdev)->dev, &pd->pdn);
	if (err) {
		kfree(pd);
		return ERR_PTR(err);
	}

	if (context)
		if (ib_copy_to_udata(udata, &pd->pdn, sizeof (__u32))) {
			mlx4_pd_free(to_mdev(ibdev)->dev, pd->pdn);
			kfree(pd);
			return ERR_PTR(-EFAULT);
		}
	return &pd->ibpd;
}

static int mlx4_ib_dealloc_pd(struct ib_pd *pd)
{
	mlx4_pd_free(to_mdev(pd->device)->dev, to_mpd(pd)->pdn);
	kfree(pd);

	return 0;
}

static struct ib_xrcd *mlx4_ib_alloc_xrcd(struct ib_device *ibdev,
					  struct ib_ucontext *context,
					  struct ib_udata *udata)
{
	struct mlx4_ib_xrcd *xrcd;
	struct ib_cq_init_attr cq_attr = {};
	int err;

	if (!(to_mdev(ibdev)->dev->caps.flags & MLX4_DEV_CAP_FLAG_XRC))
		return ERR_PTR(-ENOSYS);

	xrcd = kmalloc(sizeof *xrcd, GFP_KERNEL);
	if (!xrcd)
		return ERR_PTR(-ENOMEM);

	err = mlx4_xrcd_alloc(to_mdev(ibdev)->dev, &xrcd->xrcdn);
	if (err)
		goto err1;

	xrcd->pd = ib_alloc_pd(ibdev, 0);
	if (IS_ERR(xrcd->pd)) {
		err = PTR_ERR(xrcd->pd);
		goto err2;
	}

	cq_attr.cqe = 1;
	xrcd->cq = ib_create_cq(ibdev, NULL, NULL, xrcd, &cq_attr);
	if (IS_ERR(xrcd->cq)) {
		err = PTR_ERR(xrcd->cq);
		goto err3;
	}

	return &xrcd->ibxrcd;

err3:
	ib_dealloc_pd(xrcd->pd);
err2:
	mlx4_xrcd_free(to_mdev(ibdev)->dev, xrcd->xrcdn);
err1:
	kfree(xrcd);
	return ERR_PTR(err);
}

static int mlx4_ib_dealloc_xrcd(struct ib_xrcd *xrcd)
{
	ib_destroy_cq(to_mxrcd(xrcd)->cq);
	ib_dealloc_pd(to_mxrcd(xrcd)->pd);
	mlx4_xrcd_free(to_mdev(xrcd->device)->dev, to_mxrcd(xrcd)->xrcdn);
	kfree(xrcd);

	return 0;
}

static int add_gid_entry(struct ib_qp *ibqp, union ib_gid *gid)
{
	struct mlx4_ib_qp *mqp = to_mqp(ibqp);
	struct mlx4_ib_dev *mdev = to_mdev(ibqp->device);
	struct mlx4_ib_gid_entry *ge;

	ge = kzalloc(sizeof *ge, GFP_KERNEL);
	if (!ge)
		return -ENOMEM;

	ge->gid = *gid;
	if (mlx4_ib_add_mc(mdev, mqp, gid)) {
		ge->port = mqp->port;
		ge->added = 1;
	}

	mutex_lock(&mqp->mutex);
	list_add_tail(&ge->list, &mqp->gid_list);
	mutex_unlock(&mqp->mutex);

	return 0;
}

static void mlx4_ib_delete_counters_table(struct mlx4_ib_dev *ibdev,
					  struct mlx4_ib_counters *ctr_table)
{
	struct counter_index *counter, *tmp_count;

	mutex_lock(&ctr_table->mutex);
	list_for_each_entry_safe(counter, tmp_count, &ctr_table->counters_list,
				 list) {
		if (counter->allocated)
			mlx4_counter_free(ibdev->dev, counter->index);
		list_del(&counter->list);
		kfree(counter);
	}
	mutex_unlock(&ctr_table->mutex);
}

int mlx4_ib_add_mc(struct mlx4_ib_dev *mdev, struct mlx4_ib_qp *mqp,
		   union ib_gid *gid)
{
	struct net_device *ndev;
	int ret = 0;

	if (!mqp->port)
		return 0;

	spin_lock_bh(&mdev->iboe.lock);
	ndev = mdev->iboe.netdevs[mqp->port - 1];
	if (ndev)
		dev_hold(ndev);
	spin_unlock_bh(&mdev->iboe.lock);

	if (ndev) {
		ret = 1;
		dev_put(ndev);
	}

	return ret;
}

struct mlx4_ib_steering {
	struct list_head list;
	struct mlx4_flow_reg_id reg_id;
	union ib_gid gid;
};

#define LAST_ETH_FIELD vlan_tag
#define LAST_IB_FIELD sl
#define LAST_IPV4_FIELD dst_ip
#define LAST_TCP_UDP_FIELD src_port

/* Field is the last supported field */
#define FIELDS_NOT_SUPPORTED(filter, field)\
	memchr_inv((void *)&filter.field  +\
		   sizeof(filter.field), 0,\
		   sizeof(filter) -\
		   offsetof(typeof(filter), field) -\
		   sizeof(filter.field))

static int parse_flow_attr(struct mlx4_dev *dev,
			   u32 qp_num,
			   union ib_flow_spec *ib_spec,
			   struct _rule_hw *mlx4_spec)
{
	enum mlx4_net_trans_rule_id type;

	switch (ib_spec->type) {
	case IB_FLOW_SPEC_ETH:
		if (FIELDS_NOT_SUPPORTED(ib_spec->eth.mask, LAST_ETH_FIELD))
			return -ENOTSUPP;

		type = MLX4_NET_TRANS_RULE_ID_ETH;
		memcpy(mlx4_spec->eth.dst_mac, ib_spec->eth.val.dst_mac,
		       ETH_ALEN);
		memcpy(mlx4_spec->eth.dst_mac_msk, ib_spec->eth.mask.dst_mac,
		       ETH_ALEN);
		mlx4_spec->eth.vlan_tag = ib_spec->eth.val.vlan_tag;
		mlx4_spec->eth.vlan_tag_msk = ib_spec->eth.mask.vlan_tag;
		break;
	case IB_FLOW_SPEC_IB:
		if (FIELDS_NOT_SUPPORTED(ib_spec->ib.mask, LAST_IB_FIELD))
			return -ENOTSUPP;

		type = MLX4_NET_TRANS_RULE_ID_IB;
		mlx4_spec->ib.l3_qpn =
			cpu_to_be32(qp_num);
		mlx4_spec->ib.qpn_mask =
			cpu_to_be32(MLX4_IB_FLOW_QPN_MASK);
		break;


	case IB_FLOW_SPEC_IPV4:
		if (FIELDS_NOT_SUPPORTED(ib_spec->ipv4.mask, LAST_IPV4_FIELD))
			return -ENOTSUPP;

		type = MLX4_NET_TRANS_RULE_ID_IPV4;
		mlx4_spec->ipv4.src_ip = ib_spec->ipv4.val.src_ip;
		mlx4_spec->ipv4.src_ip_msk = ib_spec->ipv4.mask.src_ip;
		mlx4_spec->ipv4.dst_ip = ib_spec->ipv4.val.dst_ip;
		mlx4_spec->ipv4.dst_ip_msk = ib_spec->ipv4.mask.dst_ip;
		break;

	case IB_FLOW_SPEC_TCP:
	case IB_FLOW_SPEC_UDP:
		if (FIELDS_NOT_SUPPORTED(ib_spec->tcp_udp.mask, LAST_TCP_UDP_FIELD))
			return -ENOTSUPP;

		type = ib_spec->type == IB_FLOW_SPEC_TCP ?
					MLX4_NET_TRANS_RULE_ID_TCP :
					MLX4_NET_TRANS_RULE_ID_UDP;
		mlx4_spec->tcp_udp.dst_port = ib_spec->tcp_udp.val.dst_port;
		mlx4_spec->tcp_udp.dst_port_msk = ib_spec->tcp_udp.mask.dst_port;
		mlx4_spec->tcp_udp.src_port = ib_spec->tcp_udp.val.src_port;
		mlx4_spec->tcp_udp.src_port_msk = ib_spec->tcp_udp.mask.src_port;
		break;

	default:
		return -EINVAL;
	}
	if (mlx4_map_sw_to_hw_steering_id(dev, type) < 0 ||
	    mlx4_hw_rule_sz(dev, type) < 0)
		return -EINVAL;
	mlx4_spec->id = cpu_to_be16(mlx4_map_sw_to_hw_steering_id(dev, type));
	mlx4_spec->size = mlx4_hw_rule_sz(dev, type) >> 2;
	return mlx4_hw_rule_sz(dev, type);
}

struct default_rules {
	__u32 mandatory_fields[IB_FLOW_SPEC_SUPPORT_LAYERS];
	__u32 mandatory_not_fields[IB_FLOW_SPEC_SUPPORT_LAYERS];
	__u32 rules_create_list[IB_FLOW_SPEC_SUPPORT_LAYERS];
	__u8  link_layer;
};
static const struct default_rules default_table[] = {
	{
		.mandatory_fields = {IB_FLOW_SPEC_IPV4},
		.mandatory_not_fields = {IB_FLOW_SPEC_ETH},
		.rules_create_list = {IB_FLOW_SPEC_IB},
		.link_layer = IB_LINK_LAYER_INFINIBAND
	}
};

static int __mlx4_ib_default_rules_match(struct ib_qp *qp,
					 struct ib_flow_attr *flow_attr)
{
	int i, j, k;
	void *ib_flow;
	const struct default_rules *pdefault_rules = default_table;
	u8 link_layer = rdma_port_get_link_layer(qp->device, flow_attr->port);

	for (i = 0; i < ARRAY_SIZE(default_table); i++, pdefault_rules++) {
		__u32 field_types[IB_FLOW_SPEC_SUPPORT_LAYERS];
		memset(&field_types, 0, sizeof(field_types));

		if (link_layer != pdefault_rules->link_layer)
			continue;

		ib_flow = flow_attr + 1;
		/* we assume the specs are sorted */
		for (j = 0, k = 0; k < IB_FLOW_SPEC_SUPPORT_LAYERS &&
		     j < flow_attr->num_of_specs; k++) {
			union ib_flow_spec *current_flow =
				(union ib_flow_spec *)ib_flow;

			/* same layer but different type */
			if (((current_flow->type & IB_FLOW_SPEC_LAYER_MASK) ==
			     (pdefault_rules->mandatory_fields[k] &
			      IB_FLOW_SPEC_LAYER_MASK)) &&
			    (current_flow->type !=
			     pdefault_rules->mandatory_fields[k]))
				goto out;

			/* same layer, try match next one */
			if (current_flow->type ==
			    pdefault_rules->mandatory_fields[k]) {
				j++;
				ib_flow +=
					((union ib_flow_spec *)ib_flow)->size;
			}
		}

		ib_flow = flow_attr + 1;
		for (j = 0; j < flow_attr->num_of_specs;
		     j++, ib_flow += ((union ib_flow_spec *)ib_flow)->size)
			for (k = 0; k < IB_FLOW_SPEC_SUPPORT_LAYERS; k++)
				/* same layer and same type */
				if (((union ib_flow_spec *)ib_flow)->type ==
				    pdefault_rules->mandatory_not_fields[k])
					goto out;

		return i;
	}
out:
	return -1;
}

static int __mlx4_ib_create_default_rules(
		struct mlx4_ib_dev *mdev,
		struct ib_qp *qp,
		const struct default_rules *pdefault_rules,
		struct _rule_hw *mlx4_spec) {
	int size = 0;
	int i;

	for (i = 0; i < ARRAY_SIZE(pdefault_rules->rules_create_list); i++) {
		int ret;
		union ib_flow_spec ib_spec;
		switch (pdefault_rules->rules_create_list[i]) {
		case 0:
			/* no rule */
			continue;
		case IB_FLOW_SPEC_IB:
			ib_spec.type = IB_FLOW_SPEC_IB;
			ib_spec.size = sizeof(struct ib_flow_spec_ib);

			break;
		default:
			/* invalid rule */
			return -EINVAL;
		}
		/* We must put empty rule, qpn is being ignored */
		ret = parse_flow_attr(mdev->dev, 0, &ib_spec,
				      mlx4_spec);
		if (ret < 0) {
			pr_info("invalid parsing\n");
			return -EINVAL;
		}

		mlx4_spec = (void *)mlx4_spec + ret;
		size += ret;
	}
	return size;
}

static int __mlx4_ib_create_flow(struct ib_qp *qp, struct ib_flow_attr *flow_attr,
			  int domain,
			  enum mlx4_net_trans_promisc_mode flow_type,
			  u64 *reg_id)
{
	int ret, i;
	int size = 0;
	void *ib_flow;
	struct mlx4_ib_dev *mdev = to_mdev(qp->device);
	struct mlx4_cmd_mailbox *mailbox;
	struct mlx4_net_trans_rule_hw_ctrl *ctrl;
	int default_flow;

	static const u16 __mlx4_domain[] = {
		[IB_FLOW_DOMAIN_USER] = MLX4_DOMAIN_UVERBS,
		[IB_FLOW_DOMAIN_ETHTOOL] = MLX4_DOMAIN_ETHTOOL,
		[IB_FLOW_DOMAIN_RFS] = MLX4_DOMAIN_RFS,
		[IB_FLOW_DOMAIN_NIC] = MLX4_DOMAIN_NIC,
	};

	if (flow_attr->priority > MLX4_IB_FLOW_MAX_PRIO) {
		pr_err("Invalid priority value %d\n", flow_attr->priority);
		return -EINVAL;
	}

	if (domain >= IB_FLOW_DOMAIN_NUM) {
		pr_err("Invalid domain value %d\n", domain);
		return -EINVAL;
	}

	if (mlx4_map_sw_to_hw_steering_mode(mdev->dev, flow_type) < 0)
		return -EINVAL;

	mailbox = mlx4_alloc_cmd_mailbox(mdev->dev);
	if (IS_ERR(mailbox))
		return PTR_ERR(mailbox);
	ctrl = mailbox->buf;

	ctrl->prio = cpu_to_be16(__mlx4_domain[domain] |
				 flow_attr->priority);
	ctrl->type = mlx4_map_sw_to_hw_steering_mode(mdev->dev, flow_type);
	ctrl->port = flow_attr->port;
	ctrl->qpn = cpu_to_be32(qp->qp_num);

	ib_flow = flow_attr + 1;
	size += sizeof(struct mlx4_net_trans_rule_hw_ctrl);
	/* Add default flows */
	default_flow = __mlx4_ib_default_rules_match(qp, flow_attr);
	if (default_flow >= 0) {
		ret = __mlx4_ib_create_default_rules(
				mdev, qp, default_table + default_flow,
				mailbox->buf + size);
		if (ret < 0) {
			mlx4_free_cmd_mailbox(mdev->dev, mailbox);
			return -EINVAL;
		}
		size += ret;
	}
	for (i = 0; i < flow_attr->num_of_specs; i++) {
		ret = parse_flow_attr(mdev->dev, qp->qp_num, ib_flow,
				      mailbox->buf + size);
		if (ret < 0) {
			mlx4_free_cmd_mailbox(mdev->dev, mailbox);
			return -EINVAL;
		}
		ib_flow += ((union ib_flow_spec *) ib_flow)->size;
		size += ret;
	}

	if (mlx4_is_master(mdev->dev) && flow_type == MLX4_FS_REGULAR &&
	    flow_attr->num_of_specs == 1) {
		struct _rule_hw *rule_header = (struct _rule_hw *)(ctrl + 1);
		enum ib_flow_spec_type header_spec =
			((union ib_flow_spec *)(flow_attr + 1))->type;

		if (header_spec == IB_FLOW_SPEC_ETH)
			mlx4_handle_eth_header_mcast_prio(ctrl, rule_header);
	}

	ret = mlx4_cmd_imm(mdev->dev, mailbox->dma, reg_id, size >> 2, 0,
			   MLX4_QP_FLOW_STEERING_ATTACH, MLX4_CMD_TIME_CLASS_A,
			   MLX4_CMD_NATIVE);
	if (ret == -ENOMEM)
		pr_err("mcg table is full. Fail to register network rule.\n");
	else if (ret == -ENXIO)
		pr_err("Device managed flow steering is disabled. Fail to register network rule.\n");
	else if (ret)
		pr_err("Invalid argument. Fail to register network rule.\n");

	mlx4_free_cmd_mailbox(mdev->dev, mailbox);
	return ret;
}

static int __mlx4_ib_destroy_flow(struct mlx4_dev *dev, u64 reg_id)
{
	int err;
	err = mlx4_cmd(dev, reg_id, 0, 0,
		       MLX4_QP_FLOW_STEERING_DETACH, MLX4_CMD_TIME_CLASS_A,
		       MLX4_CMD_NATIVE);
	if (err)
		pr_err("Fail to detach network rule. registration id = 0x%llx\n",
		       reg_id);
	return err;
}

static int mlx4_ib_tunnel_steer_add(struct ib_qp *qp, struct ib_flow_attr *flow_attr,
				    u64 *reg_id)
{
	void *ib_flow;
	union ib_flow_spec *ib_spec;
	struct mlx4_dev	*dev = to_mdev(qp->device)->dev;
	int err = 0;

	if (dev->caps.tunnel_offload_mode != MLX4_TUNNEL_OFFLOAD_MODE_VXLAN ||
	    dev->caps.dmfs_high_steer_mode == MLX4_STEERING_DMFS_A0_STATIC)
		return 0; /* do nothing */

	ib_flow = flow_attr + 1;
	ib_spec = (union ib_flow_spec *)ib_flow;

	if (ib_spec->type !=  IB_FLOW_SPEC_ETH || flow_attr->num_of_specs != 1)
		return 0; /* do nothing */

	err = mlx4_tunnel_steer_add(to_mdev(qp->device)->dev, ib_spec->eth.val.dst_mac,
				    flow_attr->port, qp->qp_num,
				    MLX4_DOMAIN_UVERBS | (flow_attr->priority & 0xff),
				    reg_id);
	return err;
}

static int mlx4_ib_add_dont_trap_rule(struct mlx4_dev *dev,
				      struct ib_flow_attr *flow_attr,
				      enum mlx4_net_trans_promisc_mode *type)
{
	int err = 0;

	if (!(dev->caps.flags2 & MLX4_DEV_CAP_FLAG2_DMFS_UC_MC_SNIFFER) ||
	    (dev->caps.dmfs_high_steer_mode == MLX4_STEERING_DMFS_A0_STATIC) ||
	    (flow_attr->num_of_specs > 1) || (flow_attr->priority != 0)) {
		return -EOPNOTSUPP;
	}

	if (flow_attr->num_of_specs == 0) {
		type[0] = MLX4_FS_MC_SNIFFER;
		type[1] = MLX4_FS_UC_SNIFFER;
	} else {
		union ib_flow_spec *ib_spec;

		ib_spec = (union ib_flow_spec *)(flow_attr + 1);
		if (ib_spec->type !=  IB_FLOW_SPEC_ETH)
			return -EINVAL;

		/* if all is zero than MC and UC */
		if (is_zero_ether_addr(ib_spec->eth.mask.dst_mac)) {
			type[0] = MLX4_FS_MC_SNIFFER;
			type[1] = MLX4_FS_UC_SNIFFER;
		} else {
			u8 mac[ETH_ALEN] = {ib_spec->eth.mask.dst_mac[0] ^ 0x01,
					    ib_spec->eth.mask.dst_mac[1],
					    ib_spec->eth.mask.dst_mac[2],
					    ib_spec->eth.mask.dst_mac[3],
					    ib_spec->eth.mask.dst_mac[4],
					    ib_spec->eth.mask.dst_mac[5]};

			/* Above xor was only on MC bit, non empty mask is valid
			 * only if this bit is set and rest are zero.
			 */
			if (!is_zero_ether_addr(&mac[0]))
				return -EINVAL;

			if (is_multicast_ether_addr(ib_spec->eth.val.dst_mac))
				type[0] = MLX4_FS_MC_SNIFFER;
			else
				type[0] = MLX4_FS_UC_SNIFFER;
		}
	}

	return err;
}

static struct ib_flow *mlx4_ib_create_flow(struct ib_qp *qp,
				    struct ib_flow_attr *flow_attr,
				    int domain, struct ib_udata *udata)
{
	int err = 0, i = 0, j = 0;
	struct mlx4_ib_flow *mflow;
	enum mlx4_net_trans_promisc_mode type[2];
	struct mlx4_dev *dev = (to_mdev(qp->device))->dev;
	int is_bonded = mlx4_is_bonded(dev);

	if (flow_attr->port < 1 || flow_attr->port > qp->device->phys_port_cnt)
		return ERR_PTR(-EINVAL);

	if (flow_attr->flags & ~IB_FLOW_ATTR_FLAGS_DONT_TRAP)
		return ERR_PTR(-EOPNOTSUPP);

	if ((flow_attr->flags & IB_FLOW_ATTR_FLAGS_DONT_TRAP) &&
	    (flow_attr->type != IB_FLOW_ATTR_NORMAL))
		return ERR_PTR(-EOPNOTSUPP);

	if (udata &&
	    udata->inlen && !ib_is_udata_cleared(udata, 0, udata->inlen))
		return ERR_PTR(-EOPNOTSUPP);

	memset(type, 0, sizeof(type));

	mflow = kzalloc(sizeof(*mflow), GFP_KERNEL);
	if (!mflow) {
		err = -ENOMEM;
		goto err_free;
	}

	switch (flow_attr->type) {
	case IB_FLOW_ATTR_NORMAL:
		/* If dont trap flag (continue match) is set, under specific
		 * condition traffic be replicated to given qp,
		 * without stealing it
		 */
		if (unlikely(flow_attr->flags & IB_FLOW_ATTR_FLAGS_DONT_TRAP)) {
			err = mlx4_ib_add_dont_trap_rule(dev,
							 flow_attr,
							 type);
			if (err)
				goto err_free;
		} else {
			type[0] = MLX4_FS_REGULAR;
		}
		break;

	case IB_FLOW_ATTR_ALL_DEFAULT:
		type[0] = MLX4_FS_ALL_DEFAULT;
		break;

	case IB_FLOW_ATTR_MC_DEFAULT:
		type[0] = MLX4_FS_MC_DEFAULT;
		break;

	case IB_FLOW_ATTR_SNIFFER:
		type[0] = MLX4_FS_MIRROR_RX_PORT;
		type[1] = MLX4_FS_MIRROR_SX_PORT;
		break;

	default:
		err = -EINVAL;
		goto err_free;
	}

	while (i < ARRAY_SIZE(type) && type[i]) {
		err = __mlx4_ib_create_flow(qp, flow_attr, domain, type[i],
					    &mflow->reg_id[i].id);
		if (err)
			goto err_create_flow;
		if (is_bonded) {
			/* Application always sees one port so the mirror rule
			 * must be on port #2
			 */
			flow_attr->port = 2;
			err = __mlx4_ib_create_flow(qp, flow_attr,
						    domain, type[j],
						    &mflow->reg_id[j].mirror);
			flow_attr->port = 1;
			if (err)
				goto err_create_flow;
			j++;
		}

		i++;
	}

	if (i < ARRAY_SIZE(type) && flow_attr->type == IB_FLOW_ATTR_NORMAL) {
		err = mlx4_ib_tunnel_steer_add(qp, flow_attr,
					       &mflow->reg_id[i].id);
		if (err)
			goto err_create_flow;

		if (is_bonded) {
			flow_attr->port = 2;
			err = mlx4_ib_tunnel_steer_add(qp, flow_attr,
						       &mflow->reg_id[j].mirror);
			flow_attr->port = 1;
			if (err)
				goto err_create_flow;
			j++;
		}
		/* function to create mirror rule */
		i++;
	}

	return &mflow->ibflow;

err_create_flow:
	while (i) {
		(void)__mlx4_ib_destroy_flow(to_mdev(qp->device)->dev,
					     mflow->reg_id[i].id);
		i--;
	}

	while (j) {
		(void)__mlx4_ib_destroy_flow(to_mdev(qp->device)->dev,
					     mflow->reg_id[j].mirror);
		j--;
	}
err_free:
	kfree(mflow);
	return ERR_PTR(err);
}

static int mlx4_ib_destroy_flow(struct ib_flow *flow_id)
{
	int err, ret = 0;
	int i = 0;
	struct mlx4_ib_dev *mdev = to_mdev(flow_id->qp->device);
	struct mlx4_ib_flow *mflow = to_mflow(flow_id);

	while (i < ARRAY_SIZE(mflow->reg_id) && mflow->reg_id[i].id) {
		err = __mlx4_ib_destroy_flow(mdev->dev, mflow->reg_id[i].id);
		if (err)
			ret = err;
		if (mflow->reg_id[i].mirror) {
			err = __mlx4_ib_destroy_flow(mdev->dev,
						     mflow->reg_id[i].mirror);
			if (err)
				ret = err;
		}
		i++;
	}

	kfree(mflow);
	return ret;
}

static int mlx4_ib_mcg_attach(struct ib_qp *ibqp, union ib_gid *gid, u16 lid)
{
	int err;
	struct mlx4_ib_dev *mdev = to_mdev(ibqp->device);
	struct mlx4_dev	*dev = mdev->dev;
	struct mlx4_ib_qp *mqp = to_mqp(ibqp);
	struct mlx4_ib_steering *ib_steering = NULL;
	enum mlx4_protocol prot = MLX4_PROT_IB_IPV6;
	struct mlx4_flow_reg_id	reg_id;

	if (mdev->dev->caps.steering_mode ==
	    MLX4_STEERING_MODE_DEVICE_MANAGED) {
		ib_steering = kmalloc(sizeof(*ib_steering), GFP_KERNEL);
		if (!ib_steering)
			return -ENOMEM;
	}

	err = mlx4_multicast_attach(mdev->dev, &mqp->mqp, gid->raw, mqp->port,
				    !!(mqp->flags &
				       MLX4_IB_QP_BLOCK_MULTICAST_LOOPBACK),
				    prot, &reg_id.id);
	if (err) {
		pr_err("multicast attach op failed, err %d\n", err);
		goto err_malloc;
	}

	reg_id.mirror = 0;
	if (mlx4_is_bonded(dev)) {
		err = mlx4_multicast_attach(mdev->dev, &mqp->mqp, gid->raw,
					    (mqp->port == 1) ? 2 : 1,
					    !!(mqp->flags &
					    MLX4_IB_QP_BLOCK_MULTICAST_LOOPBACK),
					    prot, &reg_id.mirror);
		if (err)
			goto err_add;
	}

	err = add_gid_entry(ibqp, gid);
	if (err)
		goto err_add;

	if (ib_steering) {
		memcpy(ib_steering->gid.raw, gid->raw, 16);
		ib_steering->reg_id = reg_id;
		mutex_lock(&mqp->mutex);
		list_add(&ib_steering->list, &mqp->steering_rules);
		mutex_unlock(&mqp->mutex);
	}
	return 0;

err_add:
	mlx4_multicast_detach(mdev->dev, &mqp->mqp, gid->raw,
			      prot, reg_id.id);
	if (reg_id.mirror)
		mlx4_multicast_detach(mdev->dev, &mqp->mqp, gid->raw,
				      prot, reg_id.mirror);
err_malloc:
	kfree(ib_steering);

	return err;
}

static struct mlx4_ib_gid_entry *find_gid_entry(struct mlx4_ib_qp *qp, u8 *raw)
{
	struct mlx4_ib_gid_entry *ge;
	struct mlx4_ib_gid_entry *tmp;
	struct mlx4_ib_gid_entry *ret = NULL;

	list_for_each_entry_safe(ge, tmp, &qp->gid_list, list) {
		if (!memcmp(raw, ge->gid.raw, 16)) {
			ret = ge;
			break;
		}
	}

	return ret;
}

static int mlx4_ib_mcg_detach(struct ib_qp *ibqp, union ib_gid *gid, u16 lid)
{
	int err;
	struct mlx4_ib_dev *mdev = to_mdev(ibqp->device);
	struct mlx4_dev *dev = mdev->dev;
	struct mlx4_ib_qp *mqp = to_mqp(ibqp);
	struct net_device *ndev;
	struct mlx4_ib_gid_entry *ge;
	struct mlx4_flow_reg_id reg_id = {0, 0};
	enum mlx4_protocol prot =  MLX4_PROT_IB_IPV6;

	if (mdev->dev->caps.steering_mode ==
	    MLX4_STEERING_MODE_DEVICE_MANAGED) {
		struct mlx4_ib_steering *ib_steering;

		mutex_lock(&mqp->mutex);
		list_for_each_entry(ib_steering, &mqp->steering_rules, list) {
			if (!memcmp(ib_steering->gid.raw, gid->raw, 16)) {
				list_del(&ib_steering->list);
				break;
			}
		}
		mutex_unlock(&mqp->mutex);
		if (&ib_steering->list == &mqp->steering_rules) {
			pr_err("Couldn't find reg_id for mgid. Steering rule is left attached\n");
			return -EINVAL;
		}
		reg_id = ib_steering->reg_id;
		kfree(ib_steering);
	}

	err = mlx4_multicast_detach(mdev->dev, &mqp->mqp, gid->raw,
				    prot, reg_id.id);
	if (err)
		return err;

	if (mlx4_is_bonded(dev)) {
		err = mlx4_multicast_detach(mdev->dev, &mqp->mqp, gid->raw,
					    prot, reg_id.mirror);
		if (err)
			return err;
	}

	mutex_lock(&mqp->mutex);
	ge = find_gid_entry(mqp, gid->raw);
	if (ge) {
		spin_lock_bh(&mdev->iboe.lock);
		ndev = ge->added ? mdev->iboe.netdevs[ge->port - 1] : NULL;
		if (ndev)
			dev_hold(ndev);
		spin_unlock_bh(&mdev->iboe.lock);
		if (ndev)
			dev_put(ndev);
		list_del(&ge->list);
		kfree(ge);
	} else
		pr_warn("could not find mgid entry\n");

	mutex_unlock(&mqp->mutex);

	return 0;
}

static int init_node_data(struct mlx4_ib_dev *dev)
{
	struct ib_smp *in_mad  = NULL;
	struct ib_smp *out_mad = NULL;
	int mad_ifc_flags = MLX4_MAD_IFC_IGNORE_KEYS;
	int err = -ENOMEM;

	in_mad  = kzalloc(sizeof *in_mad, GFP_KERNEL);
	out_mad = kmalloc(sizeof *out_mad, GFP_KERNEL);
	if (!in_mad || !out_mad)
		goto out;

	init_query_mad(in_mad);
	in_mad->attr_id = IB_SMP_ATTR_NODE_DESC;
	if (mlx4_is_master(dev->dev))
		mad_ifc_flags |= MLX4_MAD_IFC_NET_VIEW;

	err = mlx4_MAD_IFC(dev, mad_ifc_flags, 1, NULL, NULL, in_mad, out_mad);
	if (err)
		goto out;

	memcpy(dev->ib_dev.node_desc, out_mad->data, IB_DEVICE_NODE_DESC_MAX);

	in_mad->attr_id = IB_SMP_ATTR_NODE_INFO;

	err = mlx4_MAD_IFC(dev, mad_ifc_flags, 1, NULL, NULL, in_mad, out_mad);
	if (err)
		goto out;

	dev->dev->rev_id = be32_to_cpup((__be32 *) (out_mad->data + 32));
	memcpy(&dev->ib_dev.node_guid, out_mad->data + 12, 8);

out:
	kfree(in_mad);
	kfree(out_mad);
	return err;
}

static ssize_t show_hca(struct device *device, struct device_attribute *attr,
			char *buf)
{
	struct mlx4_ib_dev *dev =
		container_of(device, struct mlx4_ib_dev, ib_dev.dev);
	return sprintf(buf, "MT%d\n", dev->dev->persist->pdev->device);
}

static ssize_t show_rev(struct device *device, struct device_attribute *attr,
			char *buf)
{
	struct mlx4_ib_dev *dev =
		container_of(device, struct mlx4_ib_dev, ib_dev.dev);
	return sprintf(buf, "%x\n", dev->dev->rev_id);
}

static ssize_t show_board(struct device *device, struct device_attribute *attr,
			  char *buf)
{
	struct mlx4_ib_dev *dev =
		container_of(device, struct mlx4_ib_dev, ib_dev.dev);
	return sprintf(buf, "%.*s\n", MLX4_BOARD_ID_LEN,
		       dev->dev->board_id);
}

static DEVICE_ATTR(hw_rev,   S_IRUGO, show_rev,    NULL);
static DEVICE_ATTR(hca_type, S_IRUGO, show_hca,    NULL);
static DEVICE_ATTR(board_id, S_IRUGO, show_board,  NULL);

static struct device_attribute *mlx4_class_attributes[] = {
	&dev_attr_hw_rev,
	&dev_attr_hca_type,
	&dev_attr_board_id
};

struct diag_counter {
	const char *name;
	u32 offset;
};

#define DIAG_COUNTER(_name, _offset)			\
	{ .name = #_name, .offset = _offset }

static const struct diag_counter diag_basic[] = {
	DIAG_COUNTER(rq_num_lle, 0x00),
	DIAG_COUNTER(sq_num_lle, 0x04),
	DIAG_COUNTER(rq_num_lqpoe, 0x08),
	DIAG_COUNTER(sq_num_lqpoe, 0x0C),
	DIAG_COUNTER(rq_num_lpe, 0x18),
	DIAG_COUNTER(sq_num_lpe, 0x1C),
	DIAG_COUNTER(rq_num_wrfe, 0x20),
	DIAG_COUNTER(sq_num_wrfe, 0x24),
	DIAG_COUNTER(sq_num_mwbe, 0x2C),
	DIAG_COUNTER(sq_num_bre, 0x34),
	DIAG_COUNTER(sq_num_rire, 0x44),
	DIAG_COUNTER(rq_num_rire, 0x48),
	DIAG_COUNTER(sq_num_rae, 0x4C),
	DIAG_COUNTER(rq_num_rae, 0x50),
	DIAG_COUNTER(sq_num_roe, 0x54),
	DIAG_COUNTER(sq_num_tree, 0x5C),
	DIAG_COUNTER(sq_num_rree, 0x64),
	DIAG_COUNTER(rq_num_rnr, 0x68),
	DIAG_COUNTER(sq_num_rnr, 0x6C),
	DIAG_COUNTER(rq_num_oos, 0x100),
	DIAG_COUNTER(sq_num_oos, 0x104),
};

static const struct diag_counter diag_ext[] = {
	DIAG_COUNTER(rq_num_dup, 0x130),
	DIAG_COUNTER(sq_num_to, 0x134),
};

static const struct diag_counter diag_device_only[] = {
	DIAG_COUNTER(num_cqovf, 0x1A0),
	DIAG_COUNTER(rq_num_udsdprd, 0x118),
};

static struct rdma_hw_stats *mlx4_ib_alloc_hw_stats(struct ib_device *ibdev,
						    u8 port_num)
{
	struct mlx4_ib_dev *dev = to_mdev(ibdev);
	struct mlx4_ib_diag_counters *diag = dev->diag_counters;

	if (!diag[!!port_num].name)
		return NULL;

	return rdma_alloc_hw_stats_struct(diag[!!port_num].name,
					  diag[!!port_num].num_counters,
					  RDMA_HW_STATS_DEFAULT_LIFESPAN);
}

static int mlx4_ib_get_hw_stats(struct ib_device *ibdev,
				struct rdma_hw_stats *stats,
				u8 port, int index)
{
	struct mlx4_ib_dev *dev = to_mdev(ibdev);
	struct mlx4_ib_diag_counters *diag = dev->diag_counters;
	u32 hw_value[ARRAY_SIZE(diag_device_only) +
		ARRAY_SIZE(diag_ext) + ARRAY_SIZE(diag_basic)] = {};
	int ret;
	int i;

	ret = mlx4_query_diag_counters(dev->dev,
				       MLX4_OP_MOD_QUERY_TRANSPORT_CI_ERRORS,
				       diag[!!port].offset, hw_value,
				       diag[!!port].num_counters, port);

	if (ret)
		return ret;

	for (i = 0; i < diag[!!port].num_counters; i++)
		stats->value[i] = hw_value[i];

	return diag[!!port].num_counters;
}

static int __mlx4_ib_alloc_diag_counters(struct mlx4_ib_dev *ibdev,
					 const char ***name,
					 u32 **offset,
					 u32 *num,
					 bool port)
{
	u32 num_counters;

	num_counters = ARRAY_SIZE(diag_basic);

	if (ibdev->dev->caps.flags2 & MLX4_DEV_CAP_FLAG2_DIAG_PER_PORT)
		num_counters += ARRAY_SIZE(diag_ext);

	if (!port)
		num_counters += ARRAY_SIZE(diag_device_only);

	*name = kcalloc(num_counters, sizeof(**name), GFP_KERNEL);
	if (!*name)
		return -ENOMEM;

	*offset = kcalloc(num_counters, sizeof(**offset), GFP_KERNEL);
	if (!*offset)
		goto err_name;

	*num = num_counters;

	return 0;

err_name:
	kfree(*name);
	return -ENOMEM;
}

static void mlx4_ib_fill_diag_counters(struct mlx4_ib_dev *ibdev,
				       const char **name,
				       u32 *offset,
				       bool port)
{
	int i;
	int j;

	for (i = 0, j = 0; i < ARRAY_SIZE(diag_basic); i++, j++) {
		name[i] = diag_basic[i].name;
		offset[i] = diag_basic[i].offset;
	}

	if (ibdev->dev->caps.flags2 & MLX4_DEV_CAP_FLAG2_DIAG_PER_PORT) {
		for (i = 0; i < ARRAY_SIZE(diag_ext); i++, j++) {
			name[j] = diag_ext[i].name;
			offset[j] = diag_ext[i].offset;
		}
	}

	if (!port) {
		for (i = 0; i < ARRAY_SIZE(diag_device_only); i++, j++) {
			name[j] = diag_device_only[i].name;
			offset[j] = diag_device_only[i].offset;
		}
	}
}

static int mlx4_ib_alloc_diag_counters(struct mlx4_ib_dev *ibdev)
{
	struct mlx4_ib_diag_counters *diag = ibdev->diag_counters;
	int i;
	int ret;
	bool per_port = !!(ibdev->dev->caps.flags2 &
		MLX4_DEV_CAP_FLAG2_DIAG_PER_PORT);

	if (mlx4_is_slave(ibdev->dev))
		return 0;

	for (i = 0; i < MLX4_DIAG_COUNTERS_TYPES; i++) {
		/* i == 1 means we are building port counters */
		if (i && !per_port)
			continue;

		ret = __mlx4_ib_alloc_diag_counters(ibdev, &diag[i].name,
						    &diag[i].offset,
						    &diag[i].num_counters, i);
		if (ret)
			goto err_alloc;

		mlx4_ib_fill_diag_counters(ibdev, diag[i].name,
					   diag[i].offset, i);
	}

	ibdev->ib_dev.get_hw_stats	= mlx4_ib_get_hw_stats;
	ibdev->ib_dev.alloc_hw_stats	= mlx4_ib_alloc_hw_stats;

	return 0;

err_alloc:
	if (i) {
		kfree(diag[i - 1].name);
		kfree(diag[i - 1].offset);
	}

	return ret;
}

static void mlx4_ib_diag_cleanup(struct mlx4_ib_dev *ibdev)
{
	int i;

	for (i = 0; i < MLX4_DIAG_COUNTERS_TYPES; i++) {
		kfree(ibdev->diag_counters[i].offset);
		kfree(ibdev->diag_counters[i].name);
	}
}

#define MLX4_IB_INVALID_MAC	((u64)-1)
static void mlx4_ib_update_qps(struct mlx4_ib_dev *ibdev,
			       struct net_device *dev,
			       int port)
{
	u64 new_smac = 0;
	u64 release_mac = MLX4_IB_INVALID_MAC;
	struct mlx4_ib_qp *qp;

	read_lock(&dev_base_lock);
	new_smac = mlx4_mac_to_u64(dev->dev_addr);
	read_unlock(&dev_base_lock);

	atomic64_set(&ibdev->iboe.mac[port - 1], new_smac);

	/* no need for update QP1 and mac registration in non-SRIOV */
	if (!mlx4_is_mfunc(ibdev->dev))
		return;

	mutex_lock(&ibdev->qp1_proxy_lock[port - 1]);
	qp = ibdev->qp1_proxy[port - 1];
	if (qp) {
		int new_smac_index;
		u64 old_smac;
		struct mlx4_update_qp_params update_params;

		mutex_lock(&qp->mutex);
		old_smac = qp->pri.smac;
		if (new_smac == old_smac)
			goto unlock;

		new_smac_index = mlx4_register_mac(ibdev->dev, port, new_smac);

		if (new_smac_index < 0)
			goto unlock;

		update_params.smac_index = new_smac_index;
		if (mlx4_update_qp(ibdev->dev, qp->mqp.qpn, MLX4_UPDATE_QP_SMAC,
				   &update_params)) {
			release_mac = new_smac;
			goto unlock;
		}
		/* if old port was zero, no mac was yet registered for this QP */
		if (qp->pri.smac_port)
			release_mac = old_smac;
		qp->pri.smac = new_smac;
		qp->pri.smac_port = port;
		qp->pri.smac_index = new_smac_index;
	}

unlock:
	if (release_mac != MLX4_IB_INVALID_MAC)
		mlx4_unregister_mac(ibdev->dev, port, release_mac);
	if (qp)
		mutex_unlock(&qp->mutex);
	mutex_unlock(&ibdev->qp1_proxy_lock[port - 1]);
}

static void mlx4_ib_scan_netdevs(struct mlx4_ib_dev *ibdev,
				 struct net_device *dev,
				 unsigned long event)

{
	struct mlx4_ib_iboe *iboe;
	int update_qps_port = -1;
	int port;

	ASSERT_RTNL();

	iboe = &ibdev->iboe;

	spin_lock_bh(&iboe->lock);
	mlx4_foreach_ib_transport_port(port, ibdev->dev) {

		iboe->netdevs[port - 1] =
			mlx4_get_protocol_dev(ibdev->dev, MLX4_PROT_ETH, port);

		if (dev == iboe->netdevs[port - 1] &&
		    (event == NETDEV_CHANGEADDR || event == NETDEV_REGISTER ||
		     event == NETDEV_UP || event == NETDEV_CHANGE))
			update_qps_port = port;

	}
	spin_unlock_bh(&iboe->lock);

	if (update_qps_port > 0)
		mlx4_ib_update_qps(ibdev, dev, update_qps_port);
}

static int mlx4_ib_netdev_event(struct notifier_block *this,
				unsigned long event, void *ptr)
{
	struct net_device *dev = netdev_notifier_info_to_dev(ptr);
	struct mlx4_ib_dev *ibdev;

	if (!net_eq(dev_net(dev), &init_net))
		return NOTIFY_DONE;

	ibdev = container_of(this, struct mlx4_ib_dev, iboe.nb);
	mlx4_ib_scan_netdevs(ibdev, dev, event);

	return NOTIFY_DONE;
}

static void init_pkeys(struct mlx4_ib_dev *ibdev)
{
	int port;
	int slave;
	int i;

	if (mlx4_is_master(ibdev->dev)) {
		for (slave = 0; slave <= ibdev->dev->persist->num_vfs;
		     ++slave) {
			for (port = 1; port <= ibdev->dev->caps.num_ports; ++port) {
				for (i = 0;
				     i < ibdev->dev->phys_caps.pkey_phys_table_len[port];
				     ++i) {
					ibdev->pkeys.virt2phys_pkey[slave][port - 1][i] =
					/* master has the identity virt2phys pkey mapping */
						(slave == mlx4_master_func_num(ibdev->dev) || !i) ? i :
							ibdev->dev->phys_caps.pkey_phys_table_len[port] - 1;
					mlx4_sync_pkey_table(ibdev->dev, slave, port, i,
							     ibdev->pkeys.virt2phys_pkey[slave][port - 1][i]);
				}
			}
		}
		/* initialize pkey cache */
		for (port = 1; port <= ibdev->dev->caps.num_ports; ++port) {
			for (i = 0;
			     i < ibdev->dev->phys_caps.pkey_phys_table_len[port];
			     ++i)
				ibdev->pkeys.phys_pkey_cache[port-1][i] =
					(i) ? 0 : 0xFFFF;
		}
	}
}

static void mlx4_ib_alloc_eqs(struct mlx4_dev *dev, struct mlx4_ib_dev *ibdev)
{
	int i, j, eq = 0, total_eqs = 0;

	ibdev->eq_table = kcalloc(dev->caps.num_comp_vectors,
				  sizeof(ibdev->eq_table[0]), GFP_KERNEL);
	if (!ibdev->eq_table)
		return;

	for (i = 1; i <= dev->caps.num_ports; i++) {
		for (j = 0; j < mlx4_get_eqs_per_port(dev, i);
		     j++, total_eqs++) {
			if (i > 1 &&  mlx4_is_eq_shared(dev, total_eqs))
				continue;
			ibdev->eq_table[eq] = total_eqs;
			if (!mlx4_assign_eq(dev, i,
					    &ibdev->eq_table[eq]))
				eq++;
			else
				ibdev->eq_table[eq] = -1;
		}
	}

	for (i = eq; i < dev->caps.num_comp_vectors;
	     ibdev->eq_table[i++] = -1)
		;

	/* Advertise the new number of EQs to clients */
	ibdev->ib_dev.num_comp_vectors = eq;
}

static void mlx4_ib_free_eqs(struct mlx4_dev *dev, struct mlx4_ib_dev *ibdev)
{
	int i;
	int total_eqs = ibdev->ib_dev.num_comp_vectors;

	/* no eqs were allocated */
	if (!ibdev->eq_table)
		return;

	/* Reset the advertised EQ number */
	ibdev->ib_dev.num_comp_vectors = 0;

	for (i = 0; i < total_eqs; i++)
		mlx4_release_eq(dev, ibdev->eq_table[i]);

	kfree(ibdev->eq_table);
	ibdev->eq_table = NULL;
}

static int mlx4_port_immutable(struct ib_device *ibdev, u8 port_num,
			       struct ib_port_immutable *immutable)
{
	struct ib_port_attr attr;
	struct mlx4_ib_dev *mdev = to_mdev(ibdev);
	int err;

	if (mlx4_ib_port_link_layer(ibdev, port_num) == IB_LINK_LAYER_INFINIBAND) {
		immutable->core_cap_flags = RDMA_CORE_PORT_IBA_IB;
		immutable->max_mad_size = IB_MGMT_MAD_SIZE;
	} else {
		if (mdev->dev->caps.flags & MLX4_DEV_CAP_FLAG_IBOE)
			immutable->core_cap_flags = RDMA_CORE_PORT_IBA_ROCE;
		if (mdev->dev->caps.flags2 & MLX4_DEV_CAP_FLAG2_ROCE_V1_V2)
			immutable->core_cap_flags = RDMA_CORE_PORT_IBA_ROCE |
				RDMA_CORE_PORT_IBA_ROCE_UDP_ENCAP;
		immutable->core_cap_flags |= RDMA_CORE_PORT_RAW_PACKET;
		if (immutable->core_cap_flags & (RDMA_CORE_PORT_IBA_ROCE |
		    RDMA_CORE_PORT_IBA_ROCE_UDP_ENCAP))
			immutable->max_mad_size = IB_MGMT_MAD_SIZE;
	}

	err = ib_query_port(ibdev, port_num, &attr);
	if (err)
		return err;

	immutable->pkey_tbl_len = attr.pkey_tbl_len;
	immutable->gid_tbl_len = attr.gid_tbl_len;

	return 0;
}

static void get_fw_ver_str(struct ib_device *device, char *str)
{
	struct mlx4_ib_dev *dev =
		container_of(device, struct mlx4_ib_dev, ib_dev);
	snprintf(str, IB_FW_VERSION_NAME_MAX, "%d.%d.%d",
		 (int) (dev->dev->caps.fw_ver >> 32),
		 (int) (dev->dev->caps.fw_ver >> 16) & 0xffff,
		 (int) dev->dev->caps.fw_ver & 0xffff);
}

static void *mlx4_ib_add(struct mlx4_dev *dev)
{
	struct mlx4_ib_dev *ibdev;
	int num_ports = 0;
	int i, j;
	int err;
	struct mlx4_ib_iboe *iboe;
	int ib_num_ports = 0;
	int num_req_counters;
	int allocated;
	u32 counter_index;
	struct counter_index *new_counter_index = NULL;

	pr_info_once("%s", mlx4_ib_version);

	num_ports = 0;
	mlx4_foreach_ib_transport_port(i, dev)
		num_ports++;

	/* No point in registering a device with no ports... */
	if (num_ports == 0)
		return NULL;

	ibdev = (struct mlx4_ib_dev *) ib_alloc_device(sizeof *ibdev);
	if (!ibdev) {
		dev_err(&dev->persist->pdev->dev,
			"Device struct alloc failed\n");
		return NULL;
	}

	iboe = &ibdev->iboe;

	if (mlx4_pd_alloc(dev, &ibdev->priv_pdn))
		goto err_dealloc;

	if (mlx4_uar_alloc(dev, &ibdev->priv_uar))
		goto err_pd;

	ibdev->uar_map = ioremap((phys_addr_t) ibdev->priv_uar.pfn << PAGE_SHIFT,
				 PAGE_SIZE);
	if (!ibdev->uar_map)
		goto err_uar;
	MLX4_INIT_DOORBELL_LOCK(&ibdev->uar_lock);

	ibdev->dev = dev;
	ibdev->bond_next_port	= 0;

	strlcpy(ibdev->ib_dev.name, "mlx4_%d", IB_DEVICE_NAME_MAX);
	ibdev->ib_dev.owner		= THIS_MODULE;
	ibdev->ib_dev.node_type		= RDMA_NODE_IB_CA;
	ibdev->ib_dev.local_dma_lkey	= dev->caps.reserved_lkey;
	ibdev->num_ports		= num_ports;
	ibdev->ib_dev.phys_port_cnt     = mlx4_is_bonded(dev) ?
						1 : ibdev->num_ports;
	ibdev->ib_dev.num_comp_vectors	= dev->caps.num_comp_vectors;
	ibdev->ib_dev.dev.parent	= &dev->persist->pdev->dev;
	ibdev->ib_dev.get_netdev	= mlx4_ib_get_netdev;
	ibdev->ib_dev.add_gid		= mlx4_ib_add_gid;
	ibdev->ib_dev.del_gid		= mlx4_ib_del_gid;

	if (dev->caps.userspace_caps)
		ibdev->ib_dev.uverbs_abi_ver = MLX4_IB_UVERBS_ABI_VERSION;
	else
		ibdev->ib_dev.uverbs_abi_ver = MLX4_IB_UVERBS_NO_DEV_CAPS_ABI_VERSION;

	ibdev->ib_dev.uverbs_cmd_mask	=
		(1ull << IB_USER_VERBS_CMD_GET_CONTEXT)		|
		(1ull << IB_USER_VERBS_CMD_QUERY_DEVICE)	|
		(1ull << IB_USER_VERBS_CMD_QUERY_PORT)		|
		(1ull << IB_USER_VERBS_CMD_ALLOC_PD)		|
		(1ull << IB_USER_VERBS_CMD_DEALLOC_PD)		|
		(1ull << IB_USER_VERBS_CMD_REG_MR)		|
		(1ull << IB_USER_VERBS_CMD_REREG_MR)		|
		(1ull << IB_USER_VERBS_CMD_DEREG_MR)		|
		(1ull << IB_USER_VERBS_CMD_CREATE_COMP_CHANNEL)	|
		(1ull << IB_USER_VERBS_CMD_CREATE_CQ)		|
		(1ull << IB_USER_VERBS_CMD_RESIZE_CQ)		|
		(1ull << IB_USER_VERBS_CMD_DESTROY_CQ)		|
		(1ull << IB_USER_VERBS_CMD_CREATE_QP)		|
		(1ull << IB_USER_VERBS_CMD_MODIFY_QP)		|
		(1ull << IB_USER_VERBS_CMD_QUERY_QP)		|
		(1ull << IB_USER_VERBS_CMD_DESTROY_QP)		|
		(1ull << IB_USER_VERBS_CMD_ATTACH_MCAST)	|
		(1ull << IB_USER_VERBS_CMD_DETACH_MCAST)	|
		(1ull << IB_USER_VERBS_CMD_CREATE_SRQ)		|
		(1ull << IB_USER_VERBS_CMD_MODIFY_SRQ)		|
		(1ull << IB_USER_VERBS_CMD_QUERY_SRQ)		|
		(1ull << IB_USER_VERBS_CMD_DESTROY_SRQ)		|
		(1ull << IB_USER_VERBS_CMD_CREATE_XSRQ)		|
		(1ull << IB_USER_VERBS_CMD_OPEN_QP);

	ibdev->ib_dev.query_device	= mlx4_ib_query_device;
	ibdev->ib_dev.query_port	= mlx4_ib_query_port;
	ibdev->ib_dev.get_link_layer	= mlx4_ib_port_link_layer;
	ibdev->ib_dev.query_gid		= mlx4_ib_query_gid;
	ibdev->ib_dev.query_pkey	= mlx4_ib_query_pkey;
	ibdev->ib_dev.modify_device	= mlx4_ib_modify_device;
	ibdev->ib_dev.modify_port	= mlx4_ib_modify_port;
	ibdev->ib_dev.alloc_ucontext	= mlx4_ib_alloc_ucontext;
	ibdev->ib_dev.dealloc_ucontext	= mlx4_ib_dealloc_ucontext;
	ibdev->ib_dev.mmap		= mlx4_ib_mmap;
	ibdev->ib_dev.alloc_pd		= mlx4_ib_alloc_pd;
	ibdev->ib_dev.dealloc_pd	= mlx4_ib_dealloc_pd;
	ibdev->ib_dev.create_ah		= mlx4_ib_create_ah;
	ibdev->ib_dev.query_ah		= mlx4_ib_query_ah;
	ibdev->ib_dev.destroy_ah	= mlx4_ib_destroy_ah;
	ibdev->ib_dev.create_srq	= mlx4_ib_create_srq;
	ibdev->ib_dev.modify_srq	= mlx4_ib_modify_srq;
	ibdev->ib_dev.query_srq		= mlx4_ib_query_srq;
	ibdev->ib_dev.destroy_srq	= mlx4_ib_destroy_srq;
	ibdev->ib_dev.post_srq_recv	= mlx4_ib_post_srq_recv;
	ibdev->ib_dev.create_qp		= mlx4_ib_create_qp;
	ibdev->ib_dev.modify_qp		= mlx4_ib_modify_qp;
	ibdev->ib_dev.query_qp		= mlx4_ib_query_qp;
	ibdev->ib_dev.destroy_qp	= mlx4_ib_destroy_qp;
	ibdev->ib_dev.drain_sq		= mlx4_ib_drain_sq;
	ibdev->ib_dev.drain_rq		= mlx4_ib_drain_rq;
	ibdev->ib_dev.post_send		= mlx4_ib_post_send;
	ibdev->ib_dev.post_recv		= mlx4_ib_post_recv;
	ibdev->ib_dev.create_cq		= mlx4_ib_create_cq;
	ibdev->ib_dev.modify_cq		= mlx4_ib_modify_cq;
	ibdev->ib_dev.resize_cq		= mlx4_ib_resize_cq;
	ibdev->ib_dev.destroy_cq	= mlx4_ib_destroy_cq;
	ibdev->ib_dev.poll_cq		= mlx4_ib_poll_cq;
	ibdev->ib_dev.req_notify_cq	= mlx4_ib_arm_cq;
	ibdev->ib_dev.get_dma_mr	= mlx4_ib_get_dma_mr;
	ibdev->ib_dev.reg_user_mr	= mlx4_ib_reg_user_mr;
	ibdev->ib_dev.rereg_user_mr	= mlx4_ib_rereg_user_mr;
	ibdev->ib_dev.dereg_mr		= mlx4_ib_dereg_mr;
	ibdev->ib_dev.alloc_mr		= mlx4_ib_alloc_mr;
	ibdev->ib_dev.map_mr_sg		= mlx4_ib_map_mr_sg;
	ibdev->ib_dev.attach_mcast	= mlx4_ib_mcg_attach;
	ibdev->ib_dev.detach_mcast	= mlx4_ib_mcg_detach;
	ibdev->ib_dev.process_mad	= mlx4_ib_process_mad;
	ibdev->ib_dev.get_port_immutable = mlx4_port_immutable;
	ibdev->ib_dev.get_dev_fw_str    = get_fw_ver_str;
	ibdev->ib_dev.disassociate_ucontext = mlx4_ib_disassociate_ucontext;

	ibdev->ib_dev.uverbs_ex_cmd_mask |=
		(1ull << IB_USER_VERBS_EX_CMD_MODIFY_CQ);

	if ((dev->caps.flags2 & MLX4_DEV_CAP_FLAG2_RSS) &&
	    ((mlx4_ib_port_link_layer(&ibdev->ib_dev, 1) ==
	    IB_LINK_LAYER_ETHERNET) ||
	    (mlx4_ib_port_link_layer(&ibdev->ib_dev, 2) ==
	    IB_LINK_LAYER_ETHERNET))) {
		ibdev->ib_dev.create_wq		= mlx4_ib_create_wq;
		ibdev->ib_dev.modify_wq		= mlx4_ib_modify_wq;
		ibdev->ib_dev.destroy_wq	= mlx4_ib_destroy_wq;
		ibdev->ib_dev.create_rwq_ind_table  =
			mlx4_ib_create_rwq_ind_table;
		ibdev->ib_dev.destroy_rwq_ind_table =
			mlx4_ib_destroy_rwq_ind_table;
		ibdev->ib_dev.uverbs_ex_cmd_mask |=
			(1ull << IB_USER_VERBS_EX_CMD_CREATE_WQ)	  |
			(1ull << IB_USER_VERBS_EX_CMD_MODIFY_WQ)	  |
			(1ull << IB_USER_VERBS_EX_CMD_DESTROY_WQ)	  |
			(1ull << IB_USER_VERBS_EX_CMD_CREATE_RWQ_IND_TBL) |
			(1ull << IB_USER_VERBS_EX_CMD_DESTROY_RWQ_IND_TBL);
	}

	if (!mlx4_is_slave(ibdev->dev)) {
		ibdev->ib_dev.alloc_fmr		= mlx4_ib_fmr_alloc;
		ibdev->ib_dev.map_phys_fmr	= mlx4_ib_map_phys_fmr;
		ibdev->ib_dev.unmap_fmr		= mlx4_ib_unmap_fmr;
		ibdev->ib_dev.dealloc_fmr	= mlx4_ib_fmr_dealloc;
	}

	if (dev->caps.flags & MLX4_DEV_CAP_FLAG_MEM_WINDOW ||
	    dev->caps.bmme_flags & MLX4_BMME_FLAG_TYPE_2_WIN) {
		ibdev->ib_dev.alloc_mw = mlx4_ib_alloc_mw;
		ibdev->ib_dev.dealloc_mw = mlx4_ib_dealloc_mw;

		ibdev->ib_dev.uverbs_cmd_mask |=
			(1ull << IB_USER_VERBS_CMD_ALLOC_MW) |
			(1ull << IB_USER_VERBS_CMD_DEALLOC_MW);
	}

	if (dev->caps.flags & MLX4_DEV_CAP_FLAG_XRC) {
		ibdev->ib_dev.alloc_xrcd = mlx4_ib_alloc_xrcd;
		ibdev->ib_dev.dealloc_xrcd = mlx4_ib_dealloc_xrcd;
		ibdev->ib_dev.uverbs_cmd_mask |=
			(1ull << IB_USER_VERBS_CMD_OPEN_XRCD) |
			(1ull << IB_USER_VERBS_CMD_CLOSE_XRCD);
	}

	if (check_flow_steering_support(dev)) {
		ibdev->steering_support = MLX4_STEERING_MODE_DEVICE_MANAGED;
		ibdev->ib_dev.create_flow	= mlx4_ib_create_flow;
		ibdev->ib_dev.destroy_flow	= mlx4_ib_destroy_flow;

		ibdev->ib_dev.uverbs_ex_cmd_mask	|=
			(1ull << IB_USER_VERBS_EX_CMD_CREATE_FLOW) |
			(1ull << IB_USER_VERBS_EX_CMD_DESTROY_FLOW);
	}

	ibdev->ib_dev.uverbs_ex_cmd_mask |=
		(1ull << IB_USER_VERBS_EX_CMD_QUERY_DEVICE) |
		(1ull << IB_USER_VERBS_EX_CMD_CREATE_CQ) |
		(1ull << IB_USER_VERBS_EX_CMD_CREATE_QP);

	mlx4_ib_alloc_eqs(dev, ibdev);

	spin_lock_init(&iboe->lock);

	if (init_node_data(ibdev))
		goto err_map;
	mlx4_init_sl2vl_tbl(ibdev);

	for (i = 0; i < ibdev->num_ports; ++i) {
		mutex_init(&ibdev->counters_table[i].mutex);
		INIT_LIST_HEAD(&ibdev->counters_table[i].counters_list);
	}

	num_req_counters = mlx4_is_bonded(dev) ? 1 : ibdev->num_ports;
	for (i = 0; i < num_req_counters; ++i) {
		mutex_init(&ibdev->qp1_proxy_lock[i]);
		allocated = 0;
		if (mlx4_ib_port_link_layer(&ibdev->ib_dev, i + 1) ==
						IB_LINK_LAYER_ETHERNET) {
			err = mlx4_counter_alloc(ibdev->dev, &counter_index,
						 MLX4_RES_USAGE_DRIVER);
			/* if failed to allocate a new counter, use default */
			if (err)
				counter_index =
					mlx4_get_default_counter_index(dev,
								       i + 1);
			else
				allocated = 1;
		} else { /* IB_LINK_LAYER_INFINIBAND use the default counter */
			counter_index = mlx4_get_default_counter_index(dev,
								       i + 1);
		}
		new_counter_index = kmalloc(sizeof(*new_counter_index),
					    GFP_KERNEL);
		if (!new_counter_index) {
			if (allocated)
				mlx4_counter_free(ibdev->dev, counter_index);
			goto err_counter;
		}
		new_counter_index->index = counter_index;
		new_counter_index->allocated = allocated;
		list_add_tail(&new_counter_index->list,
			      &ibdev->counters_table[i].counters_list);
		ibdev->counters_table[i].default_counter = counter_index;
		pr_info("counter index %d for port %d allocated %d\n",
			counter_index, i + 1, allocated);
	}
	if (mlx4_is_bonded(dev))
		for (i = 1; i < ibdev->num_ports ; ++i) {
			new_counter_index =
					kmalloc(sizeof(struct counter_index),
						GFP_KERNEL);
			if (!new_counter_index)
				goto err_counter;
			new_counter_index->index = counter_index;
			new_counter_index->allocated = 0;
			list_add_tail(&new_counter_index->list,
				      &ibdev->counters_table[i].counters_list);
			ibdev->counters_table[i].default_counter =
								counter_index;
		}

	mlx4_foreach_port(i, dev, MLX4_PORT_TYPE_IB)
		ib_num_ports++;

	spin_lock_init(&ibdev->sm_lock);
	mutex_init(&ibdev->cap_mask_mutex);
	INIT_LIST_HEAD(&ibdev->qp_list);
	spin_lock_init(&ibdev->reset_flow_resource_lock);

	if (ibdev->steering_support == MLX4_STEERING_MODE_DEVICE_MANAGED &&
	    ib_num_ports) {
		ibdev->steer_qpn_count = MLX4_IB_UC_MAX_NUM_QPS;
		err = mlx4_qp_reserve_range(dev, ibdev->steer_qpn_count,
					    MLX4_IB_UC_STEER_QPN_ALIGN,
					    &ibdev->steer_qpn_base, 0,
					    MLX4_RES_USAGE_DRIVER);
		if (err)
			goto err_counter;

		ibdev->ib_uc_qpns_bitmap =
			kmalloc_array(BITS_TO_LONGS(ibdev->steer_qpn_count),
				      sizeof(long),
				      GFP_KERNEL);
		if (!ibdev->ib_uc_qpns_bitmap)
			goto err_steer_qp_release;

		if (dev->caps.flags2 & MLX4_DEV_CAP_FLAG2_DMFS_IPOIB) {
			bitmap_zero(ibdev->ib_uc_qpns_bitmap,
				    ibdev->steer_qpn_count);
			err = mlx4_FLOW_STEERING_IB_UC_QP_RANGE(
					dev, ibdev->steer_qpn_base,
					ibdev->steer_qpn_base +
					ibdev->steer_qpn_count - 1);
			if (err)
				goto err_steer_free_bitmap;
		} else {
			bitmap_fill(ibdev->ib_uc_qpns_bitmap,
				    ibdev->steer_qpn_count);
		}
	}

	for (j = 1; j <= ibdev->dev->caps.num_ports; j++)
		atomic64_set(&iboe->mac[j - 1], ibdev->dev->caps.def_mac[j]);

	if (mlx4_ib_alloc_diag_counters(ibdev))
		goto err_steer_free_bitmap;

	ibdev->ib_dev.driver_id = RDMA_DRIVER_MLX4;
	if (ib_register_device(&ibdev->ib_dev, NULL))
		goto err_diag_counters;

	if (mlx4_ib_mad_init(ibdev))
		goto err_reg;

	if (mlx4_ib_init_sriov(ibdev))
		goto err_mad;

	if (!iboe->nb.notifier_call) {
		iboe->nb.notifier_call = mlx4_ib_netdev_event;
		err = register_netdevice_notifier(&iboe->nb);
		if (err) {
			iboe->nb.notifier_call = NULL;
			goto err_notif;
		}
	}
	if (dev->caps.flags2 & MLX4_DEV_CAP_FLAG2_ROCE_V1_V2) {
		err = mlx4_config_roce_v2_port(dev, ROCE_V2_UDP_DPORT);
		if (err)
			goto err_notif;
	}

	for (j = 0; j < ARRAY_SIZE(mlx4_class_attributes); ++j) {
		if (device_create_file(&ibdev->ib_dev.dev,
				       mlx4_class_attributes[j]))
			goto err_notif;
	}

	ibdev->ib_active = true;
	mlx4_foreach_port(i, dev, MLX4_PORT_TYPE_IB)
		devlink_port_type_ib_set(mlx4_get_devlink_port(dev, i),
					 &ibdev->ib_dev);

	if (mlx4_is_mfunc(ibdev->dev))
		init_pkeys(ibdev);

	/* create paravirt contexts for any VFs which are active */
	if (mlx4_is_master(ibdev->dev)) {
		for (j = 0; j < MLX4_MFUNC_MAX; j++) {
			if (j == mlx4_master_func_num(ibdev->dev))
				continue;
			if (mlx4_is_slave_active(ibdev->dev, j))
				do_slave_init(ibdev, j, 1);
		}
	}
	return ibdev;

err_notif:
	if (ibdev->iboe.nb.notifier_call) {
		if (unregister_netdevice_notifier(&ibdev->iboe.nb))
			pr_warn("failure unregistering notifier\n");
		ibdev->iboe.nb.notifier_call = NULL;
	}
	flush_workqueue(wq);

	mlx4_ib_close_sriov(ibdev);

err_mad:
	mlx4_ib_mad_cleanup(ibdev);

err_reg:
	ib_unregister_device(&ibdev->ib_dev);

err_diag_counters:
	mlx4_ib_diag_cleanup(ibdev);

err_steer_free_bitmap:
	kfree(ibdev->ib_uc_qpns_bitmap);

err_steer_qp_release:
	mlx4_qp_release_range(dev, ibdev->steer_qpn_base,
			      ibdev->steer_qpn_count);
err_counter:
	for (i = 0; i < ibdev->num_ports; ++i)
		mlx4_ib_delete_counters_table(ibdev, &ibdev->counters_table[i]);

err_map:
	mlx4_ib_free_eqs(dev, ibdev);
	iounmap(ibdev->uar_map);

err_uar:
	mlx4_uar_free(dev, &ibdev->priv_uar);

err_pd:
	mlx4_pd_free(dev, ibdev->priv_pdn);

err_dealloc:
	ib_dealloc_device(&ibdev->ib_dev);

	return NULL;
}

int mlx4_ib_steer_qp_alloc(struct mlx4_ib_dev *dev, int count, int *qpn)
{
	int offset;

	WARN_ON(!dev->ib_uc_qpns_bitmap);

	offset = bitmap_find_free_region(dev->ib_uc_qpns_bitmap,
					 dev->steer_qpn_count,
					 get_count_order(count));
	if (offset < 0)
		return offset;

	*qpn = dev->steer_qpn_base + offset;
	return 0;
}

void mlx4_ib_steer_qp_free(struct mlx4_ib_dev *dev, u32 qpn, int count)
{
	if (!qpn ||
	    dev->steering_support != MLX4_STEERING_MODE_DEVICE_MANAGED)
		return;

	if (WARN(qpn < dev->steer_qpn_base, "qpn = %u, steer_qpn_base = %u\n",
		 qpn, dev->steer_qpn_base))
		/* not supposed to be here */
		return;

	bitmap_release_region(dev->ib_uc_qpns_bitmap,
			      qpn - dev->steer_qpn_base,
			      get_count_order(count));
}

int mlx4_ib_steer_qp_reg(struct mlx4_ib_dev *mdev, struct mlx4_ib_qp *mqp,
			 int is_attach)
{
	int err;
	size_t flow_size;
	struct ib_flow_attr *flow = NULL;
	struct ib_flow_spec_ib *ib_spec;

	if (is_attach) {
		flow_size = sizeof(struct ib_flow_attr) +
			    sizeof(struct ib_flow_spec_ib);
		flow = kzalloc(flow_size, GFP_KERNEL);
		if (!flow)
			return -ENOMEM;
		flow->port = mqp->port;
		flow->num_of_specs = 1;
		flow->size = flow_size;
		ib_spec = (struct ib_flow_spec_ib *)(flow + 1);
		ib_spec->type = IB_FLOW_SPEC_IB;
		ib_spec->size = sizeof(struct ib_flow_spec_ib);
		/* Add an empty rule for IB L2 */
		memset(&ib_spec->mask, 0, sizeof(ib_spec->mask));

		err = __mlx4_ib_create_flow(&mqp->ibqp, flow,
					    IB_FLOW_DOMAIN_NIC,
					    MLX4_FS_REGULAR,
					    &mqp->reg_id);
	} else {
		err = __mlx4_ib_destroy_flow(mdev->dev, mqp->reg_id);
	}
	kfree(flow);
	return err;
}

static void mlx4_ib_remove(struct mlx4_dev *dev, void *ibdev_ptr)
{
	struct mlx4_ib_dev *ibdev = ibdev_ptr;
	int p;
	int i;

	mlx4_foreach_port(i, dev, MLX4_PORT_TYPE_IB)
		devlink_port_type_clear(mlx4_get_devlink_port(dev, i));
	ibdev->ib_active = false;
	flush_workqueue(wq);

	mlx4_ib_close_sriov(ibdev);
	mlx4_ib_mad_cleanup(ibdev);
	ib_unregister_device(&ibdev->ib_dev);
	mlx4_ib_diag_cleanup(ibdev);
	if (ibdev->iboe.nb.notifier_call) {
		if (unregister_netdevice_notifier(&ibdev->iboe.nb))
			pr_warn("failure unregistering notifier\n");
		ibdev->iboe.nb.notifier_call = NULL;
	}

	mlx4_qp_release_range(dev, ibdev->steer_qpn_base,
			      ibdev->steer_qpn_count);
	kfree(ibdev->ib_uc_qpns_bitmap);

	iounmap(ibdev->uar_map);
	for (p = 0; p < ibdev->num_ports; ++p)
		mlx4_ib_delete_counters_table(ibdev, &ibdev->counters_table[p]);

	mlx4_foreach_port(p, dev, MLX4_PORT_TYPE_IB)
		mlx4_CLOSE_PORT(dev, p);

	mlx4_ib_free_eqs(dev, ibdev);

	mlx4_uar_free(dev, &ibdev->priv_uar);
	mlx4_pd_free(dev, ibdev->priv_pdn);
	ib_dealloc_device(&ibdev->ib_dev);
}

static void do_slave_init(struct mlx4_ib_dev *ibdev, int slave, int do_init)
{
	struct mlx4_ib_demux_work **dm = NULL;
	struct mlx4_dev *dev = ibdev->dev;
	int i;
	unsigned long flags;
	struct mlx4_active_ports actv_ports;
	unsigned int ports;
	unsigned int first_port;

	if (!mlx4_is_master(dev))
		return;

	actv_ports = mlx4_get_active_ports(dev, slave);
	ports = bitmap_weight(actv_ports.ports, dev->caps.num_ports);
	first_port = find_first_bit(actv_ports.ports, dev->caps.num_ports);

	dm = kcalloc(ports, sizeof(*dm), GFP_ATOMIC);
	if (!dm)
		return;

	for (i = 0; i < ports; i++) {
		dm[i] = kmalloc(sizeof (struct mlx4_ib_demux_work), GFP_ATOMIC);
		if (!dm[i]) {
			while (--i >= 0)
				kfree(dm[i]);
			goto out;
		}
		INIT_WORK(&dm[i]->work, mlx4_ib_tunnels_update_work);
		dm[i]->port = first_port + i + 1;
		dm[i]->slave = slave;
		dm[i]->do_init = do_init;
		dm[i]->dev = ibdev;
	}
	/* initialize or tear down tunnel QPs for the slave */
	spin_lock_irqsave(&ibdev->sriov.going_down_lock, flags);
	if (!ibdev->sriov.is_going_down) {
		for (i = 0; i < ports; i++)
			queue_work(ibdev->sriov.demux[i].ud_wq, &dm[i]->work);
		spin_unlock_irqrestore(&ibdev->sriov.going_down_lock, flags);
	} else {
		spin_unlock_irqrestore(&ibdev->sriov.going_down_lock, flags);
		for (i = 0; i < ports; i++)
			kfree(dm[i]);
	}
out:
	kfree(dm);
	return;
}

static void mlx4_ib_handle_catas_error(struct mlx4_ib_dev *ibdev)
{
	struct mlx4_ib_qp *mqp;
	unsigned long flags_qp;
	unsigned long flags_cq;
	struct mlx4_ib_cq *send_mcq, *recv_mcq;
	struct list_head    cq_notify_list;
	struct mlx4_cq *mcq;
	unsigned long flags;

	pr_warn("mlx4_ib_handle_catas_error was started\n");
	INIT_LIST_HEAD(&cq_notify_list);

	/* Go over qp list reside on that ibdev, sync with create/destroy qp.*/
	spin_lock_irqsave(&ibdev->reset_flow_resource_lock, flags);

	list_for_each_entry(mqp, &ibdev->qp_list, qps_list) {
		spin_lock_irqsave(&mqp->sq.lock, flags_qp);
		if (mqp->sq.tail != mqp->sq.head) {
			send_mcq = to_mcq(mqp->ibqp.send_cq);
			spin_lock_irqsave(&send_mcq->lock, flags_cq);
			if (send_mcq->mcq.comp &&
			    mqp->ibqp.send_cq->comp_handler) {
				if (!send_mcq->mcq.reset_notify_added) {
					send_mcq->mcq.reset_notify_added = 1;
					list_add_tail(&send_mcq->mcq.reset_notify,
						      &cq_notify_list);
				}
			}
			spin_unlock_irqrestore(&send_mcq->lock, flags_cq);
		}
		spin_unlock_irqrestore(&mqp->sq.lock, flags_qp);
		/* Now, handle the QP's receive queue */
		spin_lock_irqsave(&mqp->rq.lock, flags_qp);
		/* no handling is needed for SRQ */
		if (!mqp->ibqp.srq) {
			if (mqp->rq.tail != mqp->rq.head) {
				recv_mcq = to_mcq(mqp->ibqp.recv_cq);
				spin_lock_irqsave(&recv_mcq->lock, flags_cq);
				if (recv_mcq->mcq.comp &&
				    mqp->ibqp.recv_cq->comp_handler) {
					if (!recv_mcq->mcq.reset_notify_added) {
						recv_mcq->mcq.reset_notify_added = 1;
						list_add_tail(&recv_mcq->mcq.reset_notify,
							      &cq_notify_list);
					}
				}
				spin_unlock_irqrestore(&recv_mcq->lock,
						       flags_cq);
			}
		}
		spin_unlock_irqrestore(&mqp->rq.lock, flags_qp);
	}

	list_for_each_entry(mcq, &cq_notify_list, reset_notify) {
		mcq->comp(mcq);
	}
	spin_unlock_irqrestore(&ibdev->reset_flow_resource_lock, flags);
	pr_warn("mlx4_ib_handle_catas_error ended\n");
}

static void handle_bonded_port_state_event(struct work_struct *work)
{
	struct ib_event_work *ew =
		container_of(work, struct ib_event_work, work);
	struct mlx4_ib_dev *ibdev = ew->ib_dev;
	enum ib_port_state bonded_port_state = IB_PORT_NOP;
	int i;
	struct ib_event ibev;

	kfree(ew);
	spin_lock_bh(&ibdev->iboe.lock);
	for (i = 0; i < MLX4_MAX_PORTS; ++i) {
		struct net_device *curr_netdev = ibdev->iboe.netdevs[i];
		enum ib_port_state curr_port_state;

		if (!curr_netdev)
			continue;

		curr_port_state =
			(netif_running(curr_netdev) &&
			 netif_carrier_ok(curr_netdev)) ?
			IB_PORT_ACTIVE : IB_PORT_DOWN;

		bonded_port_state = (bonded_port_state != IB_PORT_ACTIVE) ?
			curr_port_state : IB_PORT_ACTIVE;
	}
	spin_unlock_bh(&ibdev->iboe.lock);

	ibev.device = &ibdev->ib_dev;
	ibev.element.port_num = 1;
	ibev.event = (bonded_port_state == IB_PORT_ACTIVE) ?
		IB_EVENT_PORT_ACTIVE : IB_EVENT_PORT_ERR;

	ib_dispatch_event(&ibev);
}

void mlx4_ib_sl2vl_update(struct mlx4_ib_dev *mdev, int port)
{
	u64 sl2vl;
	int err;

	err = mlx4_ib_query_sl2vl(&mdev->ib_dev, port, &sl2vl);
	if (err) {
		pr_err("Unable to get current sl to vl mapping for port %d.  Using all zeroes (%d)\n",
		       port, err);
		sl2vl = 0;
	}
	atomic64_set(&mdev->sl2vl[port - 1], sl2vl);
}

static void ib_sl2vl_update_work(struct work_struct *work)
{
	struct ib_event_work *ew = container_of(work, struct ib_event_work, work);
	struct mlx4_ib_dev *mdev = ew->ib_dev;
	int port = ew->port;

	mlx4_ib_sl2vl_update(mdev, port);

	kfree(ew);
}

void mlx4_sched_ib_sl2vl_update_work(struct mlx4_ib_dev *ibdev,
				     int port)
{
	struct ib_event_work *ew;

	ew = kmalloc(sizeof(*ew), GFP_ATOMIC);
	if (ew) {
		INIT_WORK(&ew->work, ib_sl2vl_update_work);
		ew->port = port;
		ew->ib_dev = ibdev;
		queue_work(wq, &ew->work);
	}
}

static void mlx4_ib_event(struct mlx4_dev *dev, void *ibdev_ptr,
			  enum mlx4_dev_event event, unsigned long param)
{
	struct ib_event ibev;
	struct mlx4_ib_dev *ibdev = to_mdev((struct ib_device *) ibdev_ptr);
	struct mlx4_eqe *eqe = NULL;
	struct ib_event_work *ew;
	int p = 0;

	if (mlx4_is_bonded(dev) &&
	    ((event == MLX4_DEV_EVENT_PORT_UP) ||
	    (event == MLX4_DEV_EVENT_PORT_DOWN))) {
		ew = kmalloc(sizeof(*ew), GFP_ATOMIC);
		if (!ew)
			return;
		INIT_WORK(&ew->work, handle_bonded_port_state_event);
		ew->ib_dev = ibdev;
		queue_work(wq, &ew->work);
		return;
	}

	if (event == MLX4_DEV_EVENT_PORT_MGMT_CHANGE)
		eqe = (struct mlx4_eqe *)param;
	else
		p = (int) param;

	switch (event) {
	case MLX4_DEV_EVENT_PORT_UP:
		if (p > ibdev->num_ports)
			return;
		if (!mlx4_is_slave(dev) &&
		    rdma_port_get_link_layer(&ibdev->ib_dev, p) ==
			IB_LINK_LAYER_INFINIBAND) {
			if (mlx4_is_master(dev))
				mlx4_ib_invalidate_all_guid_record(ibdev, p);
			if (ibdev->dev->flags & MLX4_FLAG_SECURE_HOST &&
			    !(ibdev->dev->caps.flags2 & MLX4_DEV_CAP_FLAG2_SL_TO_VL_CHANGE_EVENT))
				mlx4_sched_ib_sl2vl_update_work(ibdev, p);
		}
		ibev.event = IB_EVENT_PORT_ACTIVE;
		break;

	case MLX4_DEV_EVENT_PORT_DOWN:
		if (p > ibdev->num_ports)
			return;
		ibev.event = IB_EVENT_PORT_ERR;
		break;

	case MLX4_DEV_EVENT_CATASTROPHIC_ERROR:
		ibdev->ib_active = false;
		ibev.event = IB_EVENT_DEVICE_FATAL;
		mlx4_ib_handle_catas_error(ibdev);
		break;

	case MLX4_DEV_EVENT_PORT_MGMT_CHANGE:
		ew = kmalloc(sizeof *ew, GFP_ATOMIC);
		if (!ew)
			break;

		INIT_WORK(&ew->work, handle_port_mgmt_change_event);
		memcpy(&ew->ib_eqe, eqe, sizeof *eqe);
		ew->ib_dev = ibdev;
		/* need to queue only for port owner, which uses GEN_EQE */
		if (mlx4_is_master(dev))
			queue_work(wq, &ew->work);
		else
			handle_port_mgmt_change_event(&ew->work);
		return;

	case MLX4_DEV_EVENT_SLAVE_INIT:
		/* here, p is the slave id */
		do_slave_init(ibdev, p, 1);
		if (mlx4_is_master(dev)) {
			int i;

			for (i = 1; i <= ibdev->num_ports; i++) {
				if (rdma_port_get_link_layer(&ibdev->ib_dev, i)
					== IB_LINK_LAYER_INFINIBAND)
					mlx4_ib_slave_alias_guid_event(ibdev,
								       p, i,
								       1);
			}
		}
		return;

	case MLX4_DEV_EVENT_SLAVE_SHUTDOWN:
		if (mlx4_is_master(dev)) {
			int i;

			for (i = 1; i <= ibdev->num_ports; i++) {
				if (rdma_port_get_link_layer(&ibdev->ib_dev, i)
					== IB_LINK_LAYER_INFINIBAND)
					mlx4_ib_slave_alias_guid_event(ibdev,
								       p, i,
								       0);
			}
		}
		/* here, p is the slave id */
		do_slave_init(ibdev, p, 0);
		return;

	default:
		return;
	}

	ibev.device	      = ibdev_ptr;
	ibev.element.port_num = mlx4_is_bonded(ibdev->dev) ? 1 : (u8)p;

	ib_dispatch_event(&ibev);
}

static struct mlx4_interface mlx4_ib_interface = {
	.add		= mlx4_ib_add,
	.remove		= mlx4_ib_remove,
	.event		= mlx4_ib_event,
	.protocol	= MLX4_PROT_IB_IPV6,
	.flags		= MLX4_INTFF_BONDING
};

static int __init mlx4_ib_init(void)
{
	int err;

	wq = alloc_ordered_workqueue("mlx4_ib", WQ_MEM_RECLAIM);
	if (!wq)
		return -ENOMEM;

	err = mlx4_ib_mcg_init();
	if (err)
		goto clean_wq;

	err = mlx4_register_interface(&mlx4_ib_interface);
	if (err)
		goto clean_mcg;

	return 0;

clean_mcg:
	mlx4_ib_mcg_destroy();

clean_wq:
	destroy_workqueue(wq);
	return err;
}

static void __exit mlx4_ib_cleanup(void)
{
	mlx4_unregister_interface(&mlx4_ib_interface);
	mlx4_ib_mcg_destroy();
	destroy_workqueue(wq);
}

module_init(mlx4_ib_init);
module_exit(mlx4_ib_cleanup);<|MERGE_RESOLUTION|>--- conflicted
+++ resolved
@@ -517,17 +517,11 @@
 	props->page_size_cap	   = dev->dev->caps.page_size_cap;
 	props->max_qp		   = dev->dev->quotas.qp;
 	props->max_qp_wr	   = dev->dev->caps.max_wqes - MLX4_IB_SQ_MAX_SPARE;
-<<<<<<< HEAD
-	props->max_send_sge	   = dev->dev->caps.max_sq_sg;
-	props->max_recv_sge	   = dev->dev->caps.max_rq_sg;
-	props->max_sge_rd	   = MLX4_MAX_SGE_RD;
-=======
 	props->max_send_sge =
 		min(dev->dev->caps.max_sq_sg, dev->dev->caps.max_rq_sg);
 	props->max_recv_sge =
 		min(dev->dev->caps.max_sq_sg, dev->dev->caps.max_rq_sg);
 	props->max_sge_rd = MLX4_MAX_SGE_RD;
->>>>>>> f9885ef8
 	props->max_cq		   = dev->dev->quotas.cq;
 	props->max_cqe		   = dev->dev->caps.max_cqes;
 	props->max_mr		   = dev->dev->quotas.mpt;
