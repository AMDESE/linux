--- conflicted
+++ resolved
@@ -197,11 +197,7 @@
 	hwirq = v2m->spi_start + offset;
 
 	err = iommu_dma_prepare_msi(info->desc,
-<<<<<<< HEAD
-				    v2m->res.start + V2M_MSI_SETSPI_NS);
-=======
 				    gicv2m_get_msi_addr(v2m, hwirq));
->>>>>>> 4ff96fb5
 	if (err)
 		return err;
 
