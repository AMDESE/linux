--- conflicted
+++ resolved
@@ -251,11 +251,8 @@
 
 extern int amdgpu_user_partt_mode;
 extern int amdgpu_agp;
-<<<<<<< HEAD
-=======
 
 extern int amdgpu_wbrf;
->>>>>>> 6aaff215
 
 #define AMDGPU_VM_MAX_NUM_CTX			4096
 #define AMDGPU_SG_THRESHOLD			(256*1024*1024)
