/*
 * Copyright 2022 Advanced Micro Devices, Inc.
 *
 * Permission is hereby granted, free of charge, to any person obtaining a
 * copy of this software and associated documentation files (the "Software"),
 * to deal in the Software without restriction, including without limitation
 * the rights to use, copy, modify, merge, publish, distribute, sublicense,
 * and/or sell copies of the Software, and to permit persons to whom the
 * Software is furnished to do so, subject to the following conditions:
 *
 * The above copyright notice and this permission notice shall be included in
 * all copies or substantial portions of the Software.
 *
 * THE SOFTWARE IS PROVIDED "AS IS", WITHOUT WARRANTY OF ANY KIND, EXPRESS OR
 * IMPLIED, INCLUDING BUT NOT LIMITED TO THE WARRANTIES OF MERCHANTABILITY,
 * FITNESS FOR A PARTICULAR PURPOSE AND NONINFRINGEMENT.  IN NO EVENT SHALL
 * THE COPYRIGHT HOLDER(S) OR AUTHOR(S) BE LIABLE FOR ANY CLAIM, DAMAGES OR
 * OTHER LIABILITY, WHETHER IN AN ACTION OF CONTRACT, TORT OR OTHERWISE,
 * ARISING FROM, OUT OF OR IN CONNECTION WITH THE SOFTWARE OR THE USE OR
 * OTHER DEALINGS IN THE SOFTWARE.
 *
 * Authors: AMD
 *
 */


#include "dcn35_clk_mgr.h"

#include "dccg.h"
#include "clk_mgr_internal.h"

// For dce12_get_dp_ref_freq_khz
#include "dce100/dce_clk_mgr.h"

// For dcn20_update_clocks_update_dpp_dto
#include "dcn20/dcn20_clk_mgr.h"




#include "reg_helper.h"
#include "core_types.h"
#include "dcn35_smu.h"
#include "dm_helpers.h"

/* TODO: remove this include once we ported over remaining clk mgr functions*/
#include "dcn30/dcn30_clk_mgr.h"
#include "dcn31/dcn31_clk_mgr.h"

#include "dc_dmub_srv.h"
#include "link.h"
#include "logger_types.h"
#undef DC_LOGGER
#define DC_LOGGER \
	clk_mgr->base.base.ctx->logger

#define regCLK1_CLK_PLL_REQ			0x0237
#define regCLK1_CLK_PLL_REQ_BASE_IDX		0

#define CLK1_CLK_PLL_REQ__FbMult_int__SHIFT	0x0
#define CLK1_CLK_PLL_REQ__PllSpineDiv__SHIFT	0xc
#define CLK1_CLK_PLL_REQ__FbMult_frac__SHIFT	0x10
#define CLK1_CLK_PLL_REQ__FbMult_int_MASK	0x000001FFL
#define CLK1_CLK_PLL_REQ__PllSpineDiv_MASK	0x0000F000L
#define CLK1_CLK_PLL_REQ__FbMult_frac_MASK	0xFFFF0000L

#define regCLK1_CLK2_BYPASS_CNTL			0x029c
#define regCLK1_CLK2_BYPASS_CNTL_BASE_IDX	0

#define CLK1_CLK2_BYPASS_CNTL__CLK2_BYPASS_SEL__SHIFT	0x0
#define CLK1_CLK2_BYPASS_CNTL__CLK2_BYPASS_DIV__SHIFT	0x10
#define CLK1_CLK2_BYPASS_CNTL__CLK2_BYPASS_SEL_MASK		0x00000007L
#define CLK1_CLK2_BYPASS_CNTL__CLK2_BYPASS_DIV_MASK		0x000F0000L

#define REG(reg_name) \
	(ctx->clk_reg_offsets[reg ## reg_name ## _BASE_IDX] + reg ## reg_name)

#define TO_CLK_MGR_DCN35(clk_mgr)\
	container_of(clk_mgr, struct clk_mgr_dcn35, base)

static int dcn35_get_active_display_cnt_wa(
		struct dc *dc,
		struct dc_state *context,
		int *all_active_disps)
{
	int i, display_count = 0;
	bool tmds_present = false;

	for (i = 0; i < context->stream_count; i++) {
		const struct dc_stream_state *stream = context->streams[i];

		if (stream->signal == SIGNAL_TYPE_HDMI_TYPE_A ||
				stream->signal == SIGNAL_TYPE_DVI_SINGLE_LINK ||
				stream->signal == SIGNAL_TYPE_DVI_DUAL_LINK)
			tmds_present = true;
	}

	for (i = 0; i < dc->link_count; i++) {
		const struct dc_link *link = dc->links[i];

		/* abusing the fact that the dig and phy are coupled to see if the phy is enabled */
		if (link->link_enc && link->link_enc->funcs->is_dig_enabled &&
				link->link_enc->funcs->is_dig_enabled(link->link_enc))
			display_count++;
	}
	if (all_active_disps != NULL)
		*all_active_disps = display_count;
	/* WA for hang on HDMI after display off back on*/
	if (display_count == 0 && tmds_present)
		display_count = 1;

	return display_count;
}

static void dcn35_disable_otg_wa(struct clk_mgr *clk_mgr_base, struct dc_state *context,
		bool safe_to_lower, bool disable)
{
	struct dc *dc = clk_mgr_base->ctx->dc;
	int i;

	for (i = 0; i < dc->res_pool->pipe_count; ++i) {
		struct pipe_ctx *pipe = safe_to_lower
			? &context->res_ctx.pipe_ctx[i]
			: &dc->current_state->res_ctx.pipe_ctx[i];

		if (pipe->top_pipe || pipe->prev_odm_pipe)
			continue;
		if (pipe->stream && (pipe->stream->dpms_off || dc_is_virtual_signal(pipe->stream->signal) ||
				     !pipe->stream->link_enc)) {
			if (disable) {
				if (pipe->stream_res.tg && pipe->stream_res.tg->funcs->immediate_disable_crtc)
					pipe->stream_res.tg->funcs->immediate_disable_crtc(pipe->stream_res.tg);

				reset_sync_context_for_pipe(dc, context, i);
			} else {
				pipe->stream_res.tg->funcs->enable_crtc(pipe->stream_res.tg);
			}
		}
	}
}

static void dcn35_update_clocks_update_dtb_dto(struct clk_mgr_internal *clk_mgr,
			struct dc_state *context,
			int ref_dtbclk_khz)
{
	struct dccg *dccg = clk_mgr->dccg;
	uint32_t tg_mask = 0;
	int i;

	for (i = 0; i < clk_mgr->base.ctx->dc->res_pool->pipe_count; i++) {
		struct pipe_ctx *pipe_ctx = &context->res_ctx.pipe_ctx[i];
		struct dtbclk_dto_params dto_params = {0};

		/* use mask to program DTO once per tg */
		if (pipe_ctx->stream_res.tg &&
				!(tg_mask & (1 << pipe_ctx->stream_res.tg->inst))) {
			tg_mask |= (1 << pipe_ctx->stream_res.tg->inst);

			dto_params.otg_inst = pipe_ctx->stream_res.tg->inst;
			dto_params.ref_dtbclk_khz = ref_dtbclk_khz;

			dccg->funcs->set_dtbclk_dto(clk_mgr->dccg, &dto_params);
			//dccg->funcs->set_audio_dtbclk_dto(clk_mgr->dccg, &dto_params);
		}
	}
}

static void dcn35_update_clocks_update_dpp_dto(struct clk_mgr_internal *clk_mgr,
		struct dc_state *context, bool safe_to_lower)
{
	int i;
	bool dppclk_active[MAX_PIPES] = {0};


	clk_mgr->dccg->ref_dppclk = clk_mgr->base.clks.dppclk_khz;
	for (i = 0; i < clk_mgr->base.ctx->dc->res_pool->pipe_count; i++) {
		int dpp_inst = 0, dppclk_khz, prev_dppclk_khz;

		dppclk_khz = context->res_ctx.pipe_ctx[i].plane_res.bw.dppclk_khz;

		if (context->res_ctx.pipe_ctx[i].plane_res.dpp)
			dpp_inst = context->res_ctx.pipe_ctx[i].plane_res.dpp->inst;
		else if (!context->res_ctx.pipe_ctx[i].plane_res.dpp && dppclk_khz == 0) {
			/* dpp == NULL && dppclk_khz == 0 is valid because of pipe harvesting.
			 * In this case just continue in loop
			 */
			continue;
		} else if (!context->res_ctx.pipe_ctx[i].plane_res.dpp && dppclk_khz > 0) {
			/* The software state is not valid if dpp resource is NULL and
			 * dppclk_khz > 0.
			 */
			ASSERT(false);
			continue;
		}

		prev_dppclk_khz = clk_mgr->dccg->pipe_dppclk_khz[i];

		if (safe_to_lower || prev_dppclk_khz < dppclk_khz)
			clk_mgr->dccg->funcs->update_dpp_dto(
							clk_mgr->dccg, dpp_inst, dppclk_khz);
		dppclk_active[dpp_inst] = true;
	}
	if (safe_to_lower)
		for (i = 0; i < clk_mgr->base.ctx->dc->res_pool->pipe_count; i++) {
			struct dpp *old_dpp = clk_mgr->base.ctx->dc->current_state->res_ctx.pipe_ctx[i].plane_res.dpp;

			if (old_dpp && !dppclk_active[old_dpp->inst])
				clk_mgr->dccg->funcs->update_dpp_dto(clk_mgr->dccg, old_dpp->inst, 0);
		}
}

void dcn35_update_clocks(struct clk_mgr *clk_mgr_base,
			struct dc_state *context,
			bool safe_to_lower)
{
	union dmub_rb_cmd cmd;
	struct clk_mgr_internal *clk_mgr = TO_CLK_MGR_INTERNAL(clk_mgr_base);
	struct dc_clocks *new_clocks = &context->bw_ctx.bw.dcn.clk;
	struct dc *dc = clk_mgr_base->ctx->dc;
	int display_count = 0;
	bool update_dppclk = false;
	bool update_dispclk = false;
	bool dpp_clock_lowered = false;
	int all_active_disps = 0;

	if (dc->work_arounds.skip_clock_update)
		return;

<<<<<<< HEAD
	/* DTBCLK is fixed, so set a default if unspecified. */
=======
	display_count = dcn35_get_active_display_cnt_wa(dc, context, &all_active_disps);
>>>>>>> 6aaff215
	if (new_clocks->dtbclk_en && !new_clocks->ref_dtbclk_khz)
		new_clocks->ref_dtbclk_khz = 600000;

	/*
	 * if it is safe to lower, but we are already in the lower state, we don't have to do anything
	 * also if safe to lower is false, we just go in the higher state
	 */
	if (safe_to_lower) {
		if (new_clocks->zstate_support != DCN_ZSTATE_SUPPORT_DISALLOW &&
				new_clocks->zstate_support != clk_mgr_base->clks.zstate_support) {
			dcn35_smu_set_zstate_support(clk_mgr, new_clocks->zstate_support);
			dm_helpers_enable_periodic_detection(clk_mgr_base->ctx, true);
			clk_mgr_base->clks.zstate_support = new_clocks->zstate_support;
		}

		if (clk_mgr_base->clks.dtbclk_en && !new_clocks->dtbclk_en) {
			dcn35_smu_set_dtbclk(clk_mgr, false);
			clk_mgr_base->clks.dtbclk_en = new_clocks->dtbclk_en;
		}
		/* check that we're not already in lower */
		if (clk_mgr_base->clks.pwr_state != DCN_PWR_STATE_LOW_POWER) {
			/* if we can go lower, go lower */
			if (display_count == 0)
				clk_mgr_base->clks.pwr_state = DCN_PWR_STATE_LOW_POWER;
		}
	} else {
		if (new_clocks->zstate_support == DCN_ZSTATE_SUPPORT_DISALLOW &&
				new_clocks->zstate_support != clk_mgr_base->clks.zstate_support) {
			dcn35_smu_set_zstate_support(clk_mgr, DCN_ZSTATE_SUPPORT_DISALLOW);
			dm_helpers_enable_periodic_detection(clk_mgr_base->ctx, false);
			clk_mgr_base->clks.zstate_support = new_clocks->zstate_support;
		}

		if (!clk_mgr_base->clks.dtbclk_en && new_clocks->dtbclk_en) {
			dcn35_smu_set_dtbclk(clk_mgr, true);
			clk_mgr_base->clks.dtbclk_en = new_clocks->dtbclk_en;

			dcn35_update_clocks_update_dtb_dto(clk_mgr, context, new_clocks->ref_dtbclk_khz);
			clk_mgr_base->clks.ref_dtbclk_khz = new_clocks->ref_dtbclk_khz;
		}

		/* check that we're not already in D0 */
		if (clk_mgr_base->clks.pwr_state != DCN_PWR_STATE_MISSION_MODE) {
			union display_idle_optimization_u idle_info = { 0 };

			dcn35_smu_set_display_idle_optimization(clk_mgr, idle_info.data);
			/* update power state */
			clk_mgr_base->clks.pwr_state = DCN_PWR_STATE_MISSION_MODE;
		}
	}
	if (dc->debug.force_min_dcfclk_mhz > 0)
		new_clocks->dcfclk_khz = (new_clocks->dcfclk_khz > (dc->debug.force_min_dcfclk_mhz * 1000)) ?
				new_clocks->dcfclk_khz : (dc->debug.force_min_dcfclk_mhz * 1000);

	if (should_set_clock(safe_to_lower, new_clocks->dcfclk_khz, clk_mgr_base->clks.dcfclk_khz)) {
		clk_mgr_base->clks.dcfclk_khz = new_clocks->dcfclk_khz;
		dcn35_smu_set_hard_min_dcfclk(clk_mgr, clk_mgr_base->clks.dcfclk_khz);
	}

	if (should_set_clock(safe_to_lower,
			new_clocks->dcfclk_deep_sleep_khz, clk_mgr_base->clks.dcfclk_deep_sleep_khz)) {
		clk_mgr_base->clks.dcfclk_deep_sleep_khz = new_clocks->dcfclk_deep_sleep_khz;
		dcn35_smu_set_min_deep_sleep_dcfclk(clk_mgr, clk_mgr_base->clks.dcfclk_deep_sleep_khz);
	}

	// workaround: Limit dppclk to 100Mhz to avoid lower eDP panel switch to plus 4K monitor underflow.
	if (new_clocks->dppclk_khz < 100000)
		new_clocks->dppclk_khz = 100000;

	if (should_set_clock(safe_to_lower, new_clocks->dppclk_khz, clk_mgr->base.clks.dppclk_khz)) {
		if (clk_mgr->base.clks.dppclk_khz > new_clocks->dppclk_khz)
			dpp_clock_lowered = true;
		clk_mgr_base->clks.dppclk_khz = new_clocks->dppclk_khz;
		update_dppclk = true;
	}

	if (should_set_clock(safe_to_lower, new_clocks->dispclk_khz, clk_mgr_base->clks.dispclk_khz)) {
		dcn35_disable_otg_wa(clk_mgr_base, context, safe_to_lower, true);

		clk_mgr_base->clks.dispclk_khz = new_clocks->dispclk_khz;
		dcn35_smu_set_dispclk(clk_mgr, clk_mgr_base->clks.dispclk_khz);
		dcn35_disable_otg_wa(clk_mgr_base, context, safe_to_lower, false);

		update_dispclk = true;
	}

	/* clock limits are received with MHz precision, divide by 1000 to prevent setting clocks at every call */
	if (!dc->debug.disable_dtb_ref_clk_switch &&
	    should_set_clock(safe_to_lower, new_clocks->ref_dtbclk_khz / 1000,
			     clk_mgr_base->clks.ref_dtbclk_khz / 1000)) {
		dcn35_update_clocks_update_dtb_dto(clk_mgr, context, new_clocks->ref_dtbclk_khz);
		clk_mgr_base->clks.ref_dtbclk_khz = new_clocks->ref_dtbclk_khz;
	}

	if (dpp_clock_lowered) {
		// increase per DPP DTO before lowering global dppclk
		dcn35_update_clocks_update_dpp_dto(clk_mgr, context, safe_to_lower);
		dcn35_smu_set_dppclk(clk_mgr, clk_mgr_base->clks.dppclk_khz);
	} else {
		// increase global DPPCLK before lowering per DPP DTO
		if (update_dppclk || update_dispclk)
			dcn35_smu_set_dppclk(clk_mgr, clk_mgr_base->clks.dppclk_khz);
		dcn35_update_clocks_update_dpp_dto(clk_mgr, context, safe_to_lower);
	}

	// notify DMCUB of latest clocks
	memset(&cmd, 0, sizeof(cmd));
	cmd.notify_clocks.header.type = DMUB_CMD__CLK_MGR;
	cmd.notify_clocks.header.sub_type = DMUB_CMD__CLK_MGR_NOTIFY_CLOCKS;
	cmd.notify_clocks.clocks.dcfclk_khz = clk_mgr_base->clks.dcfclk_khz;
	cmd.notify_clocks.clocks.dcfclk_deep_sleep_khz =
		clk_mgr_base->clks.dcfclk_deep_sleep_khz;
	cmd.notify_clocks.clocks.dispclk_khz = clk_mgr_base->clks.dispclk_khz;
	cmd.notify_clocks.clocks.dppclk_khz = clk_mgr_base->clks.dppclk_khz;

	dm_execute_dmub_cmd(dc->ctx, &cmd, DM_DMUB_WAIT_TYPE_WAIT);
}

static int get_vco_frequency_from_reg(struct clk_mgr_internal *clk_mgr)
{
	/* get FbMult value */
	struct fixed31_32 pll_req;
	unsigned int fbmult_frac_val = 0;
	unsigned int fbmult_int_val = 0;
	struct dc_context *ctx = clk_mgr->base.ctx;

	/*
	 * Register value of fbmult is in 8.16 format, we are converting to 314.32
	 * to leverage the fix point operations available in driver
	 */

	REG_GET(CLK1_CLK_PLL_REQ, FbMult_frac, &fbmult_frac_val); /* 16 bit fractional part*/
	REG_GET(CLK1_CLK_PLL_REQ, FbMult_int, &fbmult_int_val); /* 8 bit integer part */

	pll_req = dc_fixpt_from_int(fbmult_int_val);

	/*
	 * since fractional part is only 16 bit in register definition but is 32 bit
	 * in our fix point definiton, need to shift left by 16 to obtain correct value
	 */
	pll_req.value |= fbmult_frac_val << 16;

	/* multiply by REFCLK period */
	pll_req = dc_fixpt_mul_int(pll_req, clk_mgr->dfs_ref_freq_khz);

	/* integer part is now VCO frequency in kHz */
	return dc_fixpt_floor(pll_req);
}

static void dcn35_enable_pme_wa(struct clk_mgr *clk_mgr_base)
{
	struct clk_mgr_internal *clk_mgr = TO_CLK_MGR_INTERNAL(clk_mgr_base);

	dcn35_smu_enable_pme_wa(clk_mgr);
}

void dcn35_init_clocks(struct clk_mgr *clk_mgr)
{
	uint32_t ref_dtbclk = clk_mgr->clks.ref_dtbclk_khz;

	memset(&(clk_mgr->clks), 0, sizeof(struct dc_clocks));

	// Assumption is that boot state always supports pstate
	clk_mgr->clks.ref_dtbclk_khz = ref_dtbclk;	// restore ref_dtbclk
	clk_mgr->clks.p_state_change_support = true;
	clk_mgr->clks.prev_p_state_change_support = true;
	clk_mgr->clks.pwr_state = DCN_PWR_STATE_UNKNOWN;
	clk_mgr->clks.zstate_support = DCN_ZSTATE_SUPPORT_UNKNOWN;
}

bool dcn35_are_clock_states_equal(struct dc_clocks *a,
		struct dc_clocks *b)
{
	if (a->dispclk_khz != b->dispclk_khz)
		return false;
	else if (a->dppclk_khz != b->dppclk_khz)
		return false;
	else if (a->dcfclk_khz != b->dcfclk_khz)
		return false;
	else if (a->dcfclk_deep_sleep_khz != b->dcfclk_deep_sleep_khz)
		return false;
	else if (a->zstate_support != b->zstate_support)
		return false;
	else if (a->dtbclk_en != b->dtbclk_en)
		return false;

	return true;
}

static void dcn35_dump_clk_registers(struct clk_state_registers_and_bypass *regs_and_bypass,
		struct clk_mgr *clk_mgr_base, struct clk_log_info *log_info)
{

}

static struct clk_bw_params dcn35_bw_params = {
	.vram_type = Ddr4MemType,
	.num_channels = 1,
	.clk_table = {
		.num_entries = 4,
	},

};

static struct wm_table ddr5_wm_table = {
	.entries = {
		{
			.wm_inst = WM_A,
			.wm_type = WM_TYPE_PSTATE_CHG,
			.pstate_latency_us = 11.72,
			.sr_exit_time_us = 14.0,
			.sr_enter_plus_exit_time_us = 16.0,
			.valid = true,
		},
		{
			.wm_inst = WM_B,
			.wm_type = WM_TYPE_PSTATE_CHG,
			.pstate_latency_us = 11.72,
			.sr_exit_time_us = 14.0,
			.sr_enter_plus_exit_time_us = 16.0,
			.valid = true,
		},
		{
			.wm_inst = WM_C,
			.wm_type = WM_TYPE_PSTATE_CHG,
			.pstate_latency_us = 11.72,
			.sr_exit_time_us = 14.0,
			.sr_enter_plus_exit_time_us = 16.0,
			.valid = true,
		},
		{
			.wm_inst = WM_D,
			.wm_type = WM_TYPE_PSTATE_CHG,
			.pstate_latency_us = 11.72,
			.sr_exit_time_us = 14.0,
			.sr_enter_plus_exit_time_us = 16.0,
			.valid = true,
		},
	}
};

static struct wm_table lpddr5_wm_table = {
	.entries = {
		{
			.wm_inst = WM_A,
			.wm_type = WM_TYPE_PSTATE_CHG,
			.pstate_latency_us = 11.65333,
			.sr_exit_time_us = 14.0,
			.sr_enter_plus_exit_time_us = 16.0,
			.valid = true,
		},
		{
			.wm_inst = WM_B,
			.wm_type = WM_TYPE_PSTATE_CHG,
			.pstate_latency_us = 11.65333,
			.sr_exit_time_us = 14.0,
			.sr_enter_plus_exit_time_us = 16.0,
			.valid = true,
		},
		{
			.wm_inst = WM_C,
			.wm_type = WM_TYPE_PSTATE_CHG,
			.pstate_latency_us = 11.65333,
			.sr_exit_time_us = 14.0,
			.sr_enter_plus_exit_time_us = 16.0,
			.valid = true,
		},
		{
			.wm_inst = WM_D,
			.wm_type = WM_TYPE_PSTATE_CHG,
			.pstate_latency_us = 11.65333,
			.sr_exit_time_us = 14.0,
			.sr_enter_plus_exit_time_us = 16.0,
			.valid = true,
		},
	}
};

static DpmClocks_t_dcn35 dummy_clocks;

static struct dcn35_watermarks dummy_wms = { 0 };

static void dcn35_build_watermark_ranges(struct clk_bw_params *bw_params, struct dcn35_watermarks *table)
{
	int i, num_valid_sets;

	num_valid_sets = 0;

	for (i = 0; i < WM_SET_COUNT; i++) {
		/* skip empty entries, the smu array has no holes*/
		if (!bw_params->wm_table.entries[i].valid)
			continue;

		table->WatermarkRow[WM_DCFCLK][num_valid_sets].WmSetting = bw_params->wm_table.entries[i].wm_inst;
		table->WatermarkRow[WM_DCFCLK][num_valid_sets].WmType = bw_params->wm_table.entries[i].wm_type;
		/* We will not select WM based on fclk, so leave it as unconstrained */
		table->WatermarkRow[WM_DCFCLK][num_valid_sets].MinClock = 0;
		table->WatermarkRow[WM_DCFCLK][num_valid_sets].MaxClock = 0xFFFF;

		if (table->WatermarkRow[WM_DCFCLK][num_valid_sets].WmType == WM_TYPE_PSTATE_CHG) {
			if (i == 0)
				table->WatermarkRow[WM_DCFCLK][num_valid_sets].MinMclk = 0;
			else {
				/* add 1 to make it non-overlapping with next lvl */
				table->WatermarkRow[WM_DCFCLK][num_valid_sets].MinMclk =
						bw_params->clk_table.entries[i - 1].dcfclk_mhz + 1;
			}
			table->WatermarkRow[WM_DCFCLK][num_valid_sets].MaxMclk =
					bw_params->clk_table.entries[i].dcfclk_mhz;

		} else {
			/* unconstrained for memory retraining */
			table->WatermarkRow[WM_DCFCLK][num_valid_sets].MinClock = 0;
			table->WatermarkRow[WM_DCFCLK][num_valid_sets].MaxClock = 0xFFFF;

			/* Modify previous watermark range to cover up to max */
			table->WatermarkRow[WM_DCFCLK][num_valid_sets - 1].MaxClock = 0xFFFF;
		}
		num_valid_sets++;
	}

	ASSERT(num_valid_sets != 0); /* Must have at least one set of valid watermarks */

	/* modify the min and max to make sure we cover the whole range*/
	table->WatermarkRow[WM_DCFCLK][0].MinMclk = 0;
	table->WatermarkRow[WM_DCFCLK][0].MinClock = 0;
	table->WatermarkRow[WM_DCFCLK][num_valid_sets - 1].MaxMclk = 0xFFFF;
	table->WatermarkRow[WM_DCFCLK][num_valid_sets - 1].MaxClock = 0xFFFF;

	/* This is for writeback only, does not matter currently as no writeback support*/
	table->WatermarkRow[WM_SOCCLK][0].WmSetting = WM_A;
	table->WatermarkRow[WM_SOCCLK][0].MinClock = 0;
	table->WatermarkRow[WM_SOCCLK][0].MaxClock = 0xFFFF;
	table->WatermarkRow[WM_SOCCLK][0].MinMclk = 0;
	table->WatermarkRow[WM_SOCCLK][0].MaxMclk = 0xFFFF;
}

static void dcn35_notify_wm_ranges(struct clk_mgr *clk_mgr_base)
{
	struct clk_mgr_internal *clk_mgr = TO_CLK_MGR_INTERNAL(clk_mgr_base);
	struct clk_mgr_dcn35 *clk_mgr_dcn35 = TO_CLK_MGR_DCN35(clk_mgr);
	struct dcn35_watermarks *table = clk_mgr_dcn35->smu_wm_set.wm_set;

	if (!clk_mgr->smu_ver)
		return;

	if (!table || clk_mgr_dcn35->smu_wm_set.mc_address.quad_part == 0)
		return;

	memset(table, 0, sizeof(*table));

	dcn35_build_watermark_ranges(clk_mgr_base->bw_params, table);

	dcn35_smu_set_dram_addr_high(clk_mgr,
			clk_mgr_dcn35->smu_wm_set.mc_address.high_part);
	dcn35_smu_set_dram_addr_low(clk_mgr,
			clk_mgr_dcn35->smu_wm_set.mc_address.low_part);
	dcn35_smu_transfer_wm_table_dram_2_smu(clk_mgr);
}

static void dcn35_get_dpm_table_from_smu(struct clk_mgr_internal *clk_mgr,
		struct dcn35_smu_dpm_clks *smu_dpm_clks)
{
	DpmClocks_t_dcn35 *table = smu_dpm_clks->dpm_clks;

	if (!clk_mgr->smu_ver)
		return;

	if (!table || smu_dpm_clks->mc_address.quad_part == 0)
		return;

	memset(table, 0, sizeof(*table));

	dcn35_smu_set_dram_addr_high(clk_mgr,
			smu_dpm_clks->mc_address.high_part);
	dcn35_smu_set_dram_addr_low(clk_mgr,
			smu_dpm_clks->mc_address.low_part);
	dcn35_smu_transfer_dpm_table_smu_2_dram(clk_mgr);
}

static uint32_t find_max_clk_value(const uint32_t clocks[], uint32_t num_clocks)
{
	uint32_t max = 0;
	int i;

	for (i = 0; i < num_clocks; ++i) {
		if (clocks[i] > max)
			max = clocks[i];
	}

	return max;
}

static inline bool is_valid_clock_value(uint32_t clock_value)
{
	return clock_value > 1 && clock_value < 100000;
}

static unsigned int convert_wck_ratio(uint8_t wck_ratio)
{
	switch (wck_ratio) {
	case WCK_RATIO_1_2:
		return 2;

	case WCK_RATIO_1_4:
		return 4;
	/* Find lowest DPM, FCLK is filled in reverse order*/

	default:
			break;
	}

	return 1;
}

static inline uint32_t calc_dram_speed_mts(const MemPstateTable_t *entry)
{
	return entry->UClk * convert_wck_ratio(entry->WckRatio) * 2;
}

static void dcn35_clk_mgr_helper_populate_bw_params(struct clk_mgr_internal *clk_mgr,
						    struct integrated_info *bios_info,
						    DpmClocks_t_dcn35 *clock_table)
{
	struct clk_bw_params *bw_params = clk_mgr->base.bw_params;
	struct clk_limit_table_entry def_max = bw_params->clk_table.entries[bw_params->clk_table.num_entries - 1];
	uint32_t max_fclk = 0, min_pstate = 0, max_dispclk = 0, max_dppclk = 0;
	uint32_t max_pstate = 0, max_dram_speed_mts = 0, min_dram_speed_mts = 0;
	int i;

	/* Determine min/max p-state values. */
	for (i = 0; i < clock_table->NumMemPstatesEnabled; i++) {
		uint32_t dram_speed_mts = calc_dram_speed_mts(&clock_table->MemPstateTable[i]);

		if (is_valid_clock_value(dram_speed_mts) && dram_speed_mts > max_dram_speed_mts) {
			max_dram_speed_mts = dram_speed_mts;
			max_pstate = i;
		}
	}

	min_dram_speed_mts = max_dram_speed_mts;
	min_pstate = max_pstate;

	for (i = 0; i < clock_table->NumMemPstatesEnabled; i++) {
		uint32_t dram_speed_mts = calc_dram_speed_mts(&clock_table->MemPstateTable[i]);
<<<<<<< HEAD

		if (is_valid_clock_value(dram_speed_mts) && dram_speed_mts < min_dram_speed_mts) {
			min_dram_speed_mts = dram_speed_mts;
			min_pstate = i;
		}
	}

=======

		if (is_valid_clock_value(dram_speed_mts) && dram_speed_mts < min_dram_speed_mts) {
			min_dram_speed_mts = dram_speed_mts;
			min_pstate = i;
		}
	}

>>>>>>> 6aaff215
	/* We expect the table to contain at least one valid P-state entry. */
	ASSERT(clock_table->NumMemPstatesEnabled &&
	       is_valid_clock_value(max_dram_speed_mts) &&
	       is_valid_clock_value(min_dram_speed_mts));

	/* dispclk and dppclk can be max at any voltage, same number of levels for both */
	if (clock_table->NumDispClkLevelsEnabled <= NUM_DISPCLK_DPM_LEVELS &&
	    clock_table->NumDispClkLevelsEnabled <= NUM_DPPCLK_DPM_LEVELS) {
		max_dispclk = find_max_clk_value(clock_table->DispClocks,
			clock_table->NumDispClkLevelsEnabled);
		max_dppclk = find_max_clk_value(clock_table->DppClocks,
			clock_table->NumDispClkLevelsEnabled);
	} else {
		/* Invalid number of entries in the table from PMFW. */
		ASSERT(0);
	}

	/* Base the clock table on dcfclk, need at least one entry regardless of pmfw table */
	ASSERT(clock_table->NumDcfClkLevelsEnabled > 0);

	max_fclk = find_max_clk_value(clock_table->FclkClocks_Freq, clock_table->NumFclkLevelsEnabled);

	for (i = 0; i < clock_table->NumDcfClkLevelsEnabled; i++) {
		int j;

		/* First search defaults for the clocks we don't read using closest lower or equal default dcfclk */
		for (j = bw_params->clk_table.num_entries - 1; j > 0; j--)
			if (bw_params->clk_table.entries[j].dcfclk_mhz <= clock_table->DcfClocks[i])
				break;

		bw_params->clk_table.entries[i].phyclk_mhz = bw_params->clk_table.entries[j].phyclk_mhz;
		bw_params->clk_table.entries[i].phyclk_d18_mhz = bw_params->clk_table.entries[j].phyclk_d18_mhz;
		bw_params->clk_table.entries[i].dtbclk_mhz = bw_params->clk_table.entries[j].dtbclk_mhz;

		/* Now update clocks we do read */
		bw_params->clk_table.entries[i].memclk_mhz = clock_table->MemPstateTable[min_pstate].MemClk;
		bw_params->clk_table.entries[i].voltage = clock_table->MemPstateTable[min_pstate].Voltage;
		bw_params->clk_table.entries[i].dcfclk_mhz = clock_table->DcfClocks[i];
		bw_params->clk_table.entries[i].socclk_mhz = clock_table->SocClocks[i];
		bw_params->clk_table.entries[i].dispclk_mhz = max_dispclk;
		bw_params->clk_table.entries[i].dppclk_mhz = max_dppclk;
		bw_params->clk_table.entries[i].wck_ratio =
			convert_wck_ratio(clock_table->MemPstateTable[min_pstate].WckRatio);

		/* Dcfclk and Fclk are tied, but at a different ratio */
		bw_params->clk_table.entries[i].fclk_mhz = min(max_fclk, 2 * clock_table->DcfClocks[i]);
	}

	/* Make sure to include at least one entry at highest pstate */
	if (max_pstate != min_pstate || i == 0) {
		if (i > MAX_NUM_DPM_LVL - 1)
			i = MAX_NUM_DPM_LVL - 1;

		bw_params->clk_table.entries[i].fclk_mhz = max_fclk;
		bw_params->clk_table.entries[i].memclk_mhz = clock_table->MemPstateTable[max_pstate].MemClk;
		bw_params->clk_table.entries[i].voltage = clock_table->MemPstateTable[max_pstate].Voltage;
		bw_params->clk_table.entries[i].dcfclk_mhz =
			find_max_clk_value(clock_table->DcfClocks, NUM_DCFCLK_DPM_LEVELS);
		bw_params->clk_table.entries[i].socclk_mhz =
			find_max_clk_value(clock_table->SocClocks, NUM_SOCCLK_DPM_LEVELS);
		bw_params->clk_table.entries[i].dispclk_mhz = max_dispclk;
		bw_params->clk_table.entries[i].dppclk_mhz = max_dppclk;
		bw_params->clk_table.entries[i].wck_ratio = convert_wck_ratio(
			clock_table->MemPstateTable[max_pstate].WckRatio);
		i++;
	}
	bw_params->clk_table.num_entries = i--;

	/* Make sure all highest clocks are included*/
	bw_params->clk_table.entries[i].socclk_mhz =
		find_max_clk_value(clock_table->SocClocks, NUM_SOCCLK_DPM_LEVELS);
	bw_params->clk_table.entries[i].dispclk_mhz =
		find_max_clk_value(clock_table->DispClocks, NUM_DISPCLK_DPM_LEVELS);
	bw_params->clk_table.entries[i].dppclk_mhz =
		find_max_clk_value(clock_table->DppClocks, NUM_DPPCLK_DPM_LEVELS);
	bw_params->clk_table.entries[i].fclk_mhz =
		find_max_clk_value(clock_table->FclkClocks_Freq, NUM_FCLK_DPM_LEVELS);
	ASSERT(clock_table->DcfClocks[i] == find_max_clk_value(clock_table->DcfClocks, NUM_DCFCLK_DPM_LEVELS));
	bw_params->clk_table.entries[i].phyclk_mhz = def_max.phyclk_mhz;
	bw_params->clk_table.entries[i].phyclk_d18_mhz = def_max.phyclk_d18_mhz;
	bw_params->clk_table.entries[i].dtbclk_mhz = def_max.dtbclk_mhz;
	bw_params->clk_table.num_entries_per_clk.num_dcfclk_levels = clock_table->NumDcfClkLevelsEnabled;
	bw_params->clk_table.num_entries_per_clk.num_dispclk_levels = clock_table->NumDispClkLevelsEnabled;
	bw_params->clk_table.num_entries_per_clk.num_dppclk_levels = clock_table->NumDispClkLevelsEnabled;
	bw_params->clk_table.num_entries_per_clk.num_fclk_levels = clock_table->NumFclkLevelsEnabled;
	bw_params->clk_table.num_entries_per_clk.num_memclk_levels = clock_table->NumMemPstatesEnabled;
	bw_params->clk_table.num_entries_per_clk.num_socclk_levels = clock_table->NumSocClkLevelsEnabled;

	/*
	 * Set any 0 clocks to max default setting. Not an issue for
	 * power since we aren't doing switching in such case anyway
	 */
	for (i = 0; i < bw_params->clk_table.num_entries; i++) {
		if (!bw_params->clk_table.entries[i].fclk_mhz) {
			bw_params->clk_table.entries[i].fclk_mhz = def_max.fclk_mhz;
			bw_params->clk_table.entries[i].memclk_mhz = def_max.memclk_mhz;
			bw_params->clk_table.entries[i].voltage = def_max.voltage;
		}
		if (!bw_params->clk_table.entries[i].dcfclk_mhz)
			bw_params->clk_table.entries[i].dcfclk_mhz = def_max.dcfclk_mhz;
		if (!bw_params->clk_table.entries[i].socclk_mhz)
			bw_params->clk_table.entries[i].socclk_mhz = def_max.socclk_mhz;
		if (!bw_params->clk_table.entries[i].dispclk_mhz)
			bw_params->clk_table.entries[i].dispclk_mhz = def_max.dispclk_mhz;
		if (!bw_params->clk_table.entries[i].dppclk_mhz)
			bw_params->clk_table.entries[i].dppclk_mhz = def_max.dppclk_mhz;
		if (!bw_params->clk_table.entries[i].fclk_mhz)
			bw_params->clk_table.entries[i].fclk_mhz = def_max.fclk_mhz;
		if (!bw_params->clk_table.entries[i].phyclk_mhz)
			bw_params->clk_table.entries[i].phyclk_mhz = def_max.phyclk_mhz;
		if (!bw_params->clk_table.entries[i].phyclk_d18_mhz)
			bw_params->clk_table.entries[i].phyclk_d18_mhz = def_max.phyclk_d18_mhz;
		if (!bw_params->clk_table.entries[i].dtbclk_mhz)
			bw_params->clk_table.entries[i].dtbclk_mhz = def_max.dtbclk_mhz;
	}
	ASSERT(bw_params->clk_table.entries[i-1].dcfclk_mhz);
	bw_params->vram_type = bios_info->memory_type;
	bw_params->dram_channel_width_bytes = bios_info->memory_type == 0x22 ? 8 : 4;
	bw_params->num_channels = bios_info->ma_channel_number ? bios_info->ma_channel_number : 4;

	for (i = 0; i < WM_SET_COUNT; i++) {
		bw_params->wm_table.entries[i].wm_inst = i;

		if (i >= bw_params->clk_table.num_entries) {
			bw_params->wm_table.entries[i].valid = false;
			continue;
		}

		bw_params->wm_table.entries[i].wm_type = WM_TYPE_PSTATE_CHG;
		bw_params->wm_table.entries[i].valid = true;
	}
}

static void dcn35_set_low_power_state(struct clk_mgr *clk_mgr_base)
{
	int display_count;
	struct dc *dc = clk_mgr_base->ctx->dc;
	struct dc_state *context = dc->current_state;

	if (clk_mgr_base->clks.pwr_state != DCN_PWR_STATE_LOW_POWER) {
		display_count = dcn35_get_active_display_cnt_wa(dc, context, NULL);
		/* if we can go lower, go lower */
		if (display_count == 0)
			clk_mgr_base->clks.pwr_state = DCN_PWR_STATE_LOW_POWER;
	}
}

static void dcn35_set_idle_state(struct clk_mgr *clk_mgr_base, bool allow_idle)
{
	struct clk_mgr_internal *clk_mgr = TO_CLK_MGR_INTERNAL(clk_mgr_base);
	struct dc *dc = clk_mgr_base->ctx->dc;
	uint32_t val = dcn35_smu_read_ips_scratch(clk_mgr);

	if (dc->config.disable_ips == DMUB_IPS_ENABLE ||
		dc->config.disable_ips == DMUB_IPS_DISABLE_DYNAMIC) {
		val = val & ~DMUB_IPS1_ALLOW_MASK;
		val = val & ~DMUB_IPS2_ALLOW_MASK;
	} else if (dc->config.disable_ips == DMUB_IPS_DISABLE_IPS1) {
		val |= DMUB_IPS1_ALLOW_MASK;
		val |= DMUB_IPS2_ALLOW_MASK;
	} else if (dc->config.disable_ips == DMUB_IPS_DISABLE_IPS2) {
		val = val & ~DMUB_IPS1_ALLOW_MASK;
		val |= DMUB_IPS2_ALLOW_MASK;
	} else if (dc->config.disable_ips == DMUB_IPS_DISABLE_IPS2_Z10) {
		val = val & ~DMUB_IPS1_ALLOW_MASK;
		val = val & ~DMUB_IPS2_ALLOW_MASK;
	}

	if (!allow_idle) {
		val |= DMUB_IPS1_ALLOW_MASK;
		val |= DMUB_IPS2_ALLOW_MASK;
	}

	dcn35_smu_write_ips_scratch(clk_mgr, val);
}

static void dcn35_exit_low_power_state(struct clk_mgr *clk_mgr_base)
{
	struct clk_mgr_internal *clk_mgr = TO_CLK_MGR_INTERNAL(clk_mgr_base);

	//SMU optimization is performed part of low power state exit.
	dcn35_smu_exit_low_power_state(clk_mgr);

}

static bool dcn35_is_ips_supported(struct clk_mgr *clk_mgr_base)
{
	struct clk_mgr_internal *clk_mgr = TO_CLK_MGR_INTERNAL(clk_mgr_base);
	bool ips_supported = true;

	ips_supported = dcn35_smu_get_ips_supported(clk_mgr) ? true : false;

	return ips_supported;
}

static uint32_t dcn35_get_idle_state(struct clk_mgr *clk_mgr_base)
{
	struct clk_mgr_internal *clk_mgr = TO_CLK_MGR_INTERNAL(clk_mgr_base);

	return dcn35_smu_read_ips_scratch(clk_mgr);
}

static void dcn35_init_clocks_fpga(struct clk_mgr *clk_mgr)
{
	dcn35_init_clocks(clk_mgr);

/* TODO: Implement the functions and remove the ifndef guard */
}

static void dcn35_update_clocks_fpga(struct clk_mgr *clk_mgr,
		struct dc_state *context,
		bool safe_to_lower)
{
	struct clk_mgr_internal *clk_mgr_int = TO_CLK_MGR_INTERNAL(clk_mgr);
	struct dc_clocks *new_clocks = &context->bw_ctx.bw.dcn.clk;
	int fclk_adj = new_clocks->fclk_khz;

	/* TODO: remove this after correctly set by DML */
	new_clocks->dcfclk_khz = 400000;
	new_clocks->socclk_khz = 400000;

	/* Min fclk = 1.2GHz since all the extra scemi logic seems to run off of it */
	//int fclk_adj = new_clocks->fclk_khz > 1200000 ? new_clocks->fclk_khz : 1200000;
	new_clocks->fclk_khz = 4320000;

	if (should_set_clock(safe_to_lower, new_clocks->phyclk_khz, clk_mgr->clks.phyclk_khz)) {
		clk_mgr->clks.phyclk_khz = new_clocks->phyclk_khz;
	}

	if (should_set_clock(safe_to_lower, new_clocks->dcfclk_khz, clk_mgr->clks.dcfclk_khz)) {
		clk_mgr->clks.dcfclk_khz = new_clocks->dcfclk_khz;
	}

	if (should_set_clock(safe_to_lower,
			new_clocks->dcfclk_deep_sleep_khz, clk_mgr->clks.dcfclk_deep_sleep_khz)) {
		clk_mgr->clks.dcfclk_deep_sleep_khz = new_clocks->dcfclk_deep_sleep_khz;
	}

	if (should_set_clock(safe_to_lower, new_clocks->socclk_khz, clk_mgr->clks.socclk_khz)) {
		clk_mgr->clks.socclk_khz = new_clocks->socclk_khz;
	}

	if (should_set_clock(safe_to_lower, new_clocks->dramclk_khz, clk_mgr->clks.dramclk_khz)) {
		clk_mgr->clks.dramclk_khz = new_clocks->dramclk_khz;
	}

	if (should_set_clock(safe_to_lower, new_clocks->dppclk_khz, clk_mgr->clks.dppclk_khz)) {
		clk_mgr->clks.dppclk_khz = new_clocks->dppclk_khz;
	}

	if (should_set_clock(safe_to_lower, fclk_adj, clk_mgr->clks.fclk_khz)) {
		clk_mgr->clks.fclk_khz = fclk_adj;
	}

	if (should_set_clock(safe_to_lower, new_clocks->dispclk_khz, clk_mgr->clks.dispclk_khz)) {
		clk_mgr->clks.dispclk_khz = new_clocks->dispclk_khz;
	}

	/* Both fclk and ref_dppclk run on the same scemi clock.
	 * So take the higher value since the DPP DTO is typically programmed
	 * such that max dppclk is 1:1 with ref_dppclk.
	 */
	if (clk_mgr->clks.fclk_khz > clk_mgr->clks.dppclk_khz)
		clk_mgr->clks.dppclk_khz = clk_mgr->clks.fclk_khz;
	if (clk_mgr->clks.dppclk_khz > clk_mgr->clks.fclk_khz)
		clk_mgr->clks.fclk_khz = clk_mgr->clks.dppclk_khz;

	// Both fclk and ref_dppclk run on the same scemi clock.
	clk_mgr_int->dccg->ref_dppclk = clk_mgr->clks.fclk_khz;

	/* TODO: set dtbclk in correct place */
	clk_mgr->clks.dtbclk_en = true;
	dm_set_dcn_clocks(clk_mgr->ctx, &clk_mgr->clks);
	dcn35_update_clocks_update_dpp_dto(clk_mgr_int, context, safe_to_lower);

	dcn35_update_clocks_update_dtb_dto(clk_mgr_int, context, clk_mgr->clks.ref_dtbclk_khz);
}

static struct clk_mgr_funcs dcn35_funcs = {
	.get_dp_ref_clk_frequency = dce12_get_dp_ref_freq_khz,
	.get_dtb_ref_clk_frequency = dcn31_get_dtb_ref_freq_khz,
	.update_clocks = dcn35_update_clocks,
	.init_clocks = dcn35_init_clocks,
	.enable_pme_wa = dcn35_enable_pme_wa,
	.are_clock_states_equal = dcn35_are_clock_states_equal,
	.notify_wm_ranges = dcn35_notify_wm_ranges,
	.set_low_power_state = dcn35_set_low_power_state,
	.exit_low_power_state = dcn35_exit_low_power_state,
	.is_ips_supported = dcn35_is_ips_supported,
	.set_idle_state = dcn35_set_idle_state,
	.get_idle_state = dcn35_get_idle_state
};

struct clk_mgr_funcs dcn35_fpga_funcs = {
	.get_dp_ref_clk_frequency = dce12_get_dp_ref_freq_khz,
	.update_clocks = dcn35_update_clocks_fpga,
	.init_clocks = dcn35_init_clocks_fpga,
	.get_dtb_ref_clk_frequency = dcn31_get_dtb_ref_freq_khz,
};

void dcn35_clk_mgr_construct(
		struct dc_context *ctx,
		struct clk_mgr_dcn35 *clk_mgr,
		struct pp_smu_funcs *pp_smu,
		struct dccg *dccg)
{
	struct dcn35_smu_dpm_clks smu_dpm_clks = { 0 };
	struct clk_log_info log_info = {0};
	clk_mgr->base.base.ctx = ctx;
	clk_mgr->base.base.funcs = &dcn35_funcs;

	clk_mgr->base.pp_smu = pp_smu;

	clk_mgr->base.dccg = dccg;
	clk_mgr->base.dfs_bypass_disp_clk = 0;

	clk_mgr->base.dprefclk_ss_percentage = 0;
	clk_mgr->base.dprefclk_ss_divider = 1000;
	clk_mgr->base.ss_on_dprefclk = false;
	clk_mgr->base.dfs_ref_freq_khz = 48000;

	clk_mgr->smu_wm_set.wm_set = (struct dcn35_watermarks *)dm_helpers_allocate_gpu_mem(
				clk_mgr->base.base.ctx,
				DC_MEM_ALLOC_TYPE_FRAME_BUFFER,
				sizeof(struct dcn35_watermarks),
				&clk_mgr->smu_wm_set.mc_address.quad_part);

	if (!clk_mgr->smu_wm_set.wm_set) {
		clk_mgr->smu_wm_set.wm_set = &dummy_wms;
		clk_mgr->smu_wm_set.mc_address.quad_part = 0;
	}
	ASSERT(clk_mgr->smu_wm_set.wm_set);

	smu_dpm_clks.dpm_clks = (DpmClocks_t_dcn35 *)dm_helpers_allocate_gpu_mem(
				clk_mgr->base.base.ctx,
				DC_MEM_ALLOC_TYPE_FRAME_BUFFER,
				sizeof(DpmClocks_t_dcn35),
				&smu_dpm_clks.mc_address.quad_part);

	if (smu_dpm_clks.dpm_clks == NULL) {
		smu_dpm_clks.dpm_clks = &dummy_clocks;
		smu_dpm_clks.mc_address.quad_part = 0;
	}

	ASSERT(smu_dpm_clks.dpm_clks);

	clk_mgr->base.smu_ver = dcn35_smu_get_smu_version(&clk_mgr->base);

	if (clk_mgr->base.smu_ver)
		clk_mgr->base.smu_present = true;

	/* TODO: Check we get what we expect during bringup */
	clk_mgr->base.base.dentist_vco_freq_khz = get_vco_frequency_from_reg(&clk_mgr->base);

	if (ctx->dc_bios->integrated_info->memory_type == LpDdr5MemType) {
		dcn35_bw_params.wm_table = lpddr5_wm_table;
	} else {
		dcn35_bw_params.wm_table = ddr5_wm_table;
	}
	/* Saved clocks configured at boot for debug purposes */
	dcn35_dump_clk_registers(&clk_mgr->base.base.boot_snapshot, &clk_mgr->base.base, &log_info);

	clk_mgr->base.base.dprefclk_khz = dcn35_smu_get_dprefclk(&clk_mgr->base);
	clk_mgr->base.base.clks.ref_dtbclk_khz = 600000;

	dce_clock_read_ss_info(&clk_mgr->base);
	/*when clk src is from FCH, it could have ss, same clock src as DPREF clk*/

	clk_mgr->base.base.bw_params = &dcn35_bw_params;

	if (clk_mgr->base.base.ctx->dc->debug.pstate_enabled) {
		int i;
		dcn35_get_dpm_table_from_smu(&clk_mgr->base, &smu_dpm_clks);
		DC_LOG_SMU("NumDcfClkLevelsEnabled: %d\n"
				   "NumDispClkLevelsEnabled: %d\n"
				   "NumSocClkLevelsEnabled: %d\n"
				   "VcnClkLevelsEnabled: %d\n"
				   "FClkLevelsEnabled: %d\n"
				   "NumMemPstatesEnabled: %d\n"
				   "MinGfxClk: %d\n"
				   "MaxGfxClk: %d\n",
				   smu_dpm_clks.dpm_clks->NumDcfClkLevelsEnabled,
				   smu_dpm_clks.dpm_clks->NumDispClkLevelsEnabled,
				   smu_dpm_clks.dpm_clks->NumSocClkLevelsEnabled,
				   smu_dpm_clks.dpm_clks->VcnClkLevelsEnabled,
				   smu_dpm_clks.dpm_clks->NumFclkLevelsEnabled,
				   smu_dpm_clks.dpm_clks->NumMemPstatesEnabled,
				   smu_dpm_clks.dpm_clks->MinGfxClk,
				   smu_dpm_clks.dpm_clks->MaxGfxClk);
		for (i = 0; i < smu_dpm_clks.dpm_clks->NumDcfClkLevelsEnabled; i++) {
			DC_LOG_SMU("smu_dpm_clks.dpm_clks->DcfClocks[%d] = %d\n",
					   i,
					   smu_dpm_clks.dpm_clks->DcfClocks[i]);
		}
		for (i = 0; i < smu_dpm_clks.dpm_clks->NumDispClkLevelsEnabled; i++) {
			DC_LOG_SMU("smu_dpm_clks.dpm_clks->DispClocks[%d] = %d\n",
					   i, smu_dpm_clks.dpm_clks->DispClocks[i]);
		}
		for (i = 0; i < smu_dpm_clks.dpm_clks->NumSocClkLevelsEnabled; i++) {
			DC_LOG_SMU("smu_dpm_clks.dpm_clks->SocClocks[%d] = %d\n",
					   i, smu_dpm_clks.dpm_clks->SocClocks[i]);
		}
		for (i = 0; i < smu_dpm_clks.dpm_clks->NumFclkLevelsEnabled; i++) {
			DC_LOG_SMU("smu_dpm_clks.dpm_clks->FclkClocks_Freq[%d] = %d\n",
					   i, smu_dpm_clks.dpm_clks->FclkClocks_Freq[i]);
			DC_LOG_SMU("smu_dpm_clks.dpm_clks->FclkClocks_Voltage[%d] = %d\n",
					   i, smu_dpm_clks.dpm_clks->FclkClocks_Voltage[i]);
		}
		for (i = 0; i < smu_dpm_clks.dpm_clks->NumSocClkLevelsEnabled; i++)
			DC_LOG_SMU("smu_dpm_clks.dpm_clks->SocVoltage[%d] = %d\n",
					   i, smu_dpm_clks.dpm_clks->SocVoltage[i]);

		for (i = 0; i < smu_dpm_clks.dpm_clks->NumMemPstatesEnabled; i++) {
			DC_LOG_SMU("smu_dpm_clks.dpm_clks.MemPstateTable[%d].UClk = %d\n"
					   "smu_dpm_clks.dpm_clks->MemPstateTable[%d].MemClk= %d\n"
					   "smu_dpm_clks.dpm_clks->MemPstateTable[%d].Voltage = %d\n",
					   i, smu_dpm_clks.dpm_clks->MemPstateTable[i].UClk,
					   i, smu_dpm_clks.dpm_clks->MemPstateTable[i].MemClk,
					   i, smu_dpm_clks.dpm_clks->MemPstateTable[i].Voltage);
		}

		if (ctx->dc_bios && ctx->dc_bios->integrated_info && ctx->dc->config.use_default_clock_table == false) {
			dcn35_clk_mgr_helper_populate_bw_params(
					&clk_mgr->base,
					ctx->dc_bios->integrated_info,
					smu_dpm_clks.dpm_clks);
		}
	}

	if (smu_dpm_clks.dpm_clks && smu_dpm_clks.mc_address.quad_part != 0)
		dm_helpers_free_gpu_mem(clk_mgr->base.base.ctx, DC_MEM_ALLOC_TYPE_FRAME_BUFFER,
				smu_dpm_clks.dpm_clks);

	if (ctx->dc->config.disable_ips != DMUB_IPS_DISABLE_ALL) {
		bool ips_support = false;

		/*avoid call pmfw at init*/
		ips_support = dcn35_smu_get_ips_supported(&clk_mgr->base);
		if (ips_support) {
			ctx->dc->debug.ignore_pg = false;
			ctx->dc->debug.disable_dpp_power_gate = false;
			ctx->dc->debug.disable_hubp_power_gate = false;
			ctx->dc->debug.disable_dsc_power_gate = false;
		} else {
			/*let's reset the config control flag*/
			ctx->dc->config.disable_ips = DMUB_IPS_DISABLE_ALL; /*pmfw not support it, disable it all*/
		}
	}
}

void dcn35_clk_mgr_destroy(struct clk_mgr_internal *clk_mgr_int)
{
	struct clk_mgr_dcn35 *clk_mgr = TO_CLK_MGR_DCN35(clk_mgr_int);

	if (clk_mgr->smu_wm_set.wm_set && clk_mgr->smu_wm_set.mc_address.quad_part != 0)
		dm_helpers_free_gpu_mem(clk_mgr_int->base.ctx, DC_MEM_ALLOC_TYPE_FRAME_BUFFER,
				clk_mgr->smu_wm_set.wm_set);
}<|MERGE_RESOLUTION|>--- conflicted
+++ resolved
@@ -226,11 +226,7 @@
 	if (dc->work_arounds.skip_clock_update)
 		return;
 
-<<<<<<< HEAD
-	/* DTBCLK is fixed, so set a default if unspecified. */
-=======
 	display_count = dcn35_get_active_display_cnt_wa(dc, context, &all_active_disps);
->>>>>>> 6aaff215
 	if (new_clocks->dtbclk_en && !new_clocks->ref_dtbclk_khz)
 		new_clocks->ref_dtbclk_khz = 600000;
 
@@ -676,7 +672,6 @@
 
 	for (i = 0; i < clock_table->NumMemPstatesEnabled; i++) {
 		uint32_t dram_speed_mts = calc_dram_speed_mts(&clock_table->MemPstateTable[i]);
-<<<<<<< HEAD
 
 		if (is_valid_clock_value(dram_speed_mts) && dram_speed_mts < min_dram_speed_mts) {
 			min_dram_speed_mts = dram_speed_mts;
@@ -684,15 +679,6 @@
 		}
 	}
 
-=======
-
-		if (is_valid_clock_value(dram_speed_mts) && dram_speed_mts < min_dram_speed_mts) {
-			min_dram_speed_mts = dram_speed_mts;
-			min_pstate = i;
-		}
-	}
-
->>>>>>> 6aaff215
 	/* We expect the table to contain at least one valid P-state entry. */
 	ASSERT(clock_table->NumMemPstatesEnabled &&
 	       is_valid_clock_value(max_dram_speed_mts) &&
