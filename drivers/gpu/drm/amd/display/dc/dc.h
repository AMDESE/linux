/*
 * Copyright 2012-14 Advanced Micro Devices, Inc.
 *
 * Permission is hereby granted, free of charge, to any person obtaining a
 * copy of this software and associated documentation files (the "Software"),
 * to deal in the Software without restriction, including without limitation
 * the rights to use, copy, modify, merge, publish, distribute, sublicense,
 * and/or sell copies of the Software, and to permit persons to whom the
 * Software is furnished to do so, subject to the following conditions:
 *
 * The above copyright notice and this permission notice shall be included in
 * all copies or substantial portions of the Software.
 *
 * THE SOFTWARE IS PROVIDED "AS IS", WITHOUT WARRANTY OF ANY KIND, EXPRESS OR
 * IMPLIED, INCLUDING BUT NOT LIMITED TO THE WARRANTIES OF MERCHANTABILITY,
 * FITNESS FOR A PARTICULAR PURPOSE AND NONINFRINGEMENT.  IN NO EVENT SHALL
 * THE COPYRIGHT HOLDER(S) OR AUTHOR(S) BE LIABLE FOR ANY CLAIM, DAMAGES OR
 * OTHER LIABILITY, WHETHER IN AN ACTION OF CONTRACT, TORT OR OTHERWISE,
 * ARISING FROM, OUT OF OR IN CONNECTION WITH THE SOFTWARE OR THE USE OR
 * OTHER DEALINGS IN THE SOFTWARE.
 *
 * Authors: AMD
 *
 */

#ifndef DC_INTERFACE_H_
#define DC_INTERFACE_H_

#include "dc_types.h"
#include "grph_object_defs.h"
#include "logger_types.h"
#if defined(CONFIG_DRM_AMD_DC_HDCP)
#include "hdcp_types.h"
#endif
#include "gpio_types.h"
#include "link_service_types.h"
#include "grph_object_ctrl_defs.h"
#include <inc/hw/opp.h>

#include "inc/hw_sequencer.h"
#include "inc/compressor.h"
#include "inc/hw/dmcu.h"
#include "dml/display_mode_lib.h"

/* forward declaration */
struct aux_payload;
struct set_config_cmd_payload;
struct dmub_notification;

<<<<<<< HEAD
#define DC_VER "3.2.160"
=======
#define DC_VER "3.2.167"
>>>>>>> 817b8b9c

#define MAX_SURFACES 3
#define MAX_PLANES 6
#define MAX_STREAMS 6
#define MAX_SINKS_PER_LINK 4
#define MIN_VIEWPORT_SIZE 12
#define MAX_NUM_EDP 2

/*******************************************************************************
 * Display Core Interfaces
 ******************************************************************************/
struct dc_versions {
	const char *dc_ver;
	struct dmcu_version dmcu_version;
};

enum dp_protocol_version {
	DP_VERSION_1_4,
};

enum dc_plane_type {
	DC_PLANE_TYPE_INVALID,
	DC_PLANE_TYPE_DCE_RGB,
	DC_PLANE_TYPE_DCE_UNDERLAY,
	DC_PLANE_TYPE_DCN_UNIVERSAL,
};

// Sizes defined as multiples of 64KB
enum det_size {
	DET_SIZE_DEFAULT = 0,
	DET_SIZE_192KB = 3,
	DET_SIZE_256KB = 4,
	DET_SIZE_320KB = 5,
	DET_SIZE_384KB = 6
};


struct dc_plane_cap {
	enum dc_plane_type type;
	uint32_t blends_with_above : 1;
	uint32_t blends_with_below : 1;
	uint32_t per_pixel_alpha : 1;
	struct {
		uint32_t argb8888 : 1;
		uint32_t nv12 : 1;
		uint32_t fp16 : 1;
		uint32_t p010 : 1;
		uint32_t ayuv : 1;
	} pixel_format_support;
	// max upscaling factor x1000
	// upscaling factors are always >= 1
	// for example, 1080p -> 8K is 4.0, or 4000 raw value
	struct {
		uint32_t argb8888;
		uint32_t nv12;
		uint32_t fp16;
	} max_upscale_factor;
	// max downscale factor x1000
	// downscale factors are always <= 1
	// for example, 8K -> 1080p is 0.25, or 250 raw value
	struct {
		uint32_t argb8888;
		uint32_t nv12;
		uint32_t fp16;
	} max_downscale_factor;
	// minimal width/height
	uint32_t min_width;
	uint32_t min_height;
};

// Color management caps (DPP and MPC)
struct rom_curve_caps {
	uint16_t srgb : 1;
	uint16_t bt2020 : 1;
	uint16_t gamma2_2 : 1;
	uint16_t pq : 1;
	uint16_t hlg : 1;
};

struct dpp_color_caps {
	uint16_t dcn_arch : 1; // all DCE generations treated the same
	// input lut is different than most LUTs, just plain 256-entry lookup
	uint16_t input_lut_shared : 1; // shared with DGAM
	uint16_t icsc : 1;
	uint16_t dgam_ram : 1;
	uint16_t post_csc : 1; // before gamut remap
	uint16_t gamma_corr : 1;

	// hdr_mult and gamut remap always available in DPP (in that order)
	// 3d lut implies shaper LUT,
	// it may be shared with MPC - check MPC:shared_3d_lut flag
	uint16_t hw_3d_lut : 1;
	uint16_t ogam_ram : 1; // blnd gam
	uint16_t ocsc : 1;
	uint16_t dgam_rom_for_yuv : 1;
	struct rom_curve_caps dgam_rom_caps;
	struct rom_curve_caps ogam_rom_caps;
};

struct mpc_color_caps {
	uint16_t gamut_remap : 1;
	uint16_t ogam_ram : 1;
	uint16_t ocsc : 1;
	uint16_t num_3dluts : 3; //3d lut always assumes a preceding shaper LUT
	uint16_t shared_3d_lut:1; //can be in either DPP or MPC, but single instance

	struct rom_curve_caps ogam_rom_caps;
};

struct dc_color_caps {
	struct dpp_color_caps dpp;
	struct mpc_color_caps mpc;
};

struct dc_caps {
	uint32_t max_streams;
	uint32_t max_links;
	uint32_t max_audios;
	uint32_t max_slave_planes;
	uint32_t max_slave_yuv_planes;
	uint32_t max_slave_rgb_planes;
	uint32_t max_planes;
	uint32_t max_downscale_ratio;
	uint32_t i2c_speed_in_khz;
	uint32_t i2c_speed_in_khz_hdcp;
	uint32_t dmdata_alloc_size;
	unsigned int max_cursor_size;
	unsigned int max_video_width;
	unsigned int min_horizontal_blanking_period;
	int linear_pitch_alignment;
	bool dcc_const_color;
	bool dynamic_audio;
	bool is_apu;
	bool dual_link_dvi;
	bool post_blend_color_processing;
	bool force_dp_tps4_for_cp2520;
	bool disable_dp_clk_share;
	bool psp_setup_panel_mode;
	bool extended_aux_timeout_support;
	bool dmcub_support;
	uint32_t num_of_internal_disp;
	enum dp_protocol_version max_dp_protocol_version;
	unsigned int mall_size_per_mem_channel;
	unsigned int mall_size_total;
	unsigned int cursor_cache_size;
	struct dc_plane_cap planes[MAX_PLANES];
	struct dc_color_caps color;
#if defined(CONFIG_DRM_AMD_DC_DCN)
	bool dp_hpo;
	bool hdmi_frl_pcon_support;
#endif
	bool edp_dsc_support;
	bool vbios_lttpr_aware;
	bool vbios_lttpr_enable;
};

struct dc_bug_wa {
	bool no_connect_phy_config;
	bool dedcn20_305_wa;
	bool skip_clock_update;
	bool lt_early_cr_pattern;
};

struct dc_dcc_surface_param {
	struct dc_size surface_size;
	enum surface_pixel_format format;
	enum swizzle_mode_values swizzle_mode;
	enum dc_scan_direction scan;
};

struct dc_dcc_setting {
	unsigned int max_compressed_blk_size;
	unsigned int max_uncompressed_blk_size;
	bool independent_64b_blks;
#if defined(CONFIG_DRM_AMD_DC_DCN)
	//These bitfields to be used starting with DCN
	struct {
		uint32_t dcc_256_64_64 : 1;//available in ASICs before DCN (the worst compression case)
		uint32_t dcc_128_128_uncontrained : 1;  //available in ASICs before DCN
		uint32_t dcc_256_128_128 : 1;		//available starting with DCN
		uint32_t dcc_256_256_unconstrained : 1;  //available in ASICs before DCN (the best compression case)
	} dcc_controls;
#endif
};

struct dc_surface_dcc_cap {
	union {
		struct {
			struct dc_dcc_setting rgb;
		} grph;

		struct {
			struct dc_dcc_setting luma;
			struct dc_dcc_setting chroma;
		} video;
	};

	bool capable;
	bool const_color_support;
};

struct dc_static_screen_params {
	struct {
		bool force_trigger;
		bool cursor_update;
		bool surface_update;
		bool overlay_update;
	} triggers;
	unsigned int num_frames;
};


/* Surface update type is used by dc_update_surfaces_and_stream
 * The update type is determined at the very beginning of the function based
 * on parameters passed in and decides how much programming (or updating) is
 * going to be done during the call.
 *
 * UPDATE_TYPE_FAST is used for really fast updates that do not require much
 * logical calculations or hardware register programming. This update MUST be
 * ISR safe on windows. Currently fast update will only be used to flip surface
 * address.
 *
 * UPDATE_TYPE_MED is used for slower updates which require significant hw
 * re-programming however do not affect bandwidth consumption or clock
 * requirements. At present, this is the level at which front end updates
 * that do not require us to run bw_calcs happen. These are in/out transfer func
 * updates, viewport offset changes, recout size changes and pixel depth changes.
 * This update can be done at ISR, but we want to minimize how often this happens.
 *
 * UPDATE_TYPE_FULL is slow. Really slow. This requires us to recalculate our
 * bandwidth and clocks, possibly rearrange some pipes and reprogram anything front
 * end related. Any time viewport dimensions, recout dimensions, scaling ratios or
 * gamma need to be adjusted or pipe needs to be turned on (or disconnected) we do
 * a full update. This cannot be done at ISR level and should be a rare event.
 * Unless someone is stress testing mpo enter/exit, playing with colour or adjusting
 * underscan we don't expect to see this call at all.
 */

enum surface_update_type {
	UPDATE_TYPE_FAST, /* super fast, safe to execute in isr */
	UPDATE_TYPE_MED,  /* ISR safe, most of programming needed, no bw/clk change*/
	UPDATE_TYPE_FULL, /* may need to shuffle resources */
};

/* Forward declaration*/
struct dc;
struct dc_plane_state;
struct dc_state;


struct dc_cap_funcs {
	bool (*get_dcc_compression_cap)(const struct dc *dc,
			const struct dc_dcc_surface_param *input,
			struct dc_surface_dcc_cap *output);
};

struct link_training_settings;

#if defined(CONFIG_DRM_AMD_DC_DCN)
union allow_lttpr_non_transparent_mode {
	struct {
		bool DP1_4A : 1;
		bool DP2_0 : 1;
	} bits;
	unsigned char raw;
};
#endif
/* Structure to hold configuration flags set by dm at dc creation. */
struct dc_config {
	bool gpu_vm_support;
	bool disable_disp_pll_sharing;
	bool fbc_support;
	bool disable_fractional_pwm;
	bool allow_seamless_boot_optimization;
	bool power_down_display_on_boot;
	bool edp_not_connected;
	bool edp_no_power_sequencing;
	bool force_enum_edp;
	bool forced_clocks;
#if defined(CONFIG_DRM_AMD_DC_DCN)
	union allow_lttpr_non_transparent_mode allow_lttpr_non_transparent_mode;
#else
	bool allow_lttpr_non_transparent_mode;
#endif
	bool multi_mon_pp_mclk_switch;
	bool disable_dmcu;
	bool enable_4to1MPC;
	bool enable_windowed_mpo_odm;
	bool allow_edp_hotplug_detection;
#if defined(CONFIG_DRM_AMD_DC_DCN)
	bool clamp_min_dcfclk;
#endif
	uint64_t vblank_alignment_dto_params;
	uint8_t  vblank_alignment_max_frame_time_diff;
	bool is_asymmetric_memory;
	bool is_single_rank_dimm;
};

enum visual_confirm {
	VISUAL_CONFIRM_DISABLE = 0,
	VISUAL_CONFIRM_SURFACE = 1,
	VISUAL_CONFIRM_HDR = 2,
	VISUAL_CONFIRM_MPCTREE = 4,
	VISUAL_CONFIRM_PSR = 5,
	VISUAL_CONFIRM_SWIZZLE = 9,
};

enum dc_psr_power_opts {
	psr_power_opt_invalid = 0x0,
	psr_power_opt_smu_opt_static_screen = 0x1,
	psr_power_opt_z10_static_screen = 0x10,
};

enum dcc_option {
	DCC_ENABLE = 0,
	DCC_DISABLE = 1,
	DCC_HALF_REQ_DISALBE = 2,
};

enum pipe_split_policy {
	MPC_SPLIT_DYNAMIC = 0,
	MPC_SPLIT_AVOID = 1,
	MPC_SPLIT_AVOID_MULT_DISP = 2,
};

enum wm_report_mode {
	WM_REPORT_DEFAULT = 0,
	WM_REPORT_OVERRIDE = 1,
};
enum dtm_pstate{
	dtm_level_p0 = 0,/*highest voltage*/
	dtm_level_p1,
	dtm_level_p2,
	dtm_level_p3,
	dtm_level_p4,/*when active_display_count = 0*/
};

enum dcn_pwr_state {
	DCN_PWR_STATE_UNKNOWN = -1,
	DCN_PWR_STATE_MISSION_MODE = 0,
	DCN_PWR_STATE_LOW_POWER = 3,
};

#if defined(CONFIG_DRM_AMD_DC_DCN)
enum dcn_zstate_support_state {
	DCN_ZSTATE_SUPPORT_UNKNOWN,
	DCN_ZSTATE_SUPPORT_ALLOW,
	DCN_ZSTATE_SUPPORT_DISALLOW,
};
#endif
/*
 * For any clocks that may differ per pipe
 * only the max is stored in this structure
 */
struct dc_clocks {
	int dispclk_khz;
	int actual_dispclk_khz;
	int dppclk_khz;
	int actual_dppclk_khz;
	int disp_dpp_voltage_level_khz;
	int dcfclk_khz;
	int socclk_khz;
	int dcfclk_deep_sleep_khz;
	int fclk_khz;
	int phyclk_khz;
	int dramclk_khz;
	bool p_state_change_support;
#if defined(CONFIG_DRM_AMD_DC_DCN)
	enum dcn_zstate_support_state zstate_support;
	bool dtbclk_en;
#endif
	enum dcn_pwr_state pwr_state;
	/*
	 * Elements below are not compared for the purposes of
	 * optimization required
	 */
	bool prev_p_state_change_support;
	enum dtm_pstate dtm_level;
	int max_supported_dppclk_khz;
	int max_supported_dispclk_khz;
	int bw_dppclk_khz; /*a copy of dppclk_khz*/
	int bw_dispclk_khz;
};

struct dc_bw_validation_profile {
	bool enable;

	unsigned long long total_ticks;
	unsigned long long voltage_level_ticks;
	unsigned long long watermark_ticks;
	unsigned long long rq_dlg_ticks;

	unsigned long long total_count;
	unsigned long long skip_fast_count;
	unsigned long long skip_pass_count;
	unsigned long long skip_fail_count;
};

#define BW_VAL_TRACE_SETUP() \
		unsigned long long end_tick = 0; \
		unsigned long long voltage_level_tick = 0; \
		unsigned long long watermark_tick = 0; \
		unsigned long long start_tick = dc->debug.bw_val_profile.enable ? \
				dm_get_timestamp(dc->ctx) : 0

#define BW_VAL_TRACE_COUNT() \
		if (dc->debug.bw_val_profile.enable) \
			dc->debug.bw_val_profile.total_count++

#define BW_VAL_TRACE_SKIP(status) \
		if (dc->debug.bw_val_profile.enable) { \
			if (!voltage_level_tick) \
				voltage_level_tick = dm_get_timestamp(dc->ctx); \
			dc->debug.bw_val_profile.skip_ ## status ## _count++; \
		}

#define BW_VAL_TRACE_END_VOLTAGE_LEVEL() \
		if (dc->debug.bw_val_profile.enable) \
			voltage_level_tick = dm_get_timestamp(dc->ctx)

#define BW_VAL_TRACE_END_WATERMARKS() \
		if (dc->debug.bw_val_profile.enable) \
			watermark_tick = dm_get_timestamp(dc->ctx)

#define BW_VAL_TRACE_FINISH() \
		if (dc->debug.bw_val_profile.enable) { \
			end_tick = dm_get_timestamp(dc->ctx); \
			dc->debug.bw_val_profile.total_ticks += end_tick - start_tick; \
			dc->debug.bw_val_profile.voltage_level_ticks += voltage_level_tick - start_tick; \
			if (watermark_tick) { \
				dc->debug.bw_val_profile.watermark_ticks += watermark_tick - voltage_level_tick; \
				dc->debug.bw_val_profile.rq_dlg_ticks += end_tick - watermark_tick; \
			} \
		}

union mem_low_power_enable_options {
	struct {
		bool vga: 1;
		bool i2c: 1;
		bool dmcu: 1;
		bool dscl: 1;
		bool cm: 1;
		bool mpc: 1;
		bool optc: 1;
		bool vpg: 1;
		bool afmt: 1;
	} bits;
	uint32_t u32All;
};

union root_clock_optimization_options {
	struct {
		bool dpp: 1;
		bool dsc: 1;
		bool hdmistream: 1;
		bool hdmichar: 1;
		bool dpstream: 1;
		bool symclk32_se: 1;
		bool symclk32_le: 1;
		bool symclk_fe: 1;
		bool physymclk: 1;
		bool dpiasymclk: 1;
		uint32_t reserved: 22;
	} bits;
	uint32_t u32All;
};

union dpia_debug_options {
	struct {
		uint32_t disable_dpia:1;
		uint32_t force_non_lttpr:1;
		uint32_t extend_aux_rd_interval:1;
		uint32_t disable_mst_dsc_work_around:1;
<<<<<<< HEAD
		uint32_t reserved:28;
=======
		uint32_t hpd_delay_in_ms:12;
		uint32_t reserved:16;
>>>>>>> 817b8b9c
	} bits;
	uint32_t raw;
};

struct dc_debug_data {
	uint32_t ltFailCount;
	uint32_t i2cErrorCount;
	uint32_t auxErrorCount;
};

struct dc_phy_addr_space_config {
	struct {
		uint64_t start_addr;
		uint64_t end_addr;
		uint64_t fb_top;
		uint64_t fb_offset;
		uint64_t fb_base;
		uint64_t agp_top;
		uint64_t agp_bot;
		uint64_t agp_base;
	} system_aperture;

	struct {
		uint64_t page_table_start_addr;
		uint64_t page_table_end_addr;
		uint64_t page_table_base_addr;
		bool base_addr_is_mc_addr;
	} gart_config;

	bool valid;
	bool is_hvm_enabled;
	uint64_t page_table_default_page_addr;
};

struct dc_virtual_addr_space_config {
	uint64_t	page_table_base_addr;
	uint64_t	page_table_start_addr;
	uint64_t	page_table_end_addr;
	uint32_t	page_table_block_size_in_bytes;
	uint8_t		page_table_depth; // 1 = 1 level, 2 = 2 level, etc.  0 = invalid
};

struct dc_bounding_box_overrides {
	int sr_exit_time_ns;
	int sr_enter_plus_exit_time_ns;
	int urgent_latency_ns;
	int percent_of_ideal_drambw;
	int dram_clock_change_latency_ns;
	int dummy_clock_change_latency_ns;
	/* This forces a hard min on the DCFCLK we use
	 * for DML.  Unlike the debug option for forcing
	 * DCFCLK, this override affects watermark calculations
	 */
	int min_dcfclk_mhz;
};

struct dc_state;
struct resource_pool;
struct dce_hwseq;

struct dc_debug_options {
	bool native422_support;
	bool disable_dsc;
	enum visual_confirm visual_confirm;
	int visual_confirm_rect_height;

	bool sanity_checks;
	bool max_disp_clk;
	bool surface_trace;
	bool timing_trace;
	bool clock_trace;
	bool validation_trace;
	bool bandwidth_calcs_trace;
	int max_downscale_src_width;

	/* stutter efficiency related */
	bool disable_stutter;
	bool use_max_lb;
	enum dcc_option disable_dcc;
	enum pipe_split_policy pipe_split_policy;
	bool force_single_disp_pipe_split;
	bool voltage_align_fclk;
	bool disable_min_fclk;

	bool disable_dfs_bypass;
	bool disable_dpp_power_gate;
	bool disable_hubp_power_gate;
	bool disable_dsc_power_gate;
	int dsc_min_slice_height_override;
	int dsc_bpp_increment_div;
	bool disable_pplib_wm_range;
	enum wm_report_mode pplib_wm_report_mode;
	unsigned int min_disp_clk_khz;
	unsigned int min_dpp_clk_khz;
	unsigned int min_dram_clk_khz;
	int sr_exit_time_dpm0_ns;
	int sr_enter_plus_exit_time_dpm0_ns;
	int sr_exit_time_ns;
	int sr_enter_plus_exit_time_ns;
	int urgent_latency_ns;
	uint32_t underflow_assert_delay_us;
	int percent_of_ideal_drambw;
	int dram_clock_change_latency_ns;
	bool optimized_watermark;
	int always_scale;
	bool disable_pplib_clock_request;
	bool disable_clock_gate;
	bool disable_mem_low_power;
#if defined(CONFIG_DRM_AMD_DC_DCN)
	bool pstate_enabled;
#endif
	bool disable_dmcu;
	bool disable_psr;
	bool force_abm_enable;
	bool disable_stereo_support;
	bool vsr_support;
	bool performance_trace;
	bool az_endpoint_mute_only;
	bool always_use_regamma;
	bool recovery_enabled;
	bool avoid_vbios_exec_table;
	bool scl_reset_length10;
	bool hdmi20_disable;
	bool skip_detection_link_training;
	uint32_t edid_read_retry_times;
	bool remove_disconnect_edp;
	unsigned int force_odm_combine; //bit vector based on otg inst
#if defined(CONFIG_DRM_AMD_DC_DCN)
	unsigned int force_odm_combine_4to1; //bit vector based on otg inst
	bool disable_z9_mpc;
#endif
	unsigned int force_fclk_khz;
	bool enable_tri_buf;
	bool dmub_offload_enabled;
	bool dmcub_emulation;
#if defined(CONFIG_DRM_AMD_DC_DCN)
	bool disable_idle_power_optimizations;
	unsigned int mall_size_override;
	unsigned int mall_additional_timer_percent;
	bool mall_error_as_fatal;
#endif
	bool dmub_command_table; /* for testing only */
	struct dc_bw_validation_profile bw_val_profile;
	bool disable_fec;
	bool disable_48mhz_pwrdwn;
	/* This forces a hard min on the DCFCLK requested to SMU/PP
	 * watermarks are not affected.
	 */
	unsigned int force_min_dcfclk_mhz;
#if defined(CONFIG_DRM_AMD_DC_DCN)
	int dwb_fi_phase;
#endif
	bool disable_timing_sync;
	bool cm_in_bypass;
	int force_clock_mode;/*every mode change.*/

	bool disable_dram_clock_change_vactive_support;
	bool validate_dml_output;
	bool enable_dmcub_surface_flip;
	bool usbc_combo_phy_reset_wa;
	bool disable_dsc_edp;
	unsigned int  force_dsc_edp_policy;
	bool enable_dram_clock_change_one_display_vactive;
#if defined(CONFIG_DRM_AMD_DC_DCN)
	/* TODO - remove once tested */
	bool legacy_dp2_lt;
	bool set_mst_en_for_sst;
	bool disable_uhbr;
	bool force_dp2_lt_fallback_method;
#endif
	union mem_low_power_enable_options enable_mem_low_power;
	union root_clock_optimization_options root_clock_optimization;
	bool hpo_optimization;
	bool force_vblank_alignment;

	/* Enable dmub aux for legacy ddc */
	bool enable_dmub_aux_for_legacy_ddc;
	bool optimize_edp_link_rate; /* eDP ILR */
	/* FEC/PSR1 sequence enable delay in 100us */
	uint8_t fec_enable_delay_in100us;
	bool enable_driver_sequence_debug;
	enum det_size crb_alloc_policy;
	int crb_alloc_policy_min_disp_count;
#if defined(CONFIG_DRM_AMD_DC_DCN)
	bool disable_z10;
	bool enable_sw_cntl_psr;
	union dpia_debug_options dpia_debug;
#endif
	bool apply_vendor_specific_lttpr_wa;
};

struct gpu_info_soc_bounding_box_v1_0;
struct dc {
	struct dc_debug_options debug;
	struct dc_versions versions;
	struct dc_caps caps;
	struct dc_cap_funcs cap_funcs;
	struct dc_config config;
	struct dc_bounding_box_overrides bb_overrides;
	struct dc_bug_wa work_arounds;
	struct dc_context *ctx;
	struct dc_phy_addr_space_config vm_pa_config;

	uint8_t link_count;
	struct dc_link *links[MAX_PIPES * 2];

	struct dc_state *current_state;
	struct resource_pool *res_pool;

	struct clk_mgr *clk_mgr;

	/* Display Engine Clock levels */
	struct dm_pp_clock_levels sclk_lvls;

	/* Inputs into BW and WM calculations. */
	struct bw_calcs_dceip *bw_dceip;
	struct bw_calcs_vbios *bw_vbios;
#ifdef CONFIG_DRM_AMD_DC_DCN
	struct dcn_soc_bounding_box *dcn_soc;
	struct dcn_ip_params *dcn_ip;
	struct display_mode_lib dml;
#endif

	/* HW functions */
	struct hw_sequencer_funcs hwss;
	struct dce_hwseq *hwseq;

	/* Require to optimize clocks and bandwidth for added/removed planes */
	bool optimized_required;
	bool wm_optimized_required;
#if defined(CONFIG_DRM_AMD_DC_DCN)
	bool idle_optimizations_allowed;
#endif
#if defined(CONFIG_DRM_AMD_DC_DCN)
	bool enable_c20_dtm_b0;
#endif

	/* Require to maintain clocks and bandwidth for UEFI enabled HW */

	/* FBC compressor */
	struct compressor *fbc_compressor;

	struct dc_debug_data debug_data;
	struct dpcd_vendor_signature vendor_signature;

	const char *build_id;
	struct vm_helper *vm_helper;
};

enum frame_buffer_mode {
	FRAME_BUFFER_MODE_LOCAL_ONLY = 0,
	FRAME_BUFFER_MODE_ZFB_ONLY,
	FRAME_BUFFER_MODE_MIXED_ZFB_AND_LOCAL,
} ;

struct dchub_init_data {
	int64_t zfb_phys_addr_base;
	int64_t zfb_mc_base_addr;
	uint64_t zfb_size_in_byte;
	enum frame_buffer_mode fb_mode;
	bool dchub_initialzied;
	bool dchub_info_valid;
};

struct dc_init_data {
	struct hw_asic_id asic_id;
	void *driver; /* ctx */
	struct cgs_device *cgs_device;
	struct dc_bounding_box_overrides bb_overrides;

	int num_virtual_links;
	/*
	 * If 'vbios_override' not NULL, it will be called instead
	 * of the real VBIOS. Intended use is Diagnostics on FPGA.
	 */
	struct dc_bios *vbios_override;
	enum dce_environment dce_environment;

	struct dmub_offload_funcs *dmub_if;
	struct dc_reg_helper_state *dmub_offload;

	struct dc_config flags;
	uint64_t log_mask;

	struct dpcd_vendor_signature vendor_signature;
#if defined(CONFIG_DRM_AMD_DC_DCN)
	bool force_smu_not_present;
#endif
};

struct dc_callback_init {
#ifdef CONFIG_DRM_AMD_DC_HDCP
	struct cp_psp cp_psp;
#else
	uint8_t reserved;
#endif
};

struct dc *dc_create(const struct dc_init_data *init_params);
void dc_hardware_init(struct dc *dc);

int dc_get_vmid_use_vector(struct dc *dc);
void dc_setup_vm_context(struct dc *dc, struct dc_virtual_addr_space_config *va_config, int vmid);
/* Returns the number of vmids supported */
int dc_setup_system_context(struct dc *dc, struct dc_phy_addr_space_config *pa_config);
void dc_init_callbacks(struct dc *dc,
		const struct dc_callback_init *init_params);
void dc_deinit_callbacks(struct dc *dc);
void dc_destroy(struct dc **dc);

/*******************************************************************************
 * Surface Interfaces
 ******************************************************************************/

enum {
	TRANSFER_FUNC_POINTS = 1025
};

struct dc_hdr_static_metadata {
	/* display chromaticities and white point in units of 0.00001 */
	unsigned int chromaticity_green_x;
	unsigned int chromaticity_green_y;
	unsigned int chromaticity_blue_x;
	unsigned int chromaticity_blue_y;
	unsigned int chromaticity_red_x;
	unsigned int chromaticity_red_y;
	unsigned int chromaticity_white_point_x;
	unsigned int chromaticity_white_point_y;

	uint32_t min_luminance;
	uint32_t max_luminance;
	uint32_t maximum_content_light_level;
	uint32_t maximum_frame_average_light_level;
};

enum dc_transfer_func_type {
	TF_TYPE_PREDEFINED,
	TF_TYPE_DISTRIBUTED_POINTS,
	TF_TYPE_BYPASS,
	TF_TYPE_HWPWL
};

struct dc_transfer_func_distributed_points {
	struct fixed31_32 red[TRANSFER_FUNC_POINTS];
	struct fixed31_32 green[TRANSFER_FUNC_POINTS];
	struct fixed31_32 blue[TRANSFER_FUNC_POINTS];

	uint16_t end_exponent;
	uint16_t x_point_at_y1_red;
	uint16_t x_point_at_y1_green;
	uint16_t x_point_at_y1_blue;
};

enum dc_transfer_func_predefined {
	TRANSFER_FUNCTION_SRGB,
	TRANSFER_FUNCTION_BT709,
	TRANSFER_FUNCTION_PQ,
	TRANSFER_FUNCTION_LINEAR,
	TRANSFER_FUNCTION_UNITY,
	TRANSFER_FUNCTION_HLG,
	TRANSFER_FUNCTION_HLG12,
	TRANSFER_FUNCTION_GAMMA22,
	TRANSFER_FUNCTION_GAMMA24,
	TRANSFER_FUNCTION_GAMMA26
};


struct dc_transfer_func {
	struct kref refcount;
	enum dc_transfer_func_type type;
	enum dc_transfer_func_predefined tf;
	/* FP16 1.0 reference level in nits, default is 80 nits, only for PQ*/
	uint32_t sdr_ref_white_level;
	union {
		struct pwl_params pwl;
		struct dc_transfer_func_distributed_points tf_pts;
	};
};


union dc_3dlut_state {
	struct {
		uint32_t initialized:1;		/*if 3dlut is went through color module for initialization */
		uint32_t rmu_idx_valid:1;	/*if mux settings are valid*/
		uint32_t rmu_mux_num:3;		/*index of mux to use*/
		uint32_t mpc_rmu0_mux:4;	/*select mpcc on mux, one of the following : mpcc0, mpcc1, mpcc2, mpcc3*/
		uint32_t mpc_rmu1_mux:4;
		uint32_t mpc_rmu2_mux:4;
		uint32_t reserved:15;
	} bits;
	uint32_t raw;
};


struct dc_3dlut {
	struct kref refcount;
	struct tetrahedral_params lut_3d;
	struct fixed31_32 hdr_multiplier;
	union dc_3dlut_state state;
};
/*
 * This structure is filled in by dc_surface_get_status and contains
 * the last requested address and the currently active address so the called
 * can determine if there are any outstanding flips
 */
struct dc_plane_status {
	struct dc_plane_address requested_address;
	struct dc_plane_address current_address;
	bool is_flip_pending;
	bool is_right_eye;
};

union surface_update_flags {

	struct {
		uint32_t addr_update:1;
		/* Medium updates */
		uint32_t dcc_change:1;
		uint32_t color_space_change:1;
		uint32_t horizontal_mirror_change:1;
		uint32_t per_pixel_alpha_change:1;
		uint32_t global_alpha_change:1;
		uint32_t hdr_mult:1;
		uint32_t rotation_change:1;
		uint32_t swizzle_change:1;
		uint32_t scaling_change:1;
		uint32_t position_change:1;
		uint32_t in_transfer_func_change:1;
		uint32_t input_csc_change:1;
		uint32_t coeff_reduction_change:1;
		uint32_t output_tf_change:1;
		uint32_t pixel_format_change:1;
		uint32_t plane_size_change:1;
		uint32_t gamut_remap_change:1;

		/* Full updates */
		uint32_t new_plane:1;
		uint32_t bpp_change:1;
		uint32_t gamma_change:1;
		uint32_t bandwidth_change:1;
		uint32_t clock_change:1;
		uint32_t stereo_format_change:1;
		uint32_t lut_3d:1;
		uint32_t full_update:1;
	} bits;

	uint32_t raw;
};

struct dc_plane_state {
	struct dc_plane_address address;
	struct dc_plane_flip_time time;
	bool triplebuffer_flips;
	struct scaling_taps scaling_quality;
	struct rect src_rect;
	struct rect dst_rect;
	struct rect clip_rect;

	struct plane_size plane_size;
	union dc_tiling_info tiling_info;

	struct dc_plane_dcc_param dcc;

	struct dc_gamma *gamma_correction;
	struct dc_transfer_func *in_transfer_func;
	struct dc_bias_and_scale *bias_and_scale;
	struct dc_csc_transform input_csc_color_matrix;
	struct fixed31_32 coeff_reduction_factor;
	struct fixed31_32 hdr_mult;
	struct colorspace_transform gamut_remap_matrix;

	// TODO: No longer used, remove
	struct dc_hdr_static_metadata hdr_static_ctx;

	enum dc_color_space color_space;

	struct dc_3dlut *lut3d_func;
	struct dc_transfer_func *in_shaper_func;
	struct dc_transfer_func *blend_tf;

#if defined(CONFIG_DRM_AMD_DC_DCN)
	struct dc_transfer_func *gamcor_tf;
#endif
	enum surface_pixel_format format;
	enum dc_rotation_angle rotation;
	enum plane_stereo_format stereo_format;

	bool is_tiling_rotated;
	bool per_pixel_alpha;
	bool global_alpha;
	int  global_alpha_value;
	bool visible;
	bool flip_immediate;
	bool horizontal_mirror;
	int layer_index;

	union surface_update_flags update_flags;
	bool flip_int_enabled;
	bool skip_manual_trigger;

	/* private to DC core */
	struct dc_plane_status status;
	struct dc_context *ctx;

	/* HACK: Workaround for forcing full reprogramming under some conditions */
	bool force_full_update;

	/* private to dc_surface.c */
	enum dc_irq_source irq_source;
	struct kref refcount;
};

struct dc_plane_info {
	struct plane_size plane_size;
	union dc_tiling_info tiling_info;
	struct dc_plane_dcc_param dcc;
	enum surface_pixel_format format;
	enum dc_rotation_angle rotation;
	enum plane_stereo_format stereo_format;
	enum dc_color_space color_space;
	bool horizontal_mirror;
	bool visible;
	bool per_pixel_alpha;
	bool global_alpha;
	int  global_alpha_value;
	bool input_csc_enabled;
	int layer_index;
};

struct dc_scaling_info {
	struct rect src_rect;
	struct rect dst_rect;
	struct rect clip_rect;
	struct scaling_taps scaling_quality;
};

struct dc_surface_update {
	struct dc_plane_state *surface;

	/* isr safe update parameters.  null means no updates */
	const struct dc_flip_addrs *flip_addr;
	const struct dc_plane_info *plane_info;
	const struct dc_scaling_info *scaling_info;
	struct fixed31_32 hdr_mult;
	/* following updates require alloc/sleep/spin that is not isr safe,
	 * null means no updates
	 */
	const struct dc_gamma *gamma;
	const struct dc_transfer_func *in_transfer_func;

	const struct dc_csc_transform *input_csc_color_matrix;
	const struct fixed31_32 *coeff_reduction_factor;
	const struct dc_transfer_func *func_shaper;
	const struct dc_3dlut *lut3d_func;
	const struct dc_transfer_func *blend_tf;
	const struct colorspace_transform *gamut_remap_matrix;
};

/*
 * Create a new surface with default parameters;
 */
struct dc_plane_state *dc_create_plane_state(struct dc *dc);
const struct dc_plane_status *dc_plane_get_status(
		const struct dc_plane_state *plane_state);

void dc_plane_state_retain(struct dc_plane_state *plane_state);
void dc_plane_state_release(struct dc_plane_state *plane_state);

void dc_gamma_retain(struct dc_gamma *dc_gamma);
void dc_gamma_release(struct dc_gamma **dc_gamma);
struct dc_gamma *dc_create_gamma(void);

void dc_transfer_func_retain(struct dc_transfer_func *dc_tf);
void dc_transfer_func_release(struct dc_transfer_func *dc_tf);
struct dc_transfer_func *dc_create_transfer_func(void);

struct dc_3dlut *dc_create_3dlut_func(void);
void dc_3dlut_func_release(struct dc_3dlut *lut);
void dc_3dlut_func_retain(struct dc_3dlut *lut);
/*
 * This structure holds a surface address.  There could be multiple addresses
 * in cases such as Stereo 3D, Planar YUV, etc.  Other per-flip attributes such
 * as frame durations and DCC format can also be set.
 */
struct dc_flip_addrs {
	struct dc_plane_address address;
	unsigned int flip_timestamp_in_us;
	bool flip_immediate;
	/* TODO: add flip duration for FreeSync */
	bool triplebuffer_flips;
};

void dc_post_update_surfaces_to_stream(
		struct dc *dc);

#include "dc_stream.h"

/*
 * Structure to store surface/stream associations for validation
 */
struct dc_validation_set {
	struct dc_stream_state *stream;
	struct dc_plane_state *plane_states[MAX_SURFACES];
	uint8_t plane_count;
};

bool dc_validate_seamless_boot_timing(const struct dc *dc,
				const struct dc_sink *sink,
				struct dc_crtc_timing *crtc_timing);

enum dc_status dc_validate_plane(struct dc *dc, const struct dc_plane_state *plane_state);

void get_clock_requirements_for_state(struct dc_state *state, struct AsicStateEx *info);

bool dc_set_generic_gpio_for_stereo(bool enable,
		struct gpio_service *gpio_service);

/*
 * fast_validate: we return after determining if we can support the new state,
 * but before we populate the programming info
 */
enum dc_status dc_validate_global_state(
		struct dc *dc,
		struct dc_state *new_ctx,
		bool fast_validate);


void dc_resource_state_construct(
		const struct dc *dc,
		struct dc_state *dst_ctx);

#if defined(CONFIG_DRM_AMD_DC_DCN)
bool dc_acquire_release_mpc_3dlut(
		struct dc *dc, bool acquire,
		struct dc_stream_state *stream,
		struct dc_3dlut **lut,
		struct dc_transfer_func **shaper);
#endif

void dc_resource_state_copy_construct(
		const struct dc_state *src_ctx,
		struct dc_state *dst_ctx);

void dc_resource_state_copy_construct_current(
		const struct dc *dc,
		struct dc_state *dst_ctx);

void dc_resource_state_destruct(struct dc_state *context);

bool dc_resource_is_dsc_encoding_supported(const struct dc *dc);

/*
 * TODO update to make it about validation sets
 * Set up streams and links associated to drive sinks
 * The streams parameter is an absolute set of all active streams.
 *
 * After this call:
 *   Phy, Encoder, Timing Generator are programmed and enabled.
 *   New streams are enabled with blank stream; no memory read.
 */
bool dc_commit_state(struct dc *dc, struct dc_state *context);

struct dc_state *dc_create_state(struct dc *dc);
struct dc_state *dc_copy_state(struct dc_state *src_ctx);
void dc_retain_state(struct dc_state *context);
void dc_release_state(struct dc_state *context);

/*******************************************************************************
 * Link Interfaces
 ******************************************************************************/

struct dpcd_caps {
	union dpcd_rev dpcd_rev;
	union max_lane_count max_ln_count;
	union max_down_spread max_down_spread;
	union dprx_feature dprx_feature;

	/* valid only for eDP v1.4 or higher*/
	uint8_t edp_supported_link_rates_count;
	enum dc_link_rate edp_supported_link_rates[8];

	/* dongle type (DP converter, CV smart dongle) */
	enum display_dongle_type dongle_type;
	/* branch device or sink device */
	bool is_branch_dev;
	/* Dongle's downstream count. */
	union sink_count sink_count;
	/* If dongle_type == DISPLAY_DONGLE_DP_HDMI_CONVERTER,
	indicates 'Frame Sequential-to-lllFrame Pack' conversion capability.*/
	struct dc_dongle_caps dongle_caps;

	uint32_t sink_dev_id;
	int8_t sink_dev_id_str[6];
	int8_t sink_hw_revision;
	int8_t sink_fw_revision[2];

	uint32_t branch_dev_id;
	int8_t branch_dev_name[6];
	int8_t branch_hw_revision;
	int8_t branch_fw_revision[2];

	bool allow_invalid_MSA_timing_param;
	bool panel_mode_edp;
	bool dpcd_display_control_capable;
	bool ext_receiver_cap_field_present;
	bool dynamic_backlight_capable_edp;
	union dpcd_fec_capability fec_cap;
	struct dpcd_dsc_capabilities dsc_caps;
	struct dc_lttpr_caps lttpr_caps;
	struct psr_caps psr_caps;
	struct dpcd_usb4_dp_tunneling_info usb4_dp_tun_info;

#if defined(CONFIG_DRM_AMD_DC_DCN)
	union dp_128b_132b_supported_link_rates dp_128b_132b_supported_link_rates;
	union dp_main_line_channel_coding_cap channel_coding_cap;
	union dp_sink_video_fallback_formats fallback_formats;
	union dp_fec_capability1 fec_cap1;
#endif
};

union dpcd_sink_ext_caps {
	struct {
		/* 0 - Sink supports backlight adjust via PWM during SDR/HDR mode
		 * 1 - Sink supports backlight adjust via AUX during SDR/HDR mode.
		 */
		uint8_t sdr_aux_backlight_control : 1;
		uint8_t hdr_aux_backlight_control : 1;
		uint8_t reserved_1 : 2;
		uint8_t oled : 1;
		uint8_t reserved : 3;
	} bits;
	uint8_t raw;
};

#if defined(CONFIG_DRM_AMD_DC_HDCP)
union hdcp_rx_caps {
	struct {
		uint8_t version;
		uint8_t reserved;
		struct {
			uint8_t repeater	: 1;
			uint8_t hdcp_capable	: 1;
			uint8_t reserved	: 6;
		} byte0;
	} fields;
	uint8_t raw[3];
};

union hdcp_bcaps {
	struct {
		uint8_t HDCP_CAPABLE:1;
		uint8_t REPEATER:1;
		uint8_t RESERVED:6;
	} bits;
	uint8_t raw;
};

struct hdcp_caps {
	union hdcp_rx_caps rx_caps;
	union hdcp_bcaps bcaps;
};
#endif

#include "dc_link.h"

#if defined(CONFIG_DRM_AMD_DC_DCN)
uint32_t dc_get_opp_for_plane(struct dc *dc, struct dc_plane_state *plane);

#endif
/*******************************************************************************
 * Sink Interfaces - A sink corresponds to a display output device
 ******************************************************************************/

struct dc_container_id {
	// 128bit GUID in binary form
	unsigned char  guid[16];
	// 8 byte port ID -> ELD.PortID
	unsigned int   portId[2];
	// 128bit GUID in binary formufacturer name -> ELD.ManufacturerName
	unsigned short manufacturerName;
	// 2 byte product code -> ELD.ProductCode
	unsigned short productCode;
};


struct dc_sink_dsc_caps {
	// 'true' if these are virtual DPCD's DSC caps (immediately upstream of sink in MST topology),
	// 'false' if they are sink's DSC caps
	bool is_virtual_dpcd_dsc;
#if defined(CONFIG_DRM_AMD_DC_DCN)
	// 'true' if MST topology supports DSC passthrough for sink
	// 'false' if MST topology does not support DSC passthrough
	bool is_dsc_passthrough_supported;
#endif
	struct dsc_dec_dpcd_caps dsc_dec_caps;
};

struct dc_sink_fec_caps {
	bool is_rx_fec_supported;
	bool is_topology_fec_supported;
};

/*
 * The sink structure contains EDID and other display device properties
 */
struct dc_sink {
	enum signal_type sink_signal;
	struct dc_edid dc_edid; /* raw edid */
	struct dc_edid_caps edid_caps; /* parse display caps */
	struct dc_container_id *dc_container_id;
	uint32_t dongle_max_pix_clk;
	void *priv;
	struct stereo_3d_features features_3d[TIMING_3D_FORMAT_MAX];
	bool converter_disable_audio;

	struct dc_sink_dsc_caps dsc_caps;
	struct dc_sink_fec_caps fec_caps;

	bool is_vsc_sdp_colorimetry_supported;

	/* private to DC core */
	struct dc_link *link;
	struct dc_context *ctx;

	uint32_t sink_id;

	/* private to dc_sink.c */
	// refcount must be the last member in dc_sink, since we want the
	// sink structure to be logically cloneable up to (but not including)
	// refcount
	struct kref refcount;
};

void dc_sink_retain(struct dc_sink *sink);
void dc_sink_release(struct dc_sink *sink);

struct dc_sink_init_data {
	enum signal_type sink_signal;
	struct dc_link *link;
	uint32_t dongle_max_pix_clk;
	bool converter_disable_audio;
};

struct dc_sink *dc_sink_create(const struct dc_sink_init_data *init_params);

/* Newer interfaces  */
struct dc_cursor {
	struct dc_plane_address address;
	struct dc_cursor_attributes attributes;
};


/*******************************************************************************
 * Interrupt interfaces
 ******************************************************************************/
enum dc_irq_source dc_interrupt_to_irq_source(
		struct dc *dc,
		uint32_t src_id,
		uint32_t ext_id);
bool dc_interrupt_set(struct dc *dc, enum dc_irq_source src, bool enable);
void dc_interrupt_ack(struct dc *dc, enum dc_irq_source src);
enum dc_irq_source dc_get_hpd_irq_source_at_index(
		struct dc *dc, uint32_t link_index);

void dc_notify_vsync_int_state(struct dc *dc, struct dc_stream_state *stream, bool enable);

/*******************************************************************************
 * Power Interfaces
 ******************************************************************************/

void dc_set_power_state(
		struct dc *dc,
		enum dc_acpi_cm_power_state power_state);
void dc_resume(struct dc *dc);

void dc_power_down_on_boot(struct dc *dc);

#if defined(CONFIG_DRM_AMD_DC_HDCP)
/*
 * HDCP Interfaces
 */
enum hdcp_message_status dc_process_hdcp_msg(
		enum signal_type signal,
		struct dc_link *link,
		struct hdcp_protection_message *message_info);
#endif
bool dc_is_dmcu_initialized(struct dc *dc);

enum dc_status dc_set_clock(struct dc *dc, enum dc_clock_type clock_type, uint32_t clk_khz, uint32_t stepping);
void dc_get_clock(struct dc *dc, enum dc_clock_type clock_type, struct dc_clock_config *clock_cfg);
#if defined(CONFIG_DRM_AMD_DC_DCN)

bool dc_is_plane_eligible_for_idle_optimizations(struct dc *dc, struct dc_plane_state *plane,
				struct dc_cursor_attributes *cursor_attr);

void dc_allow_idle_optimizations(struct dc *dc, bool allow);

/*
 * blank all streams, and set min and max memory clock to
 * lowest and highest DPM level, respectively
 */
void dc_unlock_memory_clock_frequency(struct dc *dc);

/*
 * set min memory clock to the min required for current mode,
 * max to maxDPM, and unblank streams
 */
void dc_lock_memory_clock_frequency(struct dc *dc);

/* set soft max for memclk, to be used for AC/DC switching clock limitations */
void dc_enable_dcmode_clk_limit(struct dc *dc, bool enable);

/* cleanup on driver unload */
void dc_hardware_release(struct dc *dc);

#endif

bool dc_set_psr_allow_active(struct dc *dc, bool enable);
#if defined(CONFIG_DRM_AMD_DC_DCN)
void dc_z10_restore(const struct dc *dc);
void dc_z10_save_init(struct dc *dc);
#endif

bool dc_enable_dmub_notifications(struct dc *dc);

bool dc_process_dmub_aux_transfer_async(struct dc *dc,
				uint32_t link_index,
				struct aux_payload *payload);

/* Get dc link index from dpia port index */
uint8_t get_link_index_from_dpia_port_index(const struct dc *dc,
				uint8_t dpia_port_index);

bool dc_process_dmub_set_config_async(struct dc *dc,
				uint32_t link_index,
				struct set_config_cmd_payload *payload,
				struct dmub_notification *notify);

enum dc_status dc_process_dmub_set_mst_slots(const struct dc *dc,
				uint32_t link_index,
				uint8_t mst_alloc_slots,
				uint8_t *mst_slots_in_use);

/*******************************************************************************
 * DSC Interfaces
 ******************************************************************************/
#include "dc_dsc.h"

/*******************************************************************************
 * Disable acc mode Interfaces
 ******************************************************************************/
void dc_disable_accelerated_mode(struct dc *dc);

#endif /* DC_INTERFACE_H_ */<|MERGE_RESOLUTION|>--- conflicted
+++ resolved
@@ -47,11 +47,7 @@
 struct set_config_cmd_payload;
 struct dmub_notification;
 
-<<<<<<< HEAD
-#define DC_VER "3.2.160"
-=======
 #define DC_VER "3.2.167"
->>>>>>> 817b8b9c
 
 #define MAX_SURFACES 3
 #define MAX_PLANES 6
@@ -525,12 +521,8 @@
 		uint32_t force_non_lttpr:1;
 		uint32_t extend_aux_rd_interval:1;
 		uint32_t disable_mst_dsc_work_around:1;
-<<<<<<< HEAD
-		uint32_t reserved:28;
-=======
 		uint32_t hpd_delay_in_ms:12;
 		uint32_t reserved:16;
->>>>>>> 817b8b9c
 	} bits;
 	uint32_t raw;
 };
