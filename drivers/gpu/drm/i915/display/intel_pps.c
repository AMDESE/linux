--- conflicted
+++ resolved
@@ -1181,7 +1181,6 @@
 
 	if (!pps_delays_valid(&intel_dp->pps.bios_pps_delays))
 		intel_pps_readout_hw_state(intel_dp, &intel_dp->pps.bios_pps_delays);
-<<<<<<< HEAD
 
 	*bios = intel_dp->pps.bios_pps_delays;
 
@@ -1196,22 +1195,6 @@
 
 	*vbt = connector->panel.vbt.edp.pps;
 
-=======
-
-	*bios = intel_dp->pps.bios_pps_delays;
-
-	intel_pps_dump_state(intel_dp, "bios", bios);
-}
-
-static void pps_init_delays_vbt(struct intel_dp *intel_dp,
-				struct edp_power_seq *vbt)
-{
-	struct drm_i915_private *dev_priv = dp_to_i915(intel_dp);
-	struct intel_connector *connector = intel_dp->attached_connector;
-
-	*vbt = connector->panel.vbt.edp.pps;
-
->>>>>>> 7365df19
 	if (!pps_delays_valid(vbt))
 		return;
 
@@ -1220,11 +1203,7 @@
 	 * just fails to power back on. Increasing the delay to 800ms
 	 * seems sufficient to avoid this problem.
 	 */
-<<<<<<< HEAD
-	if (dev_priv->quirks & QUIRK_INCREASE_T12_DELAY) {
-=======
 	if (intel_has_quirk(dev_priv, QUIRK_INCREASE_T12_DELAY)) {
->>>>>>> 7365df19
 		vbt->t11_t12 = max_t(u16, vbt->t11_t12, 1300 * 10);
 		drm_dbg_kms(&dev_priv->drm,
 			    "Increasing T12 panel delay as per the quirk to %d\n",
@@ -1245,11 +1224,7 @@
 {
 	struct drm_i915_private *dev_priv = dp_to_i915(intel_dp);
 
-<<<<<<< HEAD
-	lockdep_assert_held(&dev_priv->pps_mutex);
-=======
-	lockdep_assert_held(&dev_priv->display.pps.mutex);
->>>>>>> 7365df19
+	lockdep_assert_held(&dev_priv->display.pps.mutex);
 
 	/* Upper limits from eDP 1.3 spec. Note that we use the clunky units of
 	 * our hw here, which are all in 100usec. */
@@ -1272,21 +1247,12 @@
 	struct edp_power_seq cur, vbt, spec,
 		*final = &intel_dp->pps.pps_delays;
 
-<<<<<<< HEAD
-	lockdep_assert_held(&dev_priv->pps_mutex);
+	lockdep_assert_held(&dev_priv->display.pps.mutex);
 
 	/* already initialized? */
 	if (pps_delays_valid(final))
 		return;
 
-=======
-	lockdep_assert_held(&dev_priv->display.pps.mutex);
-
-	/* already initialized? */
-	if (pps_delays_valid(final))
-		return;
-
->>>>>>> 7365df19
 	pps_init_delays_bios(intel_dp, &cur);
 	pps_init_delays_vbt(intel_dp, &vbt);
 	pps_init_delays_spec(intel_dp, &spec);
