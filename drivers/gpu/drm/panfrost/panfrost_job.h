--- conflicted
+++ resolved
@@ -19,13 +19,6 @@
 	struct panfrost_device *pfdev;
 	struct panfrost_file_priv *file_priv;
 
-<<<<<<< HEAD
-	/* Contains both explicit and implicit fences */
-	struct xarray deps;
-	unsigned long last_dep;
-
-=======
->>>>>>> df0cc57e
 	/* Fence to be signaled by IRQ handler when the job is complete. */
 	struct dma_fence *done_fence;
 
