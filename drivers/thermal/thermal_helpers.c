--- conflicted
+++ resolved
@@ -22,13 +22,8 @@
 #include "thermal_core.h"
 #include "thermal_trace.h"
 
-<<<<<<< HEAD
-int get_tz_trend(struct thermal_zone_device *tz, int trip_index)
-=======
 int get_tz_trend(struct thermal_zone_device *tz, const struct thermal_trip *trip)
->>>>>>> 740329d7
-{
-	struct thermal_trip *trip = tz->trips ? &tz->trips[trip_index] : NULL;
+{
 	enum thermal_trend trend;
 
 	if (tz->emul_temperature || !tz->ops->get_trend ||
