--- conflicted
+++ resolved
@@ -180,18 +180,6 @@
 	return ret;
 }
 
-<<<<<<< HEAD
-static void nic78bx_remove(struct platform_device *pdev)
-{
-	struct nic78bx_led_data *led_data = platform_get_drvdata(pdev);
-
-	/* Lock LED register */
-	outb(NIC78BX_LOCK_VALUE,
-	     led_data->io_base + NIC78BX_LOCK_REG_OFFSET);
-}
-
-=======
->>>>>>> 0c383648
 static const struct acpi_device_id led_device_ids[] = {
 	{"NIC78B3", 0},
 	{"", 0},
@@ -200,10 +188,6 @@
 
 static struct platform_driver led_driver = {
 	.probe = nic78bx_probe,
-<<<<<<< HEAD
-	.remove_new = nic78bx_remove,
-=======
->>>>>>> 0c383648
 	.driver = {
 		.name = KBUILD_MODNAME,
 		.acpi_match_table = ACPI_PTR(led_device_ids),
