--- conflicted
+++ resolved
@@ -218,10 +218,7 @@
 	int interleave_granularity;
 	enum cxl_decoder_type target_type;
 	unsigned long flags;
-<<<<<<< HEAD
-=======
 	seqlock_t target_lock;
->>>>>>> 95cd2cdc
 	int nr_targets;
 	struct cxl_dport *target[];
 };
