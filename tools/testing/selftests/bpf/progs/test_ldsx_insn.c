// SPDX-License-Identifier: GPL-2.0
/* Copyright (c) 2023 Meta Platforms, Inc. and affiliates. */

#include "vmlinux.h"
#include <bpf/bpf_helpers.h>
#include <bpf/bpf_tracing.h>

#if (defined(__TARGET_ARCH_arm64) || defined(__TARGET_ARCH_x86) || \
     (defined(__TARGET_ARCH_riscv) && __riscv_xlen == 64) ||       \
<<<<<<< HEAD
     defined(__TARGET_ARCH_s390)) && __clang_major__ >= 18
=======
     defined(__TARGET_ARCH_s390) || defined(__TARGET_ARCH_loongarch)) && \
     __clang_major__ >= 18
>>>>>>> 1d375d65
const volatile int skip = 0;
#else
const volatile int skip = 1;
#endif

volatile const short val1 = -1;
volatile const int val2 = -1;
short val3 = -1;
int val4 = -1;
int done1, done2, ret1, ret2;

SEC("?raw_tp/sys_enter")
int rdonly_map_prog(const void *ctx)
{
	if (done1)
		return 0;

	done1 = 1;
	/* val1/val2 readonly map */
	if (val1 == val2)
		ret1 = 1;
	return 0;

}

SEC("?raw_tp/sys_enter")
int map_val_prog(const void *ctx)
{
	if (done2)
		return 0;

	done2 = 1;
	/* val1/val2 regular read/write map */
	if (val3 == val4)
		ret2 = 1;
	return 0;

}

struct bpf_testmod_struct_arg_1 {
	int a;
};

long long int_member;

SEC("?fentry/bpf_testmod_test_arg_ptr_to_struct")
int BPF_PROG2(test_ptr_struct_arg, struct bpf_testmod_struct_arg_1 *, p)
{
	/* probed memory access */
	int_member = p->a;
        return 0;
}

long long set_optlen, set_retval;

SEC("?cgroup/getsockopt")
int _getsockopt(volatile struct bpf_sockopt *ctx)
{
	int old_optlen, old_retval;

	old_optlen = ctx->optlen;
	old_retval = ctx->retval;

	ctx->optlen = -1;
	ctx->retval = -1;

	/* sign extension for ctx member */
	set_optlen = ctx->optlen;
	set_retval = ctx->retval;

	ctx->optlen = old_optlen;
	ctx->retval = old_retval;

	return 0;
}

long long set_mark;

SEC("?tc")
int _tc(volatile struct __sk_buff *skb)
{
	long long tmp_mark;
	int old_mark;

	old_mark = skb->mark;

	skb->mark = 0xf6fe;

	/* narrowed sign extension for ctx member */
#if __clang_major__ >= 18
	/* force narrow one-byte signed load. Otherwise, compiler may
	 * generate a 32-bit unsigned load followed by an s8 movsx.
	 */
	asm volatile ("r1 = *(s8 *)(%[ctx] + %[off_mark])\n\t"
		      "%[tmp_mark] = r1"
		      : [tmp_mark]"=r"(tmp_mark)
		      : [ctx]"r"(skb),
			[off_mark]"i"(offsetof(struct __sk_buff, mark)
#if __BYTE_ORDER__ == __ORDER_BIG_ENDIAN__
			+ sizeof(skb->mark) - 1
#endif
			)
		      : "r1");
#else
	tmp_mark = (char)skb->mark;
#endif
	set_mark = tmp_mark;

	skb->mark = old_mark;

	return 0;
}

char _license[] SEC("license") = "GPL";<|MERGE_RESOLUTION|>--- conflicted
+++ resolved
@@ -7,12 +7,8 @@
 
 #if (defined(__TARGET_ARCH_arm64) || defined(__TARGET_ARCH_x86) || \
      (defined(__TARGET_ARCH_riscv) && __riscv_xlen == 64) ||       \
-<<<<<<< HEAD
-     defined(__TARGET_ARCH_s390)) && __clang_major__ >= 18
-=======
      defined(__TARGET_ARCH_s390) || defined(__TARGET_ARCH_loongarch)) && \
      __clang_major__ >= 18
->>>>>>> 1d375d65
 const volatile int skip = 0;
 #else
 const volatile int skip = 1;
