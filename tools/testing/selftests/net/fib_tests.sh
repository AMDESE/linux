#!/bin/bash
# SPDX-License-Identifier: GPL-2.0

# This test is for checking IPv4 and IPv6 FIB behavior in response to
# different events.

ret=0
# Kselftest framework requirement - SKIP code is 4.
ksft_skip=4

# all tests in this script. Can be overridden with -t option
TESTS="unregister down carrier nexthop suppress ipv6_notify ipv4_notify \
       ipv6_rt ipv4_rt ipv6_addr_metric ipv4_addr_metric ipv6_route_metrics \
       ipv4_route_metrics ipv4_route_v6_gw rp_filter ipv4_del_addr \
       ipv6_del_addr ipv4_mangle ipv6_mangle ipv4_bcast_neigh fib6_gc_test \
       ipv4_mpath_list ipv6_mpath_list"

VERBOSE=0
PAUSE_ON_FAIL=no
PAUSE=no
IP="$(which ip) -netns ns1"
NS_EXEC="$(which ip) netns exec ns1"

which ping6 > /dev/null 2>&1 && ping6=$(which ping6) || ping6=$(which ping)

log_test()
{
	local rc=$1
	local expected=$2
	local msg="$3"

	if [ ${rc} -eq ${expected} ]; then
		printf "    TEST: %-60s  [ OK ]\n" "${msg}"
		nsuccess=$((nsuccess+1))
	else
		ret=1
		nfail=$((nfail+1))
		printf "    TEST: %-60s  [FAIL]\n" "${msg}"
		if [ "${PAUSE_ON_FAIL}" = "yes" ]; then
		echo
			echo "hit enter to continue, 'q' to quit"
			read a
			[ "$a" = "q" ] && exit 1
		fi
	fi

	if [ "${PAUSE}" = "yes" ]; then
		echo
		echo "hit enter to continue, 'q' to quit"
		read a
		[ "$a" = "q" ] && exit 1
	fi
}

setup()
{
	set -e
	ip netns add ns1
	ip netns set ns1 auto
	$IP link set dev lo up
	ip netns exec ns1 sysctl -qw net.ipv4.ip_forward=1
	ip netns exec ns1 sysctl -qw net.ipv6.conf.all.forwarding=1

	$IP link add dummy0 type dummy
	$IP link set dev dummy0 up
	$IP address add 198.51.100.1/24 dev dummy0
	$IP -6 address add 2001:db8:1::1/64 dev dummy0
	set +e

}

cleanup()
{
	$IP link del dev dummy0 &> /dev/null
	ip netns del ns1 &> /dev/null
	ip netns del ns2 &> /dev/null
}

get_linklocal()
{
	local dev=$1
	local addr

	addr=$($IP -6 -br addr show dev ${dev} | \
	awk '{
		for (i = 3; i <= NF; ++i) {
			if ($i ~ /^fe80/)
				print $i
		}
	}'
	)
	addr=${addr/\/*}

	[ -z "$addr" ] && return 1

	echo $addr

	return 0
}

fib_unreg_unicast_test()
{
	echo
	echo "Single path route test"

	setup

	echo "    Start point"
	$IP route get fibmatch 198.51.100.2 &> /dev/null
	log_test $? 0 "IPv4 fibmatch"
	$IP -6 route get fibmatch 2001:db8:1::2 &> /dev/null
	log_test $? 0 "IPv6 fibmatch"

	set -e
	$IP link del dev dummy0
	set +e

	echo "    Nexthop device deleted"
	$IP route get fibmatch 198.51.100.2 &> /dev/null
	log_test $? 2 "IPv4 fibmatch - no route"
	$IP -6 route get fibmatch 2001:db8:1::2 &> /dev/null
	log_test $? 2 "IPv6 fibmatch - no route"

	cleanup
}

fib_unreg_multipath_test()
{

	echo
	echo "Multipath route test"

	setup

	set -e
	$IP link add dummy1 type dummy
	$IP link set dev dummy1 up
	$IP address add 192.0.2.1/24 dev dummy1
	$IP -6 address add 2001:db8:2::1/64 dev dummy1

	$IP route add 203.0.113.0/24 \
		nexthop via 198.51.100.2 dev dummy0 \
		nexthop via 192.0.2.2 dev dummy1
	$IP -6 route add 2001:db8:3::/64 \
		nexthop via 2001:db8:1::2 dev dummy0 \
		nexthop via 2001:db8:2::2 dev dummy1
	set +e

	echo "    Start point"
	$IP route get fibmatch 203.0.113.1 &> /dev/null
	log_test $? 0 "IPv4 fibmatch"
	$IP -6 route get fibmatch 2001:db8:3::1 &> /dev/null
	log_test $? 0 "IPv6 fibmatch"

	set -e
	$IP link del dev dummy0
	set +e

	echo "    One nexthop device deleted"
	$IP route get fibmatch 203.0.113.1 &> /dev/null
	log_test $? 2 "IPv4 - multipath route removed on delete"

	$IP -6 route get fibmatch 2001:db8:3::1 &> /dev/null
	# In IPv6 we do not flush the entire multipath route.
	log_test $? 0 "IPv6 - multipath down to single path"

	set -e
	$IP link del dev dummy1
	set +e

	echo "    Second nexthop device deleted"
	$IP -6 route get fibmatch 2001:db8:3::1 &> /dev/null
	log_test $? 2 "IPv6 - no route"

	cleanup
}

fib_unreg_test()
{
	fib_unreg_unicast_test
	fib_unreg_multipath_test
}

fib_down_unicast_test()
{
	echo
	echo "Single path, admin down"

	setup

	echo "    Start point"
	$IP route get fibmatch 198.51.100.2 &> /dev/null
	log_test $? 0 "IPv4 fibmatch"
	$IP -6 route get fibmatch 2001:db8:1::2 &> /dev/null
	log_test $? 0 "IPv6 fibmatch"

	set -e
	$IP link set dev dummy0 down
	set +e

	echo "    Route deleted on down"
	$IP route get fibmatch 198.51.100.2 &> /dev/null
	log_test $? 2 "IPv4 fibmatch"
	$IP -6 route get fibmatch 2001:db8:1::2 &> /dev/null
	log_test $? 2 "IPv6 fibmatch"

	cleanup
}

fib_down_multipath_test_do()
{
	local down_dev=$1
	local up_dev=$2

	$IP route get fibmatch 203.0.113.1 \
		oif $down_dev &> /dev/null
	log_test $? 2 "IPv4 fibmatch on down device"
	$IP -6 route get fibmatch 2001:db8:3::1 \
		oif $down_dev &> /dev/null
	log_test $? 2 "IPv6 fibmatch on down device"

	$IP route get fibmatch 203.0.113.1 \
		oif $up_dev &> /dev/null
	log_test $? 0 "IPv4 fibmatch on up device"
	$IP -6 route get fibmatch 2001:db8:3::1 \
		oif $up_dev &> /dev/null
	log_test $? 0 "IPv6 fibmatch on up device"

	$IP route get fibmatch 203.0.113.1 | \
		grep $down_dev | grep -q "dead linkdown"
	log_test $? 0 "IPv4 flags on down device"
	$IP -6 route get fibmatch 2001:db8:3::1 | \
		grep $down_dev | grep -q "dead linkdown"
	log_test $? 0 "IPv6 flags on down device"

	$IP route get fibmatch 203.0.113.1 | \
		grep $up_dev | grep -q "dead linkdown"
	log_test $? 1 "IPv4 flags on up device"
	$IP -6 route get fibmatch 2001:db8:3::1 | \
		grep $up_dev | grep -q "dead linkdown"
	log_test $? 1 "IPv6 flags on up device"
}

fib_down_multipath_test()
{
	echo
	echo "Admin down multipath"

	setup

	set -e
	$IP link add dummy1 type dummy
	$IP link set dev dummy1 up

	$IP address add 192.0.2.1/24 dev dummy1
	$IP -6 address add 2001:db8:2::1/64 dev dummy1

	$IP route add 203.0.113.0/24 \
		nexthop via 198.51.100.2 dev dummy0 \
		nexthop via 192.0.2.2 dev dummy1
	$IP -6 route add 2001:db8:3::/64 \
		nexthop via 2001:db8:1::2 dev dummy0 \
		nexthop via 2001:db8:2::2 dev dummy1
	set +e

	echo "    Verify start point"
	$IP route get fibmatch 203.0.113.1 &> /dev/null
	log_test $? 0 "IPv4 fibmatch"

	$IP -6 route get fibmatch 2001:db8:3::1 &> /dev/null
	log_test $? 0 "IPv6 fibmatch"

	set -e
	$IP link set dev dummy0 down
	set +e

	echo "    One device down, one up"
	fib_down_multipath_test_do "dummy0" "dummy1"

	set -e
	$IP link set dev dummy0 up
	$IP link set dev dummy1 down
	set +e

	echo "    Other device down and up"
	fib_down_multipath_test_do "dummy1" "dummy0"

	set -e
	$IP link set dev dummy0 down
	set +e

	echo "    Both devices down"
	$IP route get fibmatch 203.0.113.1 &> /dev/null
	log_test $? 2 "IPv4 fibmatch"
	$IP -6 route get fibmatch 2001:db8:3::1 &> /dev/null
	log_test $? 2 "IPv6 fibmatch"

	$IP link del dev dummy1
	cleanup
}

fib_down_test()
{
	fib_down_unicast_test
	fib_down_multipath_test
}

# Local routes should not be affected when carrier changes.
fib_carrier_local_test()
{
	echo
	echo "Local carrier tests - single path"

	setup

	set -e
	$IP link set dev dummy0 carrier on
	set +e

	echo "    Start point"
	$IP route get fibmatch 198.51.100.1 &> /dev/null
	log_test $? 0 "IPv4 fibmatch"
	$IP -6 route get fibmatch 2001:db8:1::1 &> /dev/null
	log_test $? 0 "IPv6 fibmatch"

	$IP route get fibmatch 198.51.100.1 | \
		grep -q "linkdown"
	log_test $? 1 "IPv4 - no linkdown flag"
	$IP -6 route get fibmatch 2001:db8:1::1 | \
		grep -q "linkdown"
	log_test $? 1 "IPv6 - no linkdown flag"

	set -e
	$IP link set dev dummy0 carrier off
	sleep 1
	set +e

	echo "    Carrier off on nexthop"
	$IP route get fibmatch 198.51.100.1 &> /dev/null
	log_test $? 0 "IPv4 fibmatch"
	$IP -6 route get fibmatch 2001:db8:1::1 &> /dev/null
	log_test $? 0 "IPv6 fibmatch"

	$IP route get fibmatch 198.51.100.1 | \
		grep -q "linkdown"
	log_test $? 1 "IPv4 - linkdown flag set"
	$IP -6 route get fibmatch 2001:db8:1::1 | \
		grep -q "linkdown"
	log_test $? 1 "IPv6 - linkdown flag set"

	set -e
	$IP address add 192.0.2.1/24 dev dummy0
	$IP -6 address add 2001:db8:2::1/64 dev dummy0
	set +e

	echo "    Route to local address with carrier down"
	$IP route get fibmatch 192.0.2.1 &> /dev/null
	log_test $? 0 "IPv4 fibmatch"
	$IP -6 route get fibmatch 2001:db8:2::1 &> /dev/null
	log_test $? 0 "IPv6 fibmatch"

	$IP route get fibmatch 192.0.2.1 | \
		grep -q "linkdown"
	log_test $? 1 "IPv4 linkdown flag set"
	$IP -6 route get fibmatch 2001:db8:2::1 | \
		grep -q "linkdown"
	log_test $? 1 "IPv6 linkdown flag set"

	cleanup
}

fib_carrier_unicast_test()
{
	ret=0

	echo
	echo "Single path route carrier test"

	setup

	set -e
	$IP link set dev dummy0 carrier on
	set +e

	echo "    Start point"
	$IP route get fibmatch 198.51.100.2 &> /dev/null
	log_test $? 0 "IPv4 fibmatch"
	$IP -6 route get fibmatch 2001:db8:1::2 &> /dev/null
	log_test $? 0 "IPv6 fibmatch"

	$IP route get fibmatch 198.51.100.2 | \
		grep -q "linkdown"
	log_test $? 1 "IPv4 no linkdown flag"
	$IP -6 route get fibmatch 2001:db8:1::2 | \
		grep -q "linkdown"
	log_test $? 1 "IPv6 no linkdown flag"

	set -e
	$IP link set dev dummy0 carrier off
	sleep 1
	set +e

	echo "    Carrier down"
	$IP route get fibmatch 198.51.100.2 &> /dev/null
	log_test $? 0 "IPv4 fibmatch"
	$IP -6 route get fibmatch 2001:db8:1::2 &> /dev/null
	log_test $? 0 "IPv6 fibmatch"

	$IP route get fibmatch 198.51.100.2 | \
		grep -q "linkdown"
	log_test $? 0 "IPv4 linkdown flag set"
	$IP -6 route get fibmatch 2001:db8:1::2 | \
		grep -q "linkdown"
	log_test $? 0 "IPv6 linkdown flag set"

	set -e
	$IP address add 192.0.2.1/24 dev dummy0
	$IP -6 address add 2001:db8:2::1/64 dev dummy0
	set +e

	echo "    Second address added with carrier down"
	$IP route get fibmatch 192.0.2.2 &> /dev/null
	log_test $? 0 "IPv4 fibmatch"
	$IP -6 route get fibmatch 2001:db8:2::2 &> /dev/null
	log_test $? 0 "IPv6 fibmatch"

	$IP route get fibmatch 192.0.2.2 | \
		grep -q "linkdown"
	log_test $? 0 "IPv4 linkdown flag set"
	$IP -6 route get fibmatch 2001:db8:2::2 | \
		grep -q "linkdown"
	log_test $? 0 "IPv6 linkdown flag set"

	cleanup
}

fib_carrier_test()
{
	fib_carrier_local_test
	fib_carrier_unicast_test
}

fib_rp_filter_test()
{
	echo
	echo "IPv4 rp_filter tests"

	setup

	set -e
	ip netns add ns2
	ip netns set ns2 auto

	ip -netns ns2 link set dev lo up

	$IP link add name veth1 type veth peer name veth2
	$IP link set dev veth2 netns ns2
	$IP address add 192.0.2.1/24 dev veth1
	ip -netns ns2 address add 192.0.2.1/24 dev veth2
	$IP link set dev veth1 up
	ip -netns ns2 link set dev veth2 up

	$IP link set dev lo address 52:54:00:6a:c7:5e
	$IP link set dev veth1 address 52:54:00:6a:c7:5e
	ip -netns ns2 link set dev lo address 52:54:00:6a:c7:5e
	ip -netns ns2 link set dev veth2 address 52:54:00:6a:c7:5e

	# 1. (ns2) redirect lo's egress to veth2's egress
	ip netns exec ns2 tc qdisc add dev lo parent root handle 1: fq_codel
	ip netns exec ns2 tc filter add dev lo parent 1: protocol arp basic \
		action mirred egress redirect dev veth2
	ip netns exec ns2 tc filter add dev lo parent 1: protocol ip basic \
		action mirred egress redirect dev veth2

	# 2. (ns1) redirect veth1's ingress to lo's ingress
	$NS_EXEC tc qdisc add dev veth1 ingress
	$NS_EXEC tc filter add dev veth1 ingress protocol arp basic \
		action mirred ingress redirect dev lo
	$NS_EXEC tc filter add dev veth1 ingress protocol ip basic \
		action mirred ingress redirect dev lo

	# 3. (ns1) redirect lo's egress to veth1's egress
	$NS_EXEC tc qdisc add dev lo parent root handle 1: fq_codel
	$NS_EXEC tc filter add dev lo parent 1: protocol arp basic \
		action mirred egress redirect dev veth1
	$NS_EXEC tc filter add dev lo parent 1: protocol ip basic \
		action mirred egress redirect dev veth1

	# 4. (ns2) redirect veth2's ingress to lo's ingress
	ip netns exec ns2 tc qdisc add dev veth2 ingress
	ip netns exec ns2 tc filter add dev veth2 ingress protocol arp basic \
		action mirred ingress redirect dev lo
	ip netns exec ns2 tc filter add dev veth2 ingress protocol ip basic \
		action mirred ingress redirect dev lo

	$NS_EXEC sysctl -qw net.ipv4.conf.all.rp_filter=1
	$NS_EXEC sysctl -qw net.ipv4.conf.all.accept_local=1
	$NS_EXEC sysctl -qw net.ipv4.conf.all.route_localnet=1
	ip netns exec ns2 sysctl -qw net.ipv4.conf.all.rp_filter=1
	ip netns exec ns2 sysctl -qw net.ipv4.conf.all.accept_local=1
	ip netns exec ns2 sysctl -qw net.ipv4.conf.all.route_localnet=1
	set +e

	run_cmd "ip netns exec ns2 ping -w1 -c1 192.0.2.1"
	log_test $? 0 "rp_filter passes local packets"

	run_cmd "ip netns exec ns2 ping -w1 -c1 127.0.0.1"
	log_test $? 0 "rp_filter passes loopback packets"

	cleanup
}

################################################################################
# Tests on nexthop spec

# run 'ip route add' with given spec
add_rt()
{
	local desc="$1"
	local erc=$2
	local vrf=$3
	local pfx=$4
	local gw=$5
	local dev=$6
	local cmd out rc

	[ "$vrf" = "-" ] && vrf="default"
	[ -n "$gw" ] && gw="via $gw"
	[ -n "$dev" ] && dev="dev $dev"

	cmd="$IP route add vrf $vrf $pfx $gw $dev"
	if [ "$VERBOSE" = "1" ]; then
		printf "\n    COMMAND: $cmd\n"
	fi

	out=$(eval $cmd 2>&1)
	rc=$?
	if [ "$VERBOSE" = "1" -a -n "$out" ]; then
		echo "    $out"
	fi
	log_test $rc $erc "$desc"
}

fib4_nexthop()
{
	echo
	echo "IPv4 nexthop tests"

	echo "<<< write me >>>"
}

fib6_nexthop()
{
	local lldummy=$(get_linklocal dummy0)
	local llv1=$(get_linklocal dummy0)

	if [ -z "$lldummy" ]; then
		echo "Failed to get linklocal address for dummy0"
		return 1
	fi
	if [ -z "$llv1" ]; then
		echo "Failed to get linklocal address for veth1"
		return 1
	fi

	echo
	echo "IPv6 nexthop tests"

	add_rt "Directly connected nexthop, unicast address" 0 \
		- 2001:db8:101::/64 2001:db8:1::2
	add_rt "Directly connected nexthop, unicast address with device" 0 \
		- 2001:db8:102::/64 2001:db8:1::2 "dummy0"
	add_rt "Gateway is linklocal address" 0 \
		- 2001:db8:103::1/64 $llv1 "veth0"

	# fails because LL address requires a device
	add_rt "Gateway is linklocal address, no device" 2 \
		- 2001:db8:104::1/64 $llv1

	# local address can not be a gateway
	add_rt "Gateway can not be local unicast address" 2 \
		- 2001:db8:105::/64 2001:db8:1::1
	add_rt "Gateway can not be local unicast address, with device" 2 \
		- 2001:db8:106::/64 2001:db8:1::1 "dummy0"
	add_rt "Gateway can not be a local linklocal address" 2 \
		- 2001:db8:107::1/64 $lldummy "dummy0"

	# VRF tests
	add_rt "Gateway can be local address in a VRF" 0 \
		- 2001:db8:108::/64 2001:db8:51::2
	add_rt "Gateway can be local address in a VRF, with device" 0 \
		- 2001:db8:109::/64 2001:db8:51::2 "veth0"
	add_rt "Gateway can be local linklocal address in a VRF" 0 \
		- 2001:db8:110::1/64 $llv1 "veth0"

	add_rt "Redirect to VRF lookup" 0 \
		- 2001:db8:111::/64 "" "red"

	add_rt "VRF route, gateway can be local address in default VRF" 0 \
		red 2001:db8:112::/64 2001:db8:51::1

	# local address in same VRF fails
	add_rt "VRF route, gateway can not be a local address" 2 \
		red 2001:db8:113::1/64 2001:db8:2::1
	add_rt "VRF route, gateway can not be a local addr with device" 2 \
		red 2001:db8:114::1/64 2001:db8:2::1 "dummy1"
}

# Default VRF:
#   dummy0 - 198.51.100.1/24 2001:db8:1::1/64
#   veth0  - 192.0.2.1/24    2001:db8:51::1/64
#
# VRF red:
#   dummy1 - 192.168.2.1/24 2001:db8:2::1/64
#   veth1  - 192.0.2.2/24   2001:db8:51::2/64
#
#  [ dummy0   veth0 ]--[ veth1   dummy1 ]

fib_nexthop_test()
{
	setup

	set -e

	$IP -4 rule add pref 32765 table local
	$IP -4 rule del pref 0
	$IP -6 rule add pref 32765 table local
	$IP -6 rule del pref 0

	$IP link add red type vrf table 1
	$IP link set red up
	$IP -4 route add vrf red unreachable default metric 4278198272
	$IP -6 route add vrf red unreachable default metric 4278198272

	$IP link add veth0 type veth peer name veth1
	$IP link set dev veth0 up
	$IP address add 192.0.2.1/24 dev veth0
	$IP -6 address add 2001:db8:51::1/64 dev veth0

	$IP link set dev veth1 vrf red up
	$IP address add 192.0.2.2/24 dev veth1
	$IP -6 address add 2001:db8:51::2/64 dev veth1

	$IP link add dummy1 type dummy
	$IP link set dev dummy1 vrf red up
	$IP address add 192.168.2.1/24 dev dummy1
	$IP -6 address add 2001:db8:2::1/64 dev dummy1
	set +e

	sleep 1
	fib4_nexthop
	fib6_nexthop

	(
	$IP link del dev dummy1
	$IP link del veth0
	$IP link del red
	) 2>/dev/null
	cleanup
}

fib6_notify_test()
{
	setup

	echo
	echo "Fib6 info length calculation in route notify test"
	set -e

	for i in 10 20 30 40 50 60 70;
	do
		$IP link add dummy_$i type dummy
		$IP link set dev dummy_$i up
		$IP -6 address add 2001:$i::1/64 dev dummy_$i
	done

	$NS_EXEC ip monitor route &> errors.txt &
	sleep 2

	$IP -6 route add 2001::/64 \
                nexthop via 2001:10::2 dev dummy_10 \
                nexthop encap ip6 dst 2002::20 via 2001:20::2 dev dummy_20 \
                nexthop encap ip6 dst 2002::30 via 2001:30::2 dev dummy_30 \
                nexthop encap ip6 dst 2002::40 via 2001:40::2 dev dummy_40 \
                nexthop encap ip6 dst 2002::50 via 2001:50::2 dev dummy_50 \
                nexthop encap ip6 dst 2002::60 via 2001:60::2 dev dummy_60 \
                nexthop encap ip6 dst 2002::70 via 2001:70::2 dev dummy_70

	set +e

	err=`cat errors.txt |grep "Message too long"`
	if [ -z "$err" ];then
		ret=0
	else
		ret=1
	fi

	log_test $ret 0 "ipv6 route add notify"

	{ kill %% && wait %%; } 2>/dev/null

	#rm errors.txt

	cleanup &> /dev/null
}


fib_notify_test()
{
	setup

	echo
	echo "Fib4 info length calculation in route notify test"

	set -e

	for i in 10 20 30 40 50 60 70;
	do
		$IP link add dummy_$i type dummy
		$IP link set dev dummy_$i up
		$IP address add 20.20.$i.2/24 dev dummy_$i
	done

	$NS_EXEC ip monitor route &> errors.txt &
	sleep 2

        $IP route add 10.0.0.0/24 \
                nexthop via 20.20.10.1 dev dummy_10 \
                nexthop encap ip dst 192.168.10.20 via 20.20.20.1 dev dummy_20 \
                nexthop encap ip dst 192.168.10.30 via 20.20.30.1 dev dummy_30 \
                nexthop encap ip dst 192.168.10.40 via 20.20.40.1 dev dummy_40 \
                nexthop encap ip dst 192.168.10.50 via 20.20.50.1 dev dummy_50 \
                nexthop encap ip dst 192.168.10.60 via 20.20.60.1 dev dummy_60 \
                nexthop encap ip dst 192.168.10.70 via 20.20.70.1 dev dummy_70

	set +e

	err=`cat errors.txt |grep "Message too long"`
	if [ -z "$err" ];then
		ret=0
	else
		ret=1
	fi

	log_test $ret 0 "ipv4 route add notify"

	{ kill %% && wait %%; } 2>/dev/null

	rm  errors.txt

	cleanup &> /dev/null
}

fib6_gc_test()
{
	setup

	echo
	echo "Fib6 garbage collection test"
	set -e

	EXPIRE=3

	# Check expiration of routes every $EXPIRE seconds (GC)
	$NS_EXEC sysctl -wq net.ipv6.route.gc_interval=$EXPIRE

	$IP link add dummy_10 type dummy
	$IP link set dev dummy_10 up
	$IP -6 address add 2001:10::1/64 dev dummy_10

	$NS_EXEC sysctl -wq net.ipv6.route.flush=1

	# Temporary routes
	for i in $(seq 1 1000); do
	    # Expire route after $EXPIRE seconds
	    $IP -6 route add 2001:20::$i \
		via 2001:10::2 dev dummy_10 expires $EXPIRE
	done
	sleep $(($EXPIRE * 2))
	N_EXP_SLEEP=$($IP -6 route list |grep expires|wc -l)
	if [ $N_EXP_SLEEP -ne 0 ]; then
	    echo "FAIL: expected 0 routes with expires, got $N_EXP_SLEEP"
	    ret=1
	else
	    ret=0
	fi

	# Permanent routes
	for i in $(seq 1 5000); do
	    $IP -6 route add 2001:30::$i \
		via 2001:10::2 dev dummy_10
	done
	# Temporary routes
	for i in $(seq 1 1000); do
	    # Expire route after $EXPIRE seconds
	    $IP -6 route add 2001:20::$i \
		via 2001:10::2 dev dummy_10 expires $EXPIRE
	done
	sleep $(($EXPIRE * 2))
	N_EXP_SLEEP=$($IP -6 route list |grep expires|wc -l)
	if [ $N_EXP_SLEEP -ne 0 ]; then
	    echo "FAIL: expected 0 routes with expires," \
		 "got $N_EXP_SLEEP (5000 permanent routes)"
	    ret=1
	else
	    ret=0
	fi

	set +e

	log_test $ret 0 "ipv6 route garbage collection"

	cleanup &> /dev/null
}

fib_suppress_test()
{
	echo
	echo "FIB rule with suppress_prefixlength"
	setup

	$IP link add dummy1 type dummy
	$IP link set dummy1 up
	$IP -6 route add default dev dummy1
	$IP -6 rule add table main suppress_prefixlength 0
	ping -f -c 1000 -W 1 1234::1 >/dev/null 2>&1
	$IP -6 rule del table main suppress_prefixlength 0
	$IP link del dummy1

	# If we got here without crashing, we're good.
	log_test 0 0 "FIB rule suppress test"

	cleanup
}

################################################################################
# Tests on route add and replace

run_cmd()
{
	local cmd="$1"
	local out
	local stderr="2>/dev/null"

	if [ "$VERBOSE" = "1" ]; then
		printf "    COMMAND: $cmd\n"
		stderr=
	fi

	out=$(eval $cmd $stderr)
	rc=$?
	if [ "$VERBOSE" = "1" -a -n "$out" ]; then
		echo "    $out"
	fi

	[ "$VERBOSE" = "1" ] && echo

	return $rc
}

check_expected()
{
	local out="$1"
	local expected="$2"
	local rc=0

	[ "${out}" = "${expected}" ] && return 0

	if [ -z "${out}" ]; then
		if [ "$VERBOSE" = "1" ]; then
			printf "\nNo route entry found\n"
			printf "Expected:\n"
			printf "    ${expected}\n"
		fi
		return 1
	fi

	# tricky way to convert output to 1-line without ip's
	# messy '\'; this drops all extra white space
	out=$(echo ${out})
	if [ "${out}" != "${expected}" ]; then
		rc=1
		if [ "${VERBOSE}" = "1" ]; then
			printf "    Unexpected route entry. Have:\n"
			printf "        ${out}\n"
			printf "    Expected:\n"
			printf "        ${expected}\n\n"
		fi
	fi

	return $rc
}

# add route for a prefix, flushing any existing routes first
# expected to be the first step of a test
add_route6()
{
	local pfx="$1"
	local nh="$2"
	local out

	if [ "$VERBOSE" = "1" ]; then
		echo
		echo "    ##################################################"
		echo
	fi

	run_cmd "$IP -6 ro flush ${pfx}"
	[ $? -ne 0 ] && exit 1

	out=$($IP -6 ro ls match ${pfx})
	if [ -n "$out" ]; then
		echo "Failed to flush routes for prefix used for tests."
		exit 1
	fi

	run_cmd "$IP -6 ro add ${pfx} ${nh}"
	if [ $? -ne 0 ]; then
		echo "Failed to add initial route for test."
		exit 1
	fi
}

# add initial route - used in replace route tests
add_initial_route6()
{
	add_route6 "2001:db8:104::/64" "$1"
}

check_route6()
{
	local pfx
	local expected="$1"
	local out
	local rc=0

	set -- $expected
	pfx=$1

	out=$($IP -6 ro ls match ${pfx} | sed -e 's/ pref medium//')
	check_expected "${out}" "${expected}"
}

route_cleanup()
{
	$IP li del red 2>/dev/null
	$IP li del dummy1 2>/dev/null
	$IP li del veth1 2>/dev/null
	$IP li del veth3 2>/dev/null

	cleanup &> /dev/null
}

route_setup()
{
	route_cleanup
	setup

	[ "${VERBOSE}" = "1" ] && set -x
	set -e

	ip netns add ns2
	ip netns set ns2 auto
	ip -netns ns2 link set dev lo up
	ip netns exec ns2 sysctl -qw net.ipv4.ip_forward=1
	ip netns exec ns2 sysctl -qw net.ipv6.conf.all.forwarding=1

	$IP li add veth1 type veth peer name veth2
	$IP li add veth3 type veth peer name veth4

	$IP li set veth1 up
	$IP li set veth3 up
	$IP li set veth2 netns ns2 up
	$IP li set veth4 netns ns2 up
	ip -netns ns2 li add dummy1 type dummy
	ip -netns ns2 li set dummy1 up

	$IP -6 addr add 2001:db8:101::1/64 dev veth1 nodad
	$IP -6 addr add 2001:db8:103::1/64 dev veth3 nodad
	$IP addr add 172.16.101.1/24 dev veth1
	$IP addr add 172.16.103.1/24 dev veth3

	ip -netns ns2 -6 addr add 2001:db8:101::2/64 dev veth2 nodad
	ip -netns ns2 -6 addr add 2001:db8:103::2/64 dev veth4 nodad
	ip -netns ns2 -6 addr add 2001:db8:104::1/64 dev dummy1 nodad

	ip -netns ns2 addr add 172.16.101.2/24 dev veth2
	ip -netns ns2 addr add 172.16.103.2/24 dev veth4
	ip -netns ns2 addr add 172.16.104.1/24 dev dummy1

	set +e
}

# assumption is that basic add of a single path route works
# otherwise just adding an address on an interface is broken
ipv6_rt_add()
{
	local rc

	echo
	echo "IPv6 route add / append tests"

	# route add same prefix - fails with EEXISTS b/c ip adds NLM_F_EXCL
	add_route6 "2001:db8:104::/64" "via 2001:db8:101::2"
	run_cmd "$IP -6 ro add 2001:db8:104::/64 via 2001:db8:103::2"
	log_test $? 2 "Attempt to add duplicate route - gw"

	# route add same prefix - fails with EEXISTS b/c ip adds NLM_F_EXCL
	add_route6 "2001:db8:104::/64" "via 2001:db8:101::2"
	run_cmd "$IP -6 ro add 2001:db8:104::/64 dev veth3"
	log_test $? 2 "Attempt to add duplicate route - dev only"

	# route add same prefix - fails with EEXISTS b/c ip adds NLM_F_EXCL
	add_route6 "2001:db8:104::/64" "via 2001:db8:101::2"
	run_cmd "$IP -6 ro add unreachable 2001:db8:104::/64"
	log_test $? 2 "Attempt to add duplicate route - reject route"

	# route append with same prefix adds a new route
	# - iproute2 sets NLM_F_CREATE | NLM_F_APPEND
	add_route6 "2001:db8:104::/64" "via 2001:db8:101::2"
	run_cmd "$IP -6 ro append 2001:db8:104::/64 via 2001:db8:103::2"
	check_route6 "2001:db8:104::/64 metric 1024 nexthop via 2001:db8:101::2 dev veth1 weight 1 nexthop via 2001:db8:103::2 dev veth3 weight 1"
	log_test $? 0 "Append nexthop to existing route - gw"

	# insert mpath directly
	add_route6 "2001:db8:104::/64" "nexthop via 2001:db8:101::2 nexthop via 2001:db8:103::2"
	check_route6  "2001:db8:104::/64 metric 1024 nexthop via 2001:db8:101::2 dev veth1 weight 1 nexthop via 2001:db8:103::2 dev veth3 weight 1"
	log_test $? 0 "Add multipath route"

	add_route6 "2001:db8:104::/64" "nexthop via 2001:db8:101::2 nexthop via 2001:db8:103::2"
	run_cmd "$IP -6 ro add 2001:db8:104::/64 nexthop via 2001:db8:101::2 nexthop via 2001:db8:103::2"
	log_test $? 2 "Attempt to add duplicate multipath route"

	# insert of a second route without append but different metric
	add_route6 "2001:db8:104::/64" "via 2001:db8:101::2"
	run_cmd "$IP -6 ro add 2001:db8:104::/64 via 2001:db8:103::2 metric 512"
	rc=$?
	if [ $rc -eq 0 ]; then
		run_cmd "$IP -6 ro add 2001:db8:104::/64 via 2001:db8:103::3 metric 256"
		rc=$?
	fi
	log_test $rc 0 "Route add with different metrics"

	run_cmd "$IP -6 ro del 2001:db8:104::/64 metric 512"
	rc=$?
	if [ $rc -eq 0 ]; then
		check_route6 "2001:db8:104::/64 via 2001:db8:103::3 dev veth3 metric 256 2001:db8:104::/64 via 2001:db8:101::2 dev veth1 metric 1024"
		rc=$?
	fi
	log_test $rc 0 "Route delete with metric"
}

ipv6_rt_replace_single()
{
	# single path with single path
	#
	add_initial_route6 "via 2001:db8:101::2"
	run_cmd "$IP -6 ro replace 2001:db8:104::/64 via 2001:db8:103::2"
	check_route6 "2001:db8:104::/64 via 2001:db8:103::2 dev veth3 metric 1024"
	log_test $? 0 "Single path with single path"

	# single path with multipath
	#
	add_initial_route6 "nexthop via 2001:db8:101::2"
	run_cmd "$IP -6 ro replace 2001:db8:104::/64 nexthop via 2001:db8:101::3 nexthop via 2001:db8:103::2"
	check_route6 "2001:db8:104::/64 metric 1024 nexthop via 2001:db8:101::3 dev veth1 weight 1 nexthop via 2001:db8:103::2 dev veth3 weight 1"
	log_test $? 0 "Single path with multipath"

	# single path with single path using MULTIPATH attribute
	#
	add_initial_route6 "via 2001:db8:101::2"
	run_cmd "$IP -6 ro replace 2001:db8:104::/64 nexthop via 2001:db8:103::2"
	check_route6 "2001:db8:104::/64 via 2001:db8:103::2 dev veth3 metric 1024"
	log_test $? 0 "Single path with single path via multipath attribute"

	# route replace fails - invalid nexthop
	add_initial_route6 "via 2001:db8:101::2"
	run_cmd "$IP -6 ro replace 2001:db8:104::/64 via 2001:db8:104::2"
	if [ $? -eq 0 ]; then
		# previous command is expected to fail so if it returns 0
		# that means the test failed.
		log_test 0 1 "Invalid nexthop"
	else
		check_route6 "2001:db8:104::/64 via 2001:db8:101::2 dev veth1 metric 1024"
		log_test $? 0 "Invalid nexthop"
	fi

	# replace non-existent route
	# - note use of change versus replace since ip adds NLM_F_CREATE
	#   for replace
	add_initial_route6 "via 2001:db8:101::2"
	run_cmd "$IP -6 ro change 2001:db8:105::/64 via 2001:db8:101::2"
	log_test $? 2 "Single path - replace of non-existent route"
}

ipv6_rt_replace_mpath()
{
	# multipath with multipath
	add_initial_route6 "nexthop via 2001:db8:101::2 nexthop via 2001:db8:103::2"
	run_cmd "$IP -6 ro replace 2001:db8:104::/64 nexthop via 2001:db8:101::3 nexthop via 2001:db8:103::3"
	check_route6  "2001:db8:104::/64 metric 1024 nexthop via 2001:db8:101::3 dev veth1 weight 1 nexthop via 2001:db8:103::3 dev veth3 weight 1"
	log_test $? 0 "Multipath with multipath"

	# multipath with single
	add_initial_route6 "nexthop via 2001:db8:101::2 nexthop via 2001:db8:103::2"
	run_cmd "$IP -6 ro replace 2001:db8:104::/64 via 2001:db8:101::3"
	check_route6  "2001:db8:104::/64 via 2001:db8:101::3 dev veth1 metric 1024"
	log_test $? 0 "Multipath with single path"

	# multipath with single
	add_initial_route6 "nexthop via 2001:db8:101::2 nexthop via 2001:db8:103::2"
	run_cmd "$IP -6 ro replace 2001:db8:104::/64 nexthop via 2001:db8:101::3"
	check_route6 "2001:db8:104::/64 via 2001:db8:101::3 dev veth1 metric 1024"
	log_test $? 0 "Multipath with single path via multipath attribute"

	# multipath with dev-only
	add_initial_route6 "nexthop via 2001:db8:101::2 nexthop via 2001:db8:103::2"
	run_cmd "$IP -6 ro replace 2001:db8:104::/64 dev veth1"
	check_route6 "2001:db8:104::/64 dev veth1 metric 1024"
	log_test $? 0 "Multipath with dev-only"

	# route replace fails - invalid nexthop 1
	add_initial_route6 "nexthop via 2001:db8:101::2 nexthop via 2001:db8:103::2"
	run_cmd "$IP -6 ro replace 2001:db8:104::/64 nexthop via 2001:db8:111::3 nexthop via 2001:db8:103::3"
	check_route6  "2001:db8:104::/64 metric 1024 nexthop via 2001:db8:101::2 dev veth1 weight 1 nexthop via 2001:db8:103::2 dev veth3 weight 1"
	log_test $? 0 "Multipath - invalid first nexthop"

	# route replace fails - invalid nexthop 2
	add_initial_route6 "nexthop via 2001:db8:101::2 nexthop via 2001:db8:103::2"
	run_cmd "$IP -6 ro replace 2001:db8:104::/64 nexthop via 2001:db8:101::3 nexthop via 2001:db8:113::3"
	check_route6  "2001:db8:104::/64 metric 1024 nexthop via 2001:db8:101::2 dev veth1 weight 1 nexthop via 2001:db8:103::2 dev veth3 weight 1"
	log_test $? 0 "Multipath - invalid second nexthop"

	# multipath non-existent route
	add_initial_route6 "nexthop via 2001:db8:101::2 nexthop via 2001:db8:103::2"
	run_cmd "$IP -6 ro change 2001:db8:105::/64 nexthop via 2001:db8:101::3 nexthop via 2001:db8:103::3"
	log_test $? 2 "Multipath - replace of non-existent route"
}

ipv6_rt_replace()
{
	echo
	echo "IPv6 route replace tests"

	ipv6_rt_replace_single
	ipv6_rt_replace_mpath
}

ipv6_rt_dsfield()
{
	echo
	echo "IPv6 route with dsfield tests"

	run_cmd "$IP -6 route flush 2001:db8:102::/64"

	# IPv6 doesn't support routing based on dsfield
	run_cmd "$IP -6 route add 2001:db8:102::/64 dsfield 0x04 via 2001:db8:101::2"
	log_test $? 2 "Reject route with dsfield"
}

ipv6_route_test()
{
	route_setup

	ipv6_rt_add
	ipv6_rt_replace
	ipv6_rt_dsfield

	route_cleanup
}

ip_addr_metric_check()
{
	ip addr help 2>&1 | grep -q metric
	if [ $? -ne 0 ]; then
		echo "iproute2 command does not support metric for addresses. Skipping test"
		return 1
	fi

	return 0
}

ipv6_addr_metric_test()
{
	local rc

	echo
	echo "IPv6 prefix route tests"

	ip_addr_metric_check || return 1

	setup

	set -e
	$IP li add dummy1 type dummy
	$IP li add dummy2 type dummy
	$IP li set dummy1 up
	$IP li set dummy2 up

	# default entry is metric 256
	run_cmd "$IP -6 addr add dev dummy1 2001:db8:104::1/64"
	run_cmd "$IP -6 addr add dev dummy2 2001:db8:104::2/64"
	set +e

	check_route6 "2001:db8:104::/64 dev dummy1 proto kernel metric 256 2001:db8:104::/64 dev dummy2 proto kernel metric 256"
	log_test $? 0 "Default metric"

	set -e
	run_cmd "$IP -6 addr flush dev dummy1"
	run_cmd "$IP -6 addr add dev dummy1 2001:db8:104::1/64 metric 257"
	set +e

	check_route6 "2001:db8:104::/64 dev dummy2 proto kernel metric 256 2001:db8:104::/64 dev dummy1 proto kernel metric 257"
	log_test $? 0 "User specified metric on first device"

	set -e
	run_cmd "$IP -6 addr flush dev dummy2"
	run_cmd "$IP -6 addr add dev dummy2 2001:db8:104::2/64 metric 258"
	set +e

	check_route6 "2001:db8:104::/64 dev dummy1 proto kernel metric 257 2001:db8:104::/64 dev dummy2 proto kernel metric 258"
	log_test $? 0 "User specified metric on second device"

	run_cmd "$IP -6 addr del dev dummy1 2001:db8:104::1/64 metric 257"
	rc=$?
	if [ $rc -eq 0 ]; then
		check_route6 "2001:db8:104::/64 dev dummy2 proto kernel metric 258"
		rc=$?
	fi
	log_test $rc 0 "Delete of address on first device"

	run_cmd "$IP -6 addr change dev dummy2 2001:db8:104::2/64 metric 259"
	rc=$?
	if [ $rc -eq 0 ]; then
		check_route6 "2001:db8:104::/64 dev dummy2 proto kernel metric 259"
		rc=$?
	fi
	log_test $rc 0 "Modify metric of address"

	# verify prefix route removed on down
	run_cmd "ip netns exec ns1 sysctl -qw net.ipv6.conf.all.keep_addr_on_down=1"
	run_cmd "$IP li set dev dummy2 down"
	rc=$?
	if [ $rc -eq 0 ]; then
		out=$($IP -6 ro ls match 2001:db8:104::/64)
		check_expected "${out}" ""
		rc=$?
	fi
	log_test $rc 0 "Prefix route removed on link down"

	# verify prefix route re-inserted with assigned metric
	run_cmd "$IP li set dev dummy2 up"
	rc=$?
	if [ $rc -eq 0 ]; then
		check_route6 "2001:db8:104::/64 dev dummy2 proto kernel metric 259"
		rc=$?
	fi
	log_test $rc 0 "Prefix route with metric on link up"

	# verify peer metric added correctly
	set -e
	run_cmd "$IP -6 addr flush dev dummy2"
	run_cmd "$IP -6 addr add dev dummy2 2001:db8:104::1 peer 2001:db8:104::2 metric 260"
	set +e

	check_route6 "2001:db8:104::1 dev dummy2 proto kernel metric 260"
	log_test $? 0 "Set metric with peer route on local side"
	check_route6 "2001:db8:104::2 dev dummy2 proto kernel metric 260"
	log_test $? 0 "Set metric with peer route on peer side"

	set -e
	run_cmd "$IP -6 addr change dev dummy2 2001:db8:104::1 peer 2001:db8:104::3 metric 261"
	set +e

	check_route6 "2001:db8:104::1 dev dummy2 proto kernel metric 261"
	log_test $? 0 "Modify metric and peer address on local side"
	check_route6 "2001:db8:104::3 dev dummy2 proto kernel metric 261"
	log_test $? 0 "Modify metric and peer address on peer side"

	$IP li del dummy1
	$IP li del dummy2
	cleanup
}

ipv6_route_metrics_test()
{
	local rc

	echo
	echo "IPv6 routes with metrics"

	route_setup

	#
	# single path with metrics
	#
	run_cmd "$IP -6 ro add 2001:db8:111::/64 via 2001:db8:101::2 mtu 1400"
	rc=$?
	if [ $rc -eq 0 ]; then
		check_route6  "2001:db8:111::/64 via 2001:db8:101::2 dev veth1 metric 1024 mtu 1400"
		rc=$?
	fi
	log_test $rc 0 "Single path route with mtu metric"


	#
	# multipath via separate routes with metrics
	#
	run_cmd "$IP -6 ro add 2001:db8:112::/64 via 2001:db8:101::2 mtu 1400"
	run_cmd "$IP -6 ro append 2001:db8:112::/64 via 2001:db8:103::2"
	rc=$?
	if [ $rc -eq 0 ]; then
		check_route6 "2001:db8:112::/64 metric 1024 mtu 1400 nexthop via 2001:db8:101::2 dev veth1 weight 1 nexthop via 2001:db8:103::2 dev veth3 weight 1"
		rc=$?
	fi
	log_test $rc 0 "Multipath route via 2 single routes with mtu metric on first"

	# second route is coalesced to first to make a multipath route.
	# MTU of the second path is hidden from display!
	run_cmd "$IP -6 ro add 2001:db8:113::/64 via 2001:db8:101::2"
	run_cmd "$IP -6 ro append 2001:db8:113::/64 via 2001:db8:103::2 mtu 1400"
	rc=$?
	if [ $rc -eq 0 ]; then
		check_route6 "2001:db8:113::/64 metric 1024 nexthop via 2001:db8:101::2 dev veth1 weight 1 nexthop via 2001:db8:103::2 dev veth3 weight 1"
		rc=$?
	fi
	log_test $rc 0 "Multipath route via 2 single routes with mtu metric on 2nd"

	run_cmd "$IP -6 ro del 2001:db8:113::/64 via 2001:db8:101::2"
	if [ $? -eq 0 ]; then
		check_route6 "2001:db8:113::/64 via 2001:db8:103::2 dev veth3 metric 1024 mtu 1400"
		log_test $? 0 "    MTU of second leg"
	fi

	#
	# multipath with metrics
	#
	run_cmd "$IP -6 ro add 2001:db8:115::/64 mtu 1400 nexthop via 2001:db8:101::2 nexthop via 2001:db8:103::2"
	rc=$?
	if [ $rc -eq 0 ]; then
		check_route6  "2001:db8:115::/64 metric 1024 mtu 1400 nexthop via 2001:db8:101::2 dev veth1 weight 1 nexthop via 2001:db8:103::2 dev veth3 weight 1"
		rc=$?
	fi
	log_test $rc 0 "Multipath route with mtu metric"

	$IP -6 ro add 2001:db8:104::/64 via 2001:db8:101::2 mtu 1300
	run_cmd "ip netns exec ns1 ${ping6} -w1 -c1 -s 1500 2001:db8:104::1"
	log_test $? 0 "Using route with mtu metric"

	run_cmd "$IP -6 ro add 2001:db8:114::/64 via  2001:db8:101::2  congctl lock foo"
	log_test $? 2 "Invalid metric (fails metric_convert)"

	route_cleanup
}

# add route for a prefix, flushing any existing routes first
# expected to be the first step of a test
add_route()
{
	local pfx="$1"
	local nh="$2"
	local out

	if [ "$VERBOSE" = "1" ]; then
		echo
		echo "    ##################################################"
		echo
	fi

	run_cmd "$IP ro flush ${pfx}"
	[ $? -ne 0 ] && exit 1

	out=$($IP ro ls match ${pfx})
	if [ -n "$out" ]; then
		echo "Failed to flush routes for prefix used for tests."
		exit 1
	fi

	run_cmd "$IP ro add ${pfx} ${nh}"
	if [ $? -ne 0 ]; then
		echo "Failed to add initial route for test."
		exit 1
	fi
}

# add initial route - used in replace route tests
add_initial_route()
{
	add_route "172.16.104.0/24" "$1"
}

check_route()
{
	local pfx
	local expected="$1"
	local out

	set -- $expected
	pfx=$1
	[ "${pfx}" = "unreachable" ] && pfx=$2

	out=$($IP ro ls match ${pfx})
	check_expected "${out}" "${expected}"
}

# assumption is that basic add of a single path route works
# otherwise just adding an address on an interface is broken
ipv4_rt_add()
{
	local rc

	echo
	echo "IPv4 route add / append tests"

	# route add same prefix - fails with EEXISTS b/c ip adds NLM_F_EXCL
	add_route "172.16.104.0/24" "via 172.16.101.2"
	run_cmd "$IP ro add 172.16.104.0/24 via 172.16.103.2"
	log_test $? 2 "Attempt to add duplicate route - gw"

	# route add same prefix - fails with EEXISTS b/c ip adds NLM_F_EXCL
	add_route "172.16.104.0/24" "via 172.16.101.2"
	run_cmd "$IP ro add 172.16.104.0/24 dev veth3"
	log_test $? 2 "Attempt to add duplicate route - dev only"

	# route add same prefix - fails with EEXISTS b/c ip adds NLM_F_EXCL
	add_route "172.16.104.0/24" "via 172.16.101.2"
	run_cmd "$IP ro add unreachable 172.16.104.0/24"
	log_test $? 2 "Attempt to add duplicate route - reject route"

	# iproute2 prepend only sets NLM_F_CREATE
	# - adds a new route; does NOT convert existing route to ECMP
	add_route "172.16.104.0/24" "via 172.16.101.2"
	run_cmd "$IP ro prepend 172.16.104.0/24 via 172.16.103.2"
	check_route "172.16.104.0/24 via 172.16.103.2 dev veth3 172.16.104.0/24 via 172.16.101.2 dev veth1"
	log_test $? 0 "Add new nexthop for existing prefix"

	# route append with same prefix adds a new route
	# - iproute2 sets NLM_F_CREATE | NLM_F_APPEND
	add_route "172.16.104.0/24" "via 172.16.101.2"
	run_cmd "$IP ro append 172.16.104.0/24 via 172.16.103.2"
	check_route "172.16.104.0/24 via 172.16.101.2 dev veth1 172.16.104.0/24 via 172.16.103.2 dev veth3"
	log_test $? 0 "Append nexthop to existing route - gw"

	add_route "172.16.104.0/24" "via 172.16.101.2"
	run_cmd "$IP ro append 172.16.104.0/24 dev veth3"
	check_route "172.16.104.0/24 via 172.16.101.2 dev veth1 172.16.104.0/24 dev veth3 scope link"
	log_test $? 0 "Append nexthop to existing route - dev only"

	add_route "172.16.104.0/24" "via 172.16.101.2"
	run_cmd "$IP ro append unreachable 172.16.104.0/24"
	check_route "172.16.104.0/24 via 172.16.101.2 dev veth1 unreachable 172.16.104.0/24"
	log_test $? 0 "Append nexthop to existing route - reject route"

	run_cmd "$IP ro flush 172.16.104.0/24"
	run_cmd "$IP ro add unreachable 172.16.104.0/24"
	run_cmd "$IP ro append 172.16.104.0/24 via 172.16.103.2"
	check_route "unreachable 172.16.104.0/24 172.16.104.0/24 via 172.16.103.2 dev veth3"
	log_test $? 0 "Append nexthop to existing reject route - gw"

	run_cmd "$IP ro flush 172.16.104.0/24"
	run_cmd "$IP ro add unreachable 172.16.104.0/24"
	run_cmd "$IP ro append 172.16.104.0/24 dev veth3"
	check_route "unreachable 172.16.104.0/24 172.16.104.0/24 dev veth3 scope link"
	log_test $? 0 "Append nexthop to existing reject route - dev only"

	# insert mpath directly
	add_route "172.16.104.0/24" "nexthop via 172.16.101.2 nexthop via 172.16.103.2"
	check_route  "172.16.104.0/24 nexthop via 172.16.101.2 dev veth1 weight 1 nexthop via 172.16.103.2 dev veth3 weight 1"
	log_test $? 0 "add multipath route"

	add_route "172.16.104.0/24" "nexthop via 172.16.101.2 nexthop via 172.16.103.2"
	run_cmd "$IP ro add 172.16.104.0/24 nexthop via 172.16.101.2 nexthop via 172.16.103.2"
	log_test $? 2 "Attempt to add duplicate multipath route"

	# insert of a second route without append but different metric
	add_route "172.16.104.0/24" "via 172.16.101.2"
	run_cmd "$IP ro add 172.16.104.0/24 via 172.16.103.2 metric 512"
	rc=$?
	if [ $rc -eq 0 ]; then
		run_cmd "$IP ro add 172.16.104.0/24 via 172.16.103.3 metric 256"
		rc=$?
	fi
	log_test $rc 0 "Route add with different metrics"

	run_cmd "$IP ro del 172.16.104.0/24 metric 512"
	rc=$?
	if [ $rc -eq 0 ]; then
		check_route "172.16.104.0/24 via 172.16.101.2 dev veth1 172.16.104.0/24 via 172.16.103.3 dev veth3 metric 256"
		rc=$?
	fi
	log_test $rc 0 "Route delete with metric"
}

ipv4_rt_replace_single()
{
	# single path with single path
	#
	add_initial_route "via 172.16.101.2"
	run_cmd "$IP ro replace 172.16.104.0/24 via 172.16.103.2"
	check_route "172.16.104.0/24 via 172.16.103.2 dev veth3"
	log_test $? 0 "Single path with single path"

	# single path with multipath
	#
	add_initial_route "nexthop via 172.16.101.2"
	run_cmd "$IP ro replace 172.16.104.0/24 nexthop via 172.16.101.3 nexthop via 172.16.103.2"
	check_route "172.16.104.0/24 nexthop via 172.16.101.3 dev veth1 weight 1 nexthop via 172.16.103.2 dev veth3 weight 1"
	log_test $? 0 "Single path with multipath"

	# single path with reject
	#
	add_initial_route "nexthop via 172.16.101.2"
	run_cmd "$IP ro replace unreachable 172.16.104.0/24"
	check_route "unreachable 172.16.104.0/24"
	log_test $? 0 "Single path with reject route"

	# single path with single path using MULTIPATH attribute
	#
	add_initial_route "via 172.16.101.2"
	run_cmd "$IP ro replace 172.16.104.0/24 nexthop via 172.16.103.2"
	check_route "172.16.104.0/24 via 172.16.103.2 dev veth3"
	log_test $? 0 "Single path with single path via multipath attribute"

	# route replace fails - invalid nexthop
	add_initial_route "via 172.16.101.2"
	run_cmd "$IP ro replace 172.16.104.0/24 via 2001:db8:104::2"
	if [ $? -eq 0 ]; then
		# previous command is expected to fail so if it returns 0
		# that means the test failed.
		log_test 0 1 "Invalid nexthop"
	else
		check_route "172.16.104.0/24 via 172.16.101.2 dev veth1"
		log_test $? 0 "Invalid nexthop"
	fi

	# replace non-existent route
	# - note use of change versus replace since ip adds NLM_F_CREATE
	#   for replace
	add_initial_route "via 172.16.101.2"
	run_cmd "$IP ro change 172.16.105.0/24 via 172.16.101.2"
	log_test $? 2 "Single path - replace of non-existent route"
}

ipv4_rt_replace_mpath()
{
	# multipath with multipath
	add_initial_route "nexthop via 172.16.101.2 nexthop via 172.16.103.2"
	run_cmd "$IP ro replace 172.16.104.0/24 nexthop via 172.16.101.3 nexthop via 172.16.103.3"
	check_route  "172.16.104.0/24 nexthop via 172.16.101.3 dev veth1 weight 1 nexthop via 172.16.103.3 dev veth3 weight 1"
	log_test $? 0 "Multipath with multipath"

	# multipath with single
	add_initial_route "nexthop via 172.16.101.2 nexthop via 172.16.103.2"
	run_cmd "$IP ro replace 172.16.104.0/24 via 172.16.101.3"
	check_route  "172.16.104.0/24 via 172.16.101.3 dev veth1"
	log_test $? 0 "Multipath with single path"

	# multipath with single
	add_initial_route "nexthop via 172.16.101.2 nexthop via 172.16.103.2"
	run_cmd "$IP ro replace 172.16.104.0/24 nexthop via 172.16.101.3"
	check_route "172.16.104.0/24 via 172.16.101.3 dev veth1"
	log_test $? 0 "Multipath with single path via multipath attribute"

	# multipath with reject
	add_initial_route "nexthop via 172.16.101.2 nexthop via 172.16.103.2"
	run_cmd "$IP ro replace unreachable 172.16.104.0/24"
	check_route "unreachable 172.16.104.0/24"
	log_test $? 0 "Multipath with reject route"

	# route replace fails - invalid nexthop 1
	add_initial_route "nexthop via 172.16.101.2 nexthop via 172.16.103.2"
	run_cmd "$IP ro replace 172.16.104.0/24 nexthop via 172.16.111.3 nexthop via 172.16.103.3"
	check_route  "172.16.104.0/24 nexthop via 172.16.101.2 dev veth1 weight 1 nexthop via 172.16.103.2 dev veth3 weight 1"
	log_test $? 0 "Multipath - invalid first nexthop"

	# route replace fails - invalid nexthop 2
	add_initial_route "nexthop via 172.16.101.2 nexthop via 172.16.103.2"
	run_cmd "$IP ro replace 172.16.104.0/24 nexthop via 172.16.101.3 nexthop via 172.16.113.3"
	check_route  "172.16.104.0/24 nexthop via 172.16.101.2 dev veth1 weight 1 nexthop via 172.16.103.2 dev veth3 weight 1"
	log_test $? 0 "Multipath - invalid second nexthop"

	# multipath non-existent route
	add_initial_route "nexthop via 172.16.101.2 nexthop via 172.16.103.2"
	run_cmd "$IP ro change 172.16.105.0/24 nexthop via 172.16.101.3 nexthop via 172.16.103.3"
	log_test $? 2 "Multipath - replace of non-existent route"
}

ipv4_rt_replace()
{
	echo
	echo "IPv4 route replace tests"

	ipv4_rt_replace_single
	ipv4_rt_replace_mpath
}

# checks that cached input route on VRF port is deleted
# when VRF is deleted
ipv4_local_rt_cache()
{
	run_cmd "ip addr add 10.0.0.1/32 dev lo"
	run_cmd "ip netns add test-ns"
	run_cmd "ip link add veth-outside type veth peer name veth-inside"
	run_cmd "ip link add vrf-100 type vrf table 1100"
	run_cmd "ip link set veth-outside master vrf-100"
	run_cmd "ip link set veth-inside netns test-ns"
	run_cmd "ip link set veth-outside up"
	run_cmd "ip link set vrf-100 up"
	run_cmd "ip route add 10.1.1.1/32 dev veth-outside table 1100"
	run_cmd "ip netns exec test-ns ip link set veth-inside up"
	run_cmd "ip netns exec test-ns ip addr add 10.1.1.1/32 dev veth-inside"
	run_cmd "ip netns exec test-ns ip route add 10.0.0.1/32 dev veth-inside"
	run_cmd "ip netns exec test-ns ip route add default via 10.0.0.1"
	run_cmd "ip netns exec test-ns ping 10.0.0.1 -c 1 -i 1"
	run_cmd "ip link delete vrf-100"

	# if we do not hang test is a success
	log_test $? 0 "Cached route removed from VRF port device"
}

ipv4_rt_dsfield()
{
	echo
	echo "IPv4 route with dsfield tests"

	run_cmd "$IP route flush 172.16.102.0/24"

	# New routes should reject dsfield options that interfere with ECN
	run_cmd "$IP route add 172.16.102.0/24 dsfield 0x01 via 172.16.101.2"
	log_test $? 2 "Reject route with dsfield 0x01"

	run_cmd "$IP route add 172.16.102.0/24 dsfield 0x02 via 172.16.101.2"
	log_test $? 2 "Reject route with dsfield 0x02"

	run_cmd "$IP route add 172.16.102.0/24 dsfield 0x03 via 172.16.101.2"
	log_test $? 2 "Reject route with dsfield 0x03"

	# A generic route that doesn't take DSCP into account
	run_cmd "$IP route add 172.16.102.0/24 via 172.16.101.2"

	# A more specific route for DSCP 0x10
	run_cmd "$IP route add 172.16.102.0/24 dsfield 0x10 via 172.16.103.2"

	# DSCP 0x10 should match the specific route, no matter the ECN bits
	$IP route get fibmatch 172.16.102.1 dsfield 0x10 | \
		grep -q "via 172.16.103.2"
	log_test $? 0 "IPv4 route with DSCP and ECN:Not-ECT"

	$IP route get fibmatch 172.16.102.1 dsfield 0x11 | \
		grep -q "via 172.16.103.2"
	log_test $? 0 "IPv4 route with DSCP and ECN:ECT(1)"

	$IP route get fibmatch 172.16.102.1 dsfield 0x12 | \
		grep -q "via 172.16.103.2"
	log_test $? 0 "IPv4 route with DSCP and ECN:ECT(0)"

	$IP route get fibmatch 172.16.102.1 dsfield 0x13 | \
		grep -q "via 172.16.103.2"
	log_test $? 0 "IPv4 route with DSCP and ECN:CE"

	# Unknown DSCP should match the generic route, no matter the ECN bits
	$IP route get fibmatch 172.16.102.1 dsfield 0x14 | \
		grep -q "via 172.16.101.2"
	log_test $? 0 "IPv4 route with unknown DSCP and ECN:Not-ECT"

	$IP route get fibmatch 172.16.102.1 dsfield 0x15 | \
		grep -q "via 172.16.101.2"
	log_test $? 0 "IPv4 route with unknown DSCP and ECN:ECT(1)"

	$IP route get fibmatch 172.16.102.1 dsfield 0x16 | \
		grep -q "via 172.16.101.2"
	log_test $? 0 "IPv4 route with unknown DSCP and ECN:ECT(0)"

	$IP route get fibmatch 172.16.102.1 dsfield 0x17 | \
		grep -q "via 172.16.101.2"
	log_test $? 0 "IPv4 route with unknown DSCP and ECN:CE"

	# Null DSCP should match the generic route, no matter the ECN bits
	$IP route get fibmatch 172.16.102.1 dsfield 0x00 | \
		grep -q "via 172.16.101.2"
	log_test $? 0 "IPv4 route with no DSCP and ECN:Not-ECT"

	$IP route get fibmatch 172.16.102.1 dsfield 0x01 | \
		grep -q "via 172.16.101.2"
	log_test $? 0 "IPv4 route with no DSCP and ECN:ECT(1)"

	$IP route get fibmatch 172.16.102.1 dsfield 0x02 | \
		grep -q "via 172.16.101.2"
	log_test $? 0 "IPv4 route with no DSCP and ECN:ECT(0)"

	$IP route get fibmatch 172.16.102.1 dsfield 0x03 | \
		grep -q "via 172.16.101.2"
	log_test $? 0 "IPv4 route with no DSCP and ECN:CE"
}

ipv4_route_test()
{
	route_setup

	ipv4_rt_add
	ipv4_rt_replace
	ipv4_local_rt_cache
	ipv4_rt_dsfield

	route_cleanup
}

ipv4_addr_metric_test()
{
	local rc

	echo
	echo "IPv4 prefix route tests"

	ip_addr_metric_check || return 1

	setup

	set -e
	$IP li add dummy1 type dummy
	$IP li add dummy2 type dummy
	$IP li set dummy1 up
	$IP li set dummy2 up

	# default entry is metric 256
	run_cmd "$IP addr add dev dummy1 172.16.104.1/24"
	run_cmd "$IP addr add dev dummy2 172.16.104.2/24"
	set +e

	check_route "172.16.104.0/24 dev dummy1 proto kernel scope link src 172.16.104.1 172.16.104.0/24 dev dummy2 proto kernel scope link src 172.16.104.2"
	log_test $? 0 "Default metric"

	set -e
	run_cmd "$IP addr flush dev dummy1"
	run_cmd "$IP addr add dev dummy1 172.16.104.1/24 metric 257"
	set +e

	check_route "172.16.104.0/24 dev dummy2 proto kernel scope link src 172.16.104.2 172.16.104.0/24 dev dummy1 proto kernel scope link src 172.16.104.1 metric 257"
	log_test $? 0 "User specified metric on first device"

	set -e
	run_cmd "$IP addr flush dev dummy2"
	run_cmd "$IP addr add dev dummy2 172.16.104.2/24 metric 258"
	set +e

	check_route "172.16.104.0/24 dev dummy1 proto kernel scope link src 172.16.104.1 metric 257 172.16.104.0/24 dev dummy2 proto kernel scope link src 172.16.104.2 metric 258"
	log_test $? 0 "User specified metric on second device"

	run_cmd "$IP addr del dev dummy1 172.16.104.1/24 metric 257"
	rc=$?
	if [ $rc -eq 0 ]; then
		check_route "172.16.104.0/24 dev dummy2 proto kernel scope link src 172.16.104.2 metric 258"
		rc=$?
	fi
	log_test $rc 0 "Delete of address on first device"

	run_cmd "$IP addr change dev dummy2 172.16.104.2/24 metric 259"
	rc=$?
	if [ $rc -eq 0 ]; then
		check_route "172.16.104.0/24 dev dummy2 proto kernel scope link src 172.16.104.2 metric 259"
		rc=$?
	fi
	log_test $rc 0 "Modify metric of address"

	# verify prefix route removed on down
	run_cmd "$IP li set dev dummy2 down"
	rc=$?
	if [ $rc -eq 0 ]; then
		out=$($IP ro ls match 172.16.104.0/24)
		check_expected "${out}" ""
		rc=$?
	fi
	log_test $rc 0 "Prefix route removed on link down"

	# verify prefix route re-inserted with assigned metric
	run_cmd "$IP li set dev dummy2 up"
	rc=$?
	if [ $rc -eq 0 ]; then
		check_route "172.16.104.0/24 dev dummy2 proto kernel scope link src 172.16.104.2 metric 259"
		rc=$?
	fi
	log_test $rc 0 "Prefix route with metric on link up"

	# explicitly check for metric changes on edge scenarios
	run_cmd "$IP addr flush dev dummy2"
	run_cmd "$IP addr add dev dummy2 172.16.104.0/24 metric 259"
	run_cmd "$IP addr change dev dummy2 172.16.104.0/24 metric 260"
	rc=$?
	if [ $rc -eq 0 ]; then
		check_route "172.16.104.0/24 dev dummy2 proto kernel scope link src 172.16.104.0 metric 260"
		rc=$?
	fi
	log_test $rc 0 "Modify metric of .0/24 address"

	run_cmd "$IP addr flush dev dummy2"
	run_cmd "$IP addr add dev dummy2 172.16.104.1/32 peer 172.16.104.2 metric 260"
	rc=$?
	if [ $rc -eq 0 ]; then
		check_route "172.16.104.2 dev dummy2 proto kernel scope link src 172.16.104.1 metric 260"
		rc=$?
	fi
	log_test $rc 0 "Set metric of address with peer route"

	run_cmd "$IP addr change dev dummy2 172.16.104.1/32 peer 172.16.104.3 metric 261"
	rc=$?
	if [ $rc -eq 0 ]; then
		check_route "172.16.104.3 dev dummy2 proto kernel scope link src 172.16.104.1 metric 261"
		rc=$?
	fi
	log_test $rc 0 "Modify metric and peer address for peer route"

	$IP li del dummy1
	$IP li del dummy2
	cleanup
}

ipv4_route_metrics_test()
{
	local rc

	echo
	echo "IPv4 route add / append tests"

	route_setup

	run_cmd "$IP ro add 172.16.111.0/24 via 172.16.101.2 mtu 1400"
	rc=$?
	if [ $rc -eq 0 ]; then
		check_route "172.16.111.0/24 via 172.16.101.2 dev veth1 mtu 1400"
		rc=$?
	fi
	log_test $rc 0 "Single path route with mtu metric"


	run_cmd "$IP ro add 172.16.112.0/24 mtu 1400 nexthop via 172.16.101.2 nexthop via 172.16.103.2"
	rc=$?
	if [ $rc -eq 0 ]; then
		check_route "172.16.112.0/24 mtu 1400 nexthop via 172.16.101.2 dev veth1 weight 1 nexthop via 172.16.103.2 dev veth3 weight 1"
		rc=$?
	fi
	log_test $rc 0 "Multipath route with mtu metric"

	$IP ro add 172.16.104.0/24 via 172.16.101.2 mtu 1300
	run_cmd "ip netns exec ns1 ping -w1 -c1 -s 1500 172.16.104.1"
	log_test $? 0 "Using route with mtu metric"

	run_cmd "$IP ro add 172.16.111.0/24 via 172.16.101.2 congctl lock foo"
	log_test $? 2 "Invalid metric (fails metric_convert)"

	route_cleanup
}

ipv4_del_addr_test()
{
	echo
	echo "IPv4 delete address route tests"

	setup

	set -e
	$IP li add dummy1 type dummy
	$IP li set dummy1 up
	$IP li add dummy2 type dummy
	$IP li set dummy2 up
	$IP li add red type vrf table 1111
	$IP li set red up
	$IP ro add vrf red unreachable default
	$IP li set dummy2 vrf red

	$IP addr add dev dummy1 172.16.104.1/24
	$IP addr add dev dummy1 172.16.104.11/24
	$IP addr add dev dummy1 172.16.104.12/24
	$IP addr add dev dummy1 172.16.104.13/24
	$IP addr add dev dummy2 172.16.104.1/24
	$IP addr add dev dummy2 172.16.104.11/24
	$IP addr add dev dummy2 172.16.104.12/24
	$IP route add 172.16.105.0/24 via 172.16.104.2 src 172.16.104.11
	$IP route add 172.16.106.0/24 dev lo src 172.16.104.12
	$IP route add table 0 172.16.107.0/24 via 172.16.104.2 src 172.16.104.13
	$IP route add vrf red 172.16.105.0/24 via 172.16.104.2 src 172.16.104.11
	$IP route add vrf red 172.16.106.0/24 dev lo src 172.16.104.12
	set +e

	# removing address from device in vrf should only remove route from vrf table
	echo "    Regular FIB info"

	$IP addr del dev dummy2 172.16.104.11/24
	$IP ro ls vrf red | grep -q 172.16.105.0/24
	log_test $? 1 "Route removed from VRF when source address deleted"

	$IP ro ls | grep -q 172.16.105.0/24
	log_test $? 0 "Route in default VRF not removed"

	$IP addr add dev dummy2 172.16.104.11/24
	$IP route add vrf red 172.16.105.0/24 via 172.16.104.2 src 172.16.104.11

	$IP addr del dev dummy1 172.16.104.11/24
	$IP ro ls | grep -q 172.16.105.0/24
	log_test $? 1 "Route removed in default VRF when source address deleted"

	$IP ro ls vrf red | grep -q 172.16.105.0/24
	log_test $? 0 "Route in VRF is not removed by address delete"

	# removing address from device in vrf should only remove route from vrf
	# table even when the associated fib info only differs in table ID
	echo "    Identical FIB info with different table ID"

	$IP addr del dev dummy2 172.16.104.12/24
	$IP ro ls vrf red | grep -q 172.16.106.0/24
	log_test $? 1 "Route removed from VRF when source address deleted"

	$IP ro ls | grep -q 172.16.106.0/24
	log_test $? 0 "Route in default VRF not removed"

	$IP addr add dev dummy2 172.16.104.12/24
	$IP route add vrf red 172.16.106.0/24 dev lo src 172.16.104.12

	$IP addr del dev dummy1 172.16.104.12/24
	$IP ro ls | grep -q 172.16.106.0/24
	log_test $? 1 "Route removed in default VRF when source address deleted"

	$IP ro ls vrf red | grep -q 172.16.106.0/24
	log_test $? 0 "Route in VRF is not removed by address delete"

	# removing address from device in default vrf should remove route from
	# the default vrf even when route was inserted with a table ID of 0.
	echo "    Table ID 0"

	$IP addr del dev dummy1 172.16.104.13/24
	$IP ro ls | grep -q 172.16.107.0/24
	log_test $? 1 "Route removed in default VRF when source address deleted"

	$IP li del dummy1
	$IP li del dummy2
	cleanup
}

ipv6_del_addr_test()
{
	echo
	echo "IPv6 delete address route tests"

	setup

	set -e
	for i in $(seq 6); do
		$IP li add dummy${i} up type dummy
	done

	$IP li add red up type vrf table 1111
	$IP ro add vrf red unreachable default
	for i in $(seq 4 6); do
		$IP li set dummy${i} vrf red
	done

	$IP addr add dev dummy1 fe80::1/128
	$IP addr add dev dummy1 2001:db8:101::1/64
	$IP addr add dev dummy1 2001:db8:101::10/64
	$IP addr add dev dummy1 2001:db8:101::11/64
	$IP addr add dev dummy1 2001:db8:101::12/64
	$IP addr add dev dummy1 2001:db8:101::13/64
	$IP addr add dev dummy1 2001:db8:101::14/64
	$IP addr add dev dummy1 2001:db8:101::15/64
	$IP addr add dev dummy2 fe80::1/128
	$IP addr add dev dummy2 2001:db8:101::1/64
	$IP addr add dev dummy2 2001:db8:101::11/64
	$IP addr add dev dummy3 fe80::1/128

	$IP addr add dev dummy4 2001:db8:101::1/64
	$IP addr add dev dummy4 2001:db8:101::10/64
	$IP addr add dev dummy4 2001:db8:101::11/64
	$IP addr add dev dummy4 2001:db8:101::12/64
	$IP addr add dev dummy4 2001:db8:101::13/64
	$IP addr add dev dummy4 2001:db8:101::14/64
	$IP addr add dev dummy5 2001:db8:101::1/64
	$IP addr add dev dummy5 2001:db8:101::11/64

	# Single device using src address
	$IP route add 2001:db8:110::/64 dev dummy3 src 2001:db8:101::10
	# Two devices with the same source address
	$IP route add 2001:db8:111::/64 dev dummy3 src 2001:db8:101::11
	# VRF with single device using src address
	$IP route add vrf red 2001:db8:110::/64 dev dummy6 src 2001:db8:101::10
	# VRF with two devices using src address
	$IP route add vrf red 2001:db8:111::/64 dev dummy6 src 2001:db8:101::11
	# src address and nexthop dev in same VRF
	$IP route add 2001:db8:112::/64 dev dummy3 src 2001:db8:101::12
	$IP route add vrf red 2001:db8:112::/64 dev dummy6 src 2001:db8:101::12
	# src address and nexthop device in different VRF
	$IP route add 2001:db8:113::/64 dev lo src 2001:db8:101::13
	$IP route add vrf red 2001:db8:113::/64 dev lo src 2001:db8:101::13
	# table ID 0
	$IP route add table 0 2001:db8:115::/64 via 2001:db8:101::2 src 2001:db8:101::15
	# Link local source route
	$IP route add 2001:db8:116::/64 dev dummy2 src fe80::1
	$IP route add 2001:db8:117::/64 dev dummy3 src fe80::1
	set +e

	echo "    Single device using src address"

	$IP addr del dev dummy1 2001:db8:101::10/64
	$IP -6 route show | grep -q "src 2001:db8:101::10 "
	log_test $? 1 "Prefsrc removed when src address removed on other device"

	echo "    Two devices with the same source address"

	$IP addr del dev dummy1 2001:db8:101::11/64
	$IP -6 route show | grep -q "src 2001:db8:101::11 "
	log_test $? 0 "Prefsrc not removed when src address exist on other device"

	$IP addr del dev dummy2 2001:db8:101::11/64
	$IP -6 route show | grep -q "src 2001:db8:101::11 "
	log_test $? 1 "Prefsrc removed when src address removed on all devices"

	echo "    VRF with single device using src address"

	$IP addr del dev dummy4 2001:db8:101::10/64
	$IP -6 route show vrf red | grep -q "src 2001:db8:101::10 "
	log_test $? 1 "Prefsrc removed when src address removed on other device"

	echo "    VRF with two devices using src address"

	$IP addr del dev dummy4 2001:db8:101::11/64
	$IP -6 route show vrf red | grep -q "src 2001:db8:101::11 "
	log_test $? 0 "Prefsrc not removed when src address exist on other device"

	$IP addr del dev dummy5 2001:db8:101::11/64
	$IP -6 route show vrf red | grep -q "src 2001:db8:101::11 "
	log_test $? 1 "Prefsrc removed when src address removed on all devices"

	echo "    src address and nexthop dev in same VRF"

	$IP addr del dev dummy4 2001:db8:101::12/64
	$IP -6 route show vrf red | grep -q "src 2001:db8:101::12 "
	log_test $? 1 "Prefsrc removed from VRF when source address deleted"
	$IP -6 route show | grep -q " src 2001:db8:101::12 "
	log_test $? 0 "Prefsrc in default VRF not removed"

	$IP addr add dev dummy4 2001:db8:101::12/64
	$IP route replace vrf red 2001:db8:112::/64 dev dummy6 src 2001:db8:101::12
	$IP addr del dev dummy1 2001:db8:101::12/64
	$IP -6 route show vrf red | grep -q "src 2001:db8:101::12 "
	log_test $? 0 "Prefsrc not removed from VRF when source address exist"
	$IP -6 route show | grep -q " src 2001:db8:101::12 "
	log_test $? 1 "Prefsrc in default VRF removed"

	echo "    src address and nexthop device in different VRF"

	$IP addr del dev dummy4 2001:db8:101::13/64
	$IP -6 route show vrf red | grep -q "src 2001:db8:101::13 "
	log_test $? 0 "Prefsrc not removed from VRF when nexthop dev in diff VRF"
	$IP -6 route show | grep -q "src 2001:db8:101::13 "
	log_test $? 0 "Prefsrc not removed in default VRF"

	$IP addr add dev dummy4 2001:db8:101::13/64
	$IP addr del dev dummy1 2001:db8:101::13/64
	$IP -6 route show vrf red | grep -q "src 2001:db8:101::13 "
	log_test $? 1 "Prefsrc removed from VRF when nexthop dev in diff VRF"
	$IP -6 route show | grep -q "src 2001:db8:101::13 "
	log_test $? 1 "Prefsrc removed in default VRF"

	echo "    Table ID 0"

	$IP addr del dev dummy1 2001:db8:101::15/64
	$IP -6 route show | grep -q "src 2001:db8:101::15"
	log_test $? 1 "Prefsrc removed from default VRF when source address deleted"

	echo "    Link local source route"
	$IP addr del dev dummy1 fe80::1/128
	$IP -6 route show | grep -q "2001:db8:116::/64 dev dummy2 src fe80::1"
	log_test $? 0 "Prefsrc not removed when delete ll addr from other dev"
	$IP addr del dev dummy2 fe80::1/128
	$IP -6 route show | grep -q "2001:db8:116::/64 dev dummy2 src fe80::1"
	log_test $? 1 "Prefsrc removed when delete ll addr"
	$IP -6 route show | grep -q "2001:db8:117::/64 dev dummy3 src fe80::1"
	log_test $? 0 "Prefsrc not removed when delete ll addr from other dev"
	$IP addr add dev dummy1 fe80::1/128
	$IP addr del dev dummy3 fe80::1/128
	$IP -6 route show | grep -q "2001:db8:117::/64 dev dummy3 src fe80::1"
	log_test $? 1 "Prefsrc removed even ll addr still exist on other dev"

	for i in $(seq 6); do
		$IP li del dummy${i}
	done
	cleanup
}

ipv4_route_v6_gw_test()
{
	local rc

	echo
	echo "IPv4 route with IPv6 gateway tests"

	route_setup
	sleep 2

	#
	# single path route
	#
	run_cmd "$IP ro add 172.16.104.0/24 via inet6 2001:db8:101::2"
	rc=$?
	log_test $rc 0 "Single path route with IPv6 gateway"
	if [ $rc -eq 0 ]; then
		check_route "172.16.104.0/24 via inet6 2001:db8:101::2 dev veth1"
	fi

	run_cmd "ip netns exec ns1 ping -w1 -c1 172.16.104.1"
	log_test $rc 0 "Single path route with IPv6 gateway - ping"

	run_cmd "$IP ro del 172.16.104.0/24 via inet6 2001:db8:101::2"
	rc=$?
	log_test $rc 0 "Single path route delete"
	if [ $rc -eq 0 ]; then
		check_route "172.16.112.0/24"
	fi

	#
	# multipath - v6 then v4
	#
	run_cmd "$IP ro add 172.16.104.0/24 nexthop via inet6 2001:db8:101::2 dev veth1 nexthop via 172.16.103.2 dev veth3"
	rc=$?
	log_test $rc 0 "Multipath route add - v6 nexthop then v4"
	if [ $rc -eq 0 ]; then
		check_route "172.16.104.0/24 nexthop via inet6 2001:db8:101::2 dev veth1 weight 1 nexthop via 172.16.103.2 dev veth3 weight 1"
	fi

	run_cmd "$IP ro del 172.16.104.0/24 nexthop via 172.16.103.2 dev veth3 nexthop via inet6 2001:db8:101::2 dev veth1"
	log_test $? 2 "    Multipath route delete - nexthops in wrong order"

	run_cmd "$IP ro del 172.16.104.0/24 nexthop via inet6 2001:db8:101::2 dev veth1 nexthop via 172.16.103.2 dev veth3"
	log_test $? 0 "    Multipath route delete exact match"

	#
	# multipath - v4 then v6
	#
	run_cmd "$IP ro add 172.16.104.0/24 nexthop via 172.16.103.2 dev veth3 nexthop via inet6 2001:db8:101::2 dev veth1"
	rc=$?
	log_test $rc 0 "Multipath route add - v4 nexthop then v6"
	if [ $rc -eq 0 ]; then
		check_route "172.16.104.0/24 nexthop via 172.16.103.2 dev veth3 weight 1 nexthop via inet6 2001:db8:101::2 dev veth1 weight 1"
	fi

	run_cmd "$IP ro del 172.16.104.0/24 nexthop via inet6 2001:db8:101::2 dev veth1 nexthop via 172.16.103.2 dev veth3"
	log_test $? 2 "    Multipath route delete - nexthops in wrong order"

	run_cmd "$IP ro del 172.16.104.0/24 nexthop via 172.16.103.2 dev veth3 nexthop via inet6 2001:db8:101::2 dev veth1"
	log_test $? 0 "    Multipath route delete exact match"

	route_cleanup
}

socat_check()
{
	if [ ! -x "$(command -v socat)" ]; then
		echo "socat command not found. Skipping test"
		return 1
	fi

	return 0
}

iptables_check()
{
	iptables -t mangle -L OUTPUT &> /dev/null
	if [ $? -ne 0 ]; then
		echo "iptables configuration not supported. Skipping test"
		return 1
	fi

	return 0
}

ip6tables_check()
{
	ip6tables -t mangle -L OUTPUT &> /dev/null
	if [ $? -ne 0 ]; then
		echo "ip6tables configuration not supported. Skipping test"
		return 1
	fi

	return 0
}

ipv4_mangle_test()
{
	local rc

	echo
	echo "IPv4 mangling tests"

	socat_check || return 1
	iptables_check || return 1

	route_setup
	sleep 2

	local tmp_file=$(mktemp)
	ip netns exec ns2 socat UDP4-LISTEN:54321,fork $tmp_file &

	# Add a FIB rule and a route that will direct our connection to the
	# listening server.
	$IP rule add pref 100 ipproto udp sport 12345 dport 54321 table 123
	$IP route add table 123 172.16.101.0/24 dev veth1

	# Add an unreachable route to the main table that will block our
	# connection in case the FIB rule is not hit.
	$IP route add unreachable 172.16.101.2/32

	run_cmd "echo a | $NS_EXEC socat STDIN UDP4:172.16.101.2:54321,sourceport=12345"
	log_test $? 0 "    Connection with correct parameters"

	run_cmd "echo a | $NS_EXEC socat STDIN UDP4:172.16.101.2:54321,sourceport=11111"
	log_test $? 1 "    Connection with incorrect parameters"

	# Add a mangling rule and make sure connection is still successful.
	$NS_EXEC iptables -t mangle -A OUTPUT -j MARK --set-mark 1

	run_cmd "echo a | $NS_EXEC socat STDIN UDP4:172.16.101.2:54321,sourceport=12345"
	log_test $? 0 "    Connection with correct parameters - mangling"

	# Delete the mangling rule and make sure connection is still
	# successful.
	$NS_EXEC iptables -t mangle -D OUTPUT -j MARK --set-mark 1

	run_cmd "echo a | $NS_EXEC socat STDIN UDP4:172.16.101.2:54321,sourceport=12345"
	log_test $? 0 "    Connection with correct parameters - no mangling"

	# Verify connections were indeed successful on server side.
	[[ $(cat $tmp_file | wc -l) -eq 3 ]]
	log_test $? 0 "    Connection check - server side"

	$IP route del unreachable 172.16.101.2/32
	$IP route del table 123 172.16.101.0/24 dev veth1
	$IP rule del pref 100

	{ kill %% && wait %%; } 2>/dev/null
	rm $tmp_file

	route_cleanup
}

ipv6_mangle_test()
{
	local rc

	echo
	echo "IPv6 mangling tests"

	socat_check || return 1
	ip6tables_check || return 1

	route_setup
	sleep 2

	local tmp_file=$(mktemp)
	ip netns exec ns2 socat UDP6-LISTEN:54321,fork $tmp_file &

	# Add a FIB rule and a route that will direct our connection to the
	# listening server.
	$IP -6 rule add pref 100 ipproto udp sport 12345 dport 54321 table 123
	$IP -6 route add table 123 2001:db8:101::/64 dev veth1

	# Add an unreachable route to the main table that will block our
	# connection in case the FIB rule is not hit.
	$IP -6 route add unreachable 2001:db8:101::2/128

	run_cmd "echo a | $NS_EXEC socat STDIN UDP6:[2001:db8:101::2]:54321,sourceport=12345"
	log_test $? 0 "    Connection with correct parameters"

	run_cmd "echo a | $NS_EXEC socat STDIN UDP6:[2001:db8:101::2]:54321,sourceport=11111"
	log_test $? 1 "    Connection with incorrect parameters"

	# Add a mangling rule and make sure connection is still successful.
	$NS_EXEC ip6tables -t mangle -A OUTPUT -j MARK --set-mark 1

	run_cmd "echo a | $NS_EXEC socat STDIN UDP6:[2001:db8:101::2]:54321,sourceport=12345"
	log_test $? 0 "    Connection with correct parameters - mangling"

	# Delete the mangling rule and make sure connection is still
	# successful.
	$NS_EXEC ip6tables -t mangle -D OUTPUT -j MARK --set-mark 1

	run_cmd "echo a | $NS_EXEC socat STDIN UDP6:[2001:db8:101::2]:54321,sourceport=12345"
	log_test $? 0 "    Connection with correct parameters - no mangling"

	# Verify connections were indeed successful on server side.
	[[ $(cat $tmp_file | wc -l) -eq 3 ]]
	log_test $? 0 "    Connection check - server side"

	$IP -6 route del unreachable 2001:db8:101::2/128
	$IP -6 route del table 123 2001:db8:101::/64 dev veth1
	$IP -6 rule del pref 100

	{ kill %% && wait %%; } 2>/dev/null
	rm $tmp_file

	route_cleanup
}

ip_neigh_get_check()
{
	ip neigh help 2>&1 | grep -q 'ip neigh get'
	if [ $? -ne 0 ]; then
		echo "iproute2 command does not support neigh get. Skipping test"
		return 1
	fi

	return 0
}

ipv4_bcast_neigh_test()
{
	local rc

	echo
	echo "IPv4 broadcast neighbour tests"

	ip_neigh_get_check || return 1

	setup

	set -e
	run_cmd "$IP neigh add 192.0.2.111 lladdr 00:11:22:33:44:55 nud perm dev dummy0"
	run_cmd "$IP neigh add 192.0.2.255 lladdr 00:11:22:33:44:55 nud perm dev dummy0"

	run_cmd "$IP neigh get 192.0.2.111 dev dummy0"
	run_cmd "$IP neigh get 192.0.2.255 dev dummy0"

	run_cmd "$IP address add 192.0.2.1/24 broadcast 192.0.2.111 dev dummy0"

	run_cmd "$IP neigh add 203.0.113.111 nud failed dev dummy0"
	run_cmd "$IP neigh add 203.0.113.255 nud failed dev dummy0"

	run_cmd "$IP neigh get 203.0.113.111 dev dummy0"
	run_cmd "$IP neigh get 203.0.113.255 dev dummy0"

	run_cmd "$IP address add 203.0.113.1/24 broadcast 203.0.113.111 dev dummy0"
	set +e

	run_cmd "$IP neigh get 192.0.2.111 dev dummy0"
	log_test $? 0 "Resolved neighbour for broadcast address"

	run_cmd "$IP neigh get 192.0.2.255 dev dummy0"
	log_test $? 0 "Resolved neighbour for network broadcast address"

	run_cmd "$IP neigh get 203.0.113.111 dev dummy0"
	log_test $? 2 "Unresolved neighbour for broadcast address"

	run_cmd "$IP neigh get 203.0.113.255 dev dummy0"
	log_test $? 2 "Unresolved neighbour for network broadcast address"

	cleanup
}

mpath_dep_check()
{
	if [ ! -x "$(command -v mausezahn)" ]; then
		echo "mausezahn command not found. Skipping test"
		return 1
	fi

	if [ ! -x "$(command -v jq)" ]; then
		echo "jq command not found. Skipping test"
		return 1
	fi

	if [ ! -x "$(command -v bc)" ]; then
		echo "bc command not found. Skipping test"
		return 1
	fi

	if [ ! -x "$(command -v perf)" ]; then
		echo "perf command not found. Skipping test"
		return 1
	fi

	perf list fib:* | grep -q fib_table_lookup
	if [ $? -ne 0 ]; then
		echo "IPv4 FIB tracepoint not found. Skipping test"
		return 1
	fi

	perf list fib6:* | grep -q fib6_table_lookup
	if [ $? -ne 0 ]; then
		echo "IPv6 FIB tracepoint not found. Skipping test"
		return 1
	fi

	return 0
}

link_stats_get()
{
	local ns=$1; shift
	local dev=$1; shift
	local dir=$1; shift
	local stat=$1; shift

	ip -n $ns -j -s link show dev $dev \
		| jq '.[]["stats64"]["'$dir'"]["'$stat'"]'
}

list_rcv_eval()
{
	local file=$1; shift
	local expected=$1; shift

	local count=$(tail -n 1 $file | jq '.["counter-value"] | tonumber | floor')
	local ratio=$(echo "scale=2; $count / $expected" | bc -l)
	local res=$(echo "$ratio >= 0.95" | bc)
	[[ $res -eq 1 ]]
	log_test $? 0 "Multipath route hit ratio ($ratio)"
}

ipv4_mpath_list_test()
{
	echo
	echo "IPv4 multipath list receive tests"

	mpath_dep_check || return 1

	route_setup

	set -e
	run_cmd "ip netns exec ns1 ethtool -K veth1 tcp-segmentation-offload off"

	run_cmd "ip netns exec ns2 bash -c \"echo 20000 > /sys/class/net/veth2/gro_flush_timeout\""
	run_cmd "ip netns exec ns2 bash -c \"echo 1 > /sys/class/net/veth2/napi_defer_hard_irqs\""
	run_cmd "ip netns exec ns2 ethtool -K veth2 generic-receive-offload on"
	run_cmd "ip -n ns2 link add name nh1 up type dummy"
	run_cmd "ip -n ns2 link add name nh2 up type dummy"
	run_cmd "ip -n ns2 address add 172.16.201.1/24 dev nh1"
	run_cmd "ip -n ns2 address add 172.16.202.1/24 dev nh2"
	run_cmd "ip -n ns2 neigh add 172.16.201.2 lladdr 00:11:22:33:44:55 nud perm dev nh1"
	run_cmd "ip -n ns2 neigh add 172.16.202.2 lladdr 00:aa:bb:cc:dd:ee nud perm dev nh2"
	run_cmd "ip -n ns2 route add 203.0.113.0/24
		nexthop via 172.16.201.2 nexthop via 172.16.202.2"
	run_cmd "ip netns exec ns2 sysctl -qw net.ipv4.fib_multipath_hash_policy=1"
<<<<<<< HEAD
=======
	run_cmd "ip netns exec ns2 sysctl -qw net.ipv4.conf.veth2.rp_filter=0"
	run_cmd "ip netns exec ns2 sysctl -qw net.ipv4.conf.all.rp_filter=0"
	run_cmd "ip netns exec ns2 sysctl -qw net.ipv4.conf.default.rp_filter=0"
>>>>>>> 5c47251e
	set +e

	local dmac=$(ip -n ns2 -j link show dev veth2 | jq -r '.[]["address"]')
	local tmp_file=$(mktemp)
	local cmd="ip netns exec ns1 mausezahn veth1 -a own -b $dmac
		-A 172.16.101.1 -B 203.0.113.1 -t udp 'sp=12345,dp=0-65535' -q"

	# Packets forwarded in a list using a multipath route must not reuse a
	# cached result so that a flow always hits the same nexthop. In other
	# words, the FIB lookup tracepoint needs to be triggered for every
	# packet.
	local t0_rx_pkts=$(link_stats_get ns2 veth2 rx packets)
<<<<<<< HEAD
	run_cmd "perf stat -e fib:fib_table_lookup --filter 'err == 0' -j -o $tmp_file -- $cmd"
=======
	run_cmd "perf stat -a -e fib:fib_table_lookup --filter 'err == 0' -j -o $tmp_file -- $cmd"
>>>>>>> 5c47251e
	local t1_rx_pkts=$(link_stats_get ns2 veth2 rx packets)
	local diff=$(echo $t1_rx_pkts - $t0_rx_pkts | bc -l)
	list_rcv_eval $tmp_file $diff

	rm $tmp_file
	route_cleanup
}

ipv6_mpath_list_test()
{
	echo
	echo "IPv6 multipath list receive tests"

	mpath_dep_check || return 1

	route_setup

	set -e
	run_cmd "ip netns exec ns1 ethtool -K veth1 tcp-segmentation-offload off"

	run_cmd "ip netns exec ns2 bash -c \"echo 20000 > /sys/class/net/veth2/gro_flush_timeout\""
	run_cmd "ip netns exec ns2 bash -c \"echo 1 > /sys/class/net/veth2/napi_defer_hard_irqs\""
	run_cmd "ip netns exec ns2 ethtool -K veth2 generic-receive-offload on"
	run_cmd "ip -n ns2 link add name nh1 up type dummy"
	run_cmd "ip -n ns2 link add name nh2 up type dummy"
	run_cmd "ip -n ns2 -6 address add 2001:db8:201::1/64 dev nh1"
	run_cmd "ip -n ns2 -6 address add 2001:db8:202::1/64 dev nh2"
	run_cmd "ip -n ns2 -6 neigh add 2001:db8:201::2 lladdr 00:11:22:33:44:55 nud perm dev nh1"
	run_cmd "ip -n ns2 -6 neigh add 2001:db8:202::2 lladdr 00:aa:bb:cc:dd:ee nud perm dev nh2"
	run_cmd "ip -n ns2 -6 route add 2001:db8:301::/64
		nexthop via 2001:db8:201::2 nexthop via 2001:db8:202::2"
	run_cmd "ip netns exec ns2 sysctl -qw net.ipv6.fib_multipath_hash_policy=1"
	set +e

	local dmac=$(ip -n ns2 -j link show dev veth2 | jq -r '.[]["address"]')
	local tmp_file=$(mktemp)
	local cmd="ip netns exec ns1 mausezahn -6 veth1 -a own -b $dmac
		-A 2001:db8:101::1 -B 2001:db8:301::1 -t udp 'sp=12345,dp=0-65535' -q"

	# Packets forwarded in a list using a multipath route must not reuse a
	# cached result so that a flow always hits the same nexthop. In other
	# words, the FIB lookup tracepoint needs to be triggered for every
	# packet.
	local t0_rx_pkts=$(link_stats_get ns2 veth2 rx packets)
<<<<<<< HEAD
	run_cmd "perf stat -e fib6:fib6_table_lookup --filter 'err == 0' -j -o $tmp_file -- $cmd"
=======
	run_cmd "perf stat -a -e fib6:fib6_table_lookup --filter 'err == 0' -j -o $tmp_file -- $cmd"
>>>>>>> 5c47251e
	local t1_rx_pkts=$(link_stats_get ns2 veth2 rx packets)
	local diff=$(echo $t1_rx_pkts - $t0_rx_pkts | bc -l)
	list_rcv_eval $tmp_file $diff

	rm $tmp_file
	route_cleanup
}

################################################################################
# usage

usage()
{
	cat <<EOF
usage: ${0##*/} OPTS

        -t <test>   Test(s) to run (default: all)
                    (options: $TESTS)
        -p          Pause on fail
        -P          Pause after each test before cleanup
        -v          verbose mode (show commands and output)
EOF
}

################################################################################
# main

trap cleanup EXIT

while getopts :t:pPhv o
do
	case $o in
		t) TESTS=$OPTARG;;
		p) PAUSE_ON_FAIL=yes;;
		P) PAUSE=yes;;
		v) VERBOSE=$(($VERBOSE + 1));;
		h) usage; exit 0;;
		*) usage; exit 1;;
	esac
done

PEER_CMD="ip netns exec ${PEER_NS}"

# make sure we don't pause twice
[ "${PAUSE}" = "yes" ] && PAUSE_ON_FAIL=no

if [ "$(id -u)" -ne 0 ];then
	echo "SKIP: Need root privileges"
	exit $ksft_skip;
fi

if [ ! -x "$(command -v ip)" ]; then
	echo "SKIP: Could not run test without ip tool"
	exit $ksft_skip
fi

ip route help 2>&1 | grep -q fibmatch
if [ $? -ne 0 ]; then
	echo "SKIP: iproute2 too old, missing fibmatch"
	exit $ksft_skip
fi

# start clean
cleanup &> /dev/null

for t in $TESTS
do
	case $t in
	fib_unreg_test|unregister)	fib_unreg_test;;
	fib_down_test|down)		fib_down_test;;
	fib_carrier_test|carrier)	fib_carrier_test;;
	fib_rp_filter_test|rp_filter)	fib_rp_filter_test;;
	fib_nexthop_test|nexthop)	fib_nexthop_test;;
	fib_notify_test|ipv4_notify)	fib_notify_test;;
	fib6_notify_test|ipv6_notify)	fib6_notify_test;;
	fib_suppress_test|suppress)	fib_suppress_test;;
	ipv6_route_test|ipv6_rt)	ipv6_route_test;;
	ipv4_route_test|ipv4_rt)	ipv4_route_test;;
	ipv6_addr_metric)		ipv6_addr_metric_test;;
	ipv4_addr_metric)		ipv4_addr_metric_test;;
	ipv4_del_addr)			ipv4_del_addr_test;;
	ipv6_del_addr)			ipv6_del_addr_test;;
	ipv6_route_metrics)		ipv6_route_metrics_test;;
	ipv4_route_metrics)		ipv4_route_metrics_test;;
	ipv4_route_v6_gw)		ipv4_route_v6_gw_test;;
	ipv4_mangle)			ipv4_mangle_test;;
	ipv6_mangle)			ipv6_mangle_test;;
	ipv4_bcast_neigh)		ipv4_bcast_neigh_test;;
	fib6_gc_test|ipv6_gc)		fib6_gc_test;;
	ipv4_mpath_list)		ipv4_mpath_list_test;;
	ipv6_mpath_list)		ipv6_mpath_list_test;;

	help) echo "Test names: $TESTS"; exit 0;;
	esac
done

if [ "$TESTS" != "none" ]; then
	printf "\nTests passed: %3d\n" ${nsuccess}
	printf "Tests failed: %3d\n"   ${nfail}
fi

exit $ret<|MERGE_RESOLUTION|>--- conflicted
+++ resolved
@@ -2437,12 +2437,9 @@
 	run_cmd "ip -n ns2 route add 203.0.113.0/24
 		nexthop via 172.16.201.2 nexthop via 172.16.202.2"
 	run_cmd "ip netns exec ns2 sysctl -qw net.ipv4.fib_multipath_hash_policy=1"
-<<<<<<< HEAD
-=======
 	run_cmd "ip netns exec ns2 sysctl -qw net.ipv4.conf.veth2.rp_filter=0"
 	run_cmd "ip netns exec ns2 sysctl -qw net.ipv4.conf.all.rp_filter=0"
 	run_cmd "ip netns exec ns2 sysctl -qw net.ipv4.conf.default.rp_filter=0"
->>>>>>> 5c47251e
 	set +e
 
 	local dmac=$(ip -n ns2 -j link show dev veth2 | jq -r '.[]["address"]')
@@ -2455,11 +2452,7 @@
 	# words, the FIB lookup tracepoint needs to be triggered for every
 	# packet.
 	local t0_rx_pkts=$(link_stats_get ns2 veth2 rx packets)
-<<<<<<< HEAD
-	run_cmd "perf stat -e fib:fib_table_lookup --filter 'err == 0' -j -o $tmp_file -- $cmd"
-=======
 	run_cmd "perf stat -a -e fib:fib_table_lookup --filter 'err == 0' -j -o $tmp_file -- $cmd"
->>>>>>> 5c47251e
 	local t1_rx_pkts=$(link_stats_get ns2 veth2 rx packets)
 	local diff=$(echo $t1_rx_pkts - $t0_rx_pkts | bc -l)
 	list_rcv_eval $tmp_file $diff
@@ -2504,11 +2497,7 @@
 	# words, the FIB lookup tracepoint needs to be triggered for every
 	# packet.
 	local t0_rx_pkts=$(link_stats_get ns2 veth2 rx packets)
-<<<<<<< HEAD
-	run_cmd "perf stat -e fib6:fib6_table_lookup --filter 'err == 0' -j -o $tmp_file -- $cmd"
-=======
 	run_cmd "perf stat -a -e fib6:fib6_table_lookup --filter 'err == 0' -j -o $tmp_file -- $cmd"
->>>>>>> 5c47251e
 	local t1_rx_pkts=$(link_stats_get ns2 veth2 rx packets)
 	local diff=$(echo $t1_rx_pkts - $t0_rx_pkts | bc -l)
 	list_rcv_eval $tmp_file $diff
