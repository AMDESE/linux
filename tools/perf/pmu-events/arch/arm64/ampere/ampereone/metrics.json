--- conflicted
+++ resolved
@@ -231,10 +231,7 @@
         "MetricName": "slots_lost_misspeculation_fraction",
         "MetricExpr": "100 * ((OP_SPEC - OP_RETIRED) / (CPU_CYCLES * #slots))",
         "BriefDescription": "Fraction of slots lost due to misspeculation",
-<<<<<<< HEAD
-=======
         "DefaultMetricgroupName": "TopdownL1",
->>>>>>> 8e2f79f4
         "MetricGroup": "Default;TopdownL1",
         "ScaleUnit": "1percent of slots"
     },
@@ -242,10 +239,7 @@
         "MetricName": "retired_fraction",
         "MetricExpr": "100 * (OP_RETIRED / (CPU_CYCLES * #slots))",
         "BriefDescription": "Fraction of slots retiring, useful work",
-<<<<<<< HEAD
-=======
         "DefaultMetricgroupName": "TopdownL1",
->>>>>>> 8e2f79f4
         "MetricGroup": "Default;TopdownL1",
 	"ScaleUnit": "1percent of slots"
     },
