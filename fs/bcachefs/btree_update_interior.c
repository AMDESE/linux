// SPDX-License-Identifier: GPL-2.0

#include "bcachefs.h"
#include "alloc_foreground.h"
#include "bkey_methods.h"
#include "btree_cache.h"
#include "btree_gc.h"
#include "btree_journal_iter.h"
#include "btree_update.h"
#include "btree_update_interior.h"
#include "btree_io.h"
#include "btree_iter.h"
#include "btree_locking.h"
#include "buckets.h"
#include "clock.h"
#include "error.h"
#include "extents.h"
#include "journal.h"
#include "journal_reclaim.h"
#include "keylist.h"
#include "replicas.h"
#include "super-io.h"
#include "trace.h"

#include <linux/random.h>

static int bch2_btree_insert_node(struct btree_update *, struct btree_trans *,
				  struct btree_path *, struct btree *,
				  struct keylist *, unsigned);
static void bch2_btree_update_add_new_node(struct btree_update *, struct btree *);

static struct btree_path *get_unlocked_mut_path(struct btree_trans *trans,
						enum btree_id btree_id,
						unsigned level,
						struct bpos pos)
{
	struct btree_path *path;

	path = bch2_path_get(trans, btree_id, pos, level + 1, level,
			     BTREE_ITER_NOPRESERVE|
			     BTREE_ITER_INTENT, _RET_IP_);
	path = bch2_btree_path_make_mut(trans, path, true, _RET_IP_);
	bch2_btree_path_downgrade(trans, path);
	__bch2_btree_path_unlock(trans, path);
	return path;
}

/* Debug code: */

/*
 * Verify that child nodes correctly span parent node's range:
 */
static void btree_node_interior_verify(struct bch_fs *c, struct btree *b)
{
#ifdef CONFIG_BCACHEFS_DEBUG
	struct bpos next_node = b->data->min_key;
	struct btree_node_iter iter;
	struct bkey_s_c k;
	struct bkey_s_c_btree_ptr_v2 bp;
	struct bkey unpacked;
	struct printbuf buf1 = PRINTBUF, buf2 = PRINTBUF;

	BUG_ON(!b->c.level);

	if (!test_bit(JOURNAL_REPLAY_DONE, &c->journal.flags))
		return;

	bch2_btree_node_iter_init_from_start(&iter, b);

	while (1) {
		k = bch2_btree_node_iter_peek_unpack(&iter, b, &unpacked);
		if (k.k->type != KEY_TYPE_btree_ptr_v2)
			break;
		bp = bkey_s_c_to_btree_ptr_v2(k);

		if (!bpos_eq(next_node, bp.v->min_key)) {
			bch2_dump_btree_node(c, b);
			bch2_bpos_to_text(&buf1, next_node);
			bch2_bpos_to_text(&buf2, bp.v->min_key);
			panic("expected next min_key %s got %s\n", buf1.buf, buf2.buf);
		}

		bch2_btree_node_iter_advance(&iter, b);

		if (bch2_btree_node_iter_end(&iter)) {
			if (!bpos_eq(k.k->p, b->key.k.p)) {
				bch2_dump_btree_node(c, b);
				bch2_bpos_to_text(&buf1, b->key.k.p);
				bch2_bpos_to_text(&buf2, k.k->p);
				panic("expected end %s got %s\n", buf1.buf, buf2.buf);
			}
			break;
		}

		next_node = bpos_successor(k.k->p);
	}
#endif
}

/* Calculate ideal packed bkey format for new btree nodes: */

void __bch2_btree_calc_format(struct bkey_format_state *s, struct btree *b)
{
	struct bkey_packed *k;
	struct bset_tree *t;
	struct bkey uk;

	for_each_bset(b, t)
		bset_tree_for_each_key(b, t, k)
			if (!bkey_deleted(k)) {
				uk = bkey_unpack_key(b, k);
				bch2_bkey_format_add_key(s, &uk);
			}
}

static struct bkey_format bch2_btree_calc_format(struct btree *b)
{
	struct bkey_format_state s;

	bch2_bkey_format_init(&s);
	bch2_bkey_format_add_pos(&s, b->data->min_key);
	bch2_bkey_format_add_pos(&s, b->data->max_key);
	__bch2_btree_calc_format(&s, b);

	return bch2_bkey_format_done(&s);
}

static size_t btree_node_u64s_with_format(struct btree *b,
					  struct bkey_format *new_f)
{
	struct bkey_format *old_f = &b->format;

	/* stupid integer promotion rules */
	ssize_t delta =
	    (((int) new_f->key_u64s - old_f->key_u64s) *
	     (int) b->nr.packed_keys) +
	    (((int) new_f->key_u64s - BKEY_U64s) *
	     (int) b->nr.unpacked_keys);

	BUG_ON(delta + b->nr.live_u64s < 0);

	return b->nr.live_u64s + delta;
}

/**
 * bch2_btree_node_format_fits - check if we could rewrite node with a new format
 *
 * @c:		filesystem handle
 * @b:		btree node to rewrite
 * @new_f:	bkey format to translate keys to
 *
 * Returns: true if all re-packed keys will be able to fit in a new node.
 *
 * Assumes all keys will successfully pack with the new format.
 */
bool bch2_btree_node_format_fits(struct bch_fs *c, struct btree *b,
				 struct bkey_format *new_f)
{
	size_t u64s = btree_node_u64s_with_format(b, new_f);

	return __vstruct_bytes(struct btree_node, u64s) < btree_bytes(c);
}

/* Btree node freeing/allocation: */

static void __btree_node_free(struct bch_fs *c, struct btree *b)
{
	trace_and_count(c, btree_node_free, c, b);

	BUG_ON(btree_node_write_blocked(b));
	BUG_ON(btree_node_dirty(b));
	BUG_ON(btree_node_need_write(b));
	BUG_ON(b == btree_node_root(c, b));
	BUG_ON(b->ob.nr);
	BUG_ON(!list_empty(&b->write_blocked));
	BUG_ON(b->will_make_reachable);

	clear_btree_node_noevict(b);

	mutex_lock(&c->btree_cache.lock);
	list_move(&b->list, &c->btree_cache.freeable);
	mutex_unlock(&c->btree_cache.lock);
}

static void bch2_btree_node_free_inmem(struct btree_trans *trans,
				       struct btree_path *path,
				       struct btree *b)
{
	struct bch_fs *c = trans->c;
	unsigned level = b->c.level;

	bch2_btree_node_lock_write_nofail(trans, path, &b->c);
	bch2_btree_node_hash_remove(&c->btree_cache, b);
	__btree_node_free(c, b);
	six_unlock_write(&b->c.lock);
	mark_btree_node_locked_noreset(path, level, BTREE_NODE_INTENT_LOCKED);

	trans_for_each_path(trans, path)
		if (path->l[level].b == b) {
			btree_node_unlock(trans, path, level);
			path->l[level].b = ERR_PTR(-BCH_ERR_no_btree_node_init);
		}
}

static void bch2_btree_node_free_never_used(struct btree_update *as,
					    struct btree_trans *trans,
					    struct btree *b)
{
	struct bch_fs *c = as->c;
	struct prealloc_nodes *p = &as->prealloc_nodes[b->c.lock.readers != NULL];
	struct btree_path *path;
	unsigned level = b->c.level;

	BUG_ON(!list_empty(&b->write_blocked));
	BUG_ON(b->will_make_reachable != (1UL|(unsigned long) as));

	b->will_make_reachable = 0;
	closure_put(&as->cl);

	clear_btree_node_will_make_reachable(b);
	clear_btree_node_accessed(b);
	clear_btree_node_dirty_acct(c, b);
	clear_btree_node_need_write(b);

	mutex_lock(&c->btree_cache.lock);
	list_del_init(&b->list);
	bch2_btree_node_hash_remove(&c->btree_cache, b);
	mutex_unlock(&c->btree_cache.lock);

	BUG_ON(p->nr >= ARRAY_SIZE(p->b));
	p->b[p->nr++] = b;

	six_unlock_intent(&b->c.lock);

	trans_for_each_path(trans, path)
		if (path->l[level].b == b) {
			btree_node_unlock(trans, path, level);
			path->l[level].b = ERR_PTR(-BCH_ERR_no_btree_node_init);
		}
}

static struct btree *__bch2_btree_node_alloc(struct btree_trans *trans,
					     struct disk_reservation *res,
					     struct closure *cl,
					     bool interior_node,
					     unsigned flags)
{
	struct bch_fs *c = trans->c;
	struct write_point *wp;
	struct btree *b;
	BKEY_PADDED_ONSTACK(k, BKEY_BTREE_PTR_VAL_U64s_MAX) tmp;
	struct open_buckets obs = { .nr = 0 };
	struct bch_devs_list devs_have = (struct bch_devs_list) { 0 };
	enum bch_watermark watermark = flags & BCH_WATERMARK_MASK;
	unsigned nr_reserve = watermark > BCH_WATERMARK_reclaim
		? BTREE_NODE_RESERVE
		: 0;
	int ret;

	mutex_lock(&c->btree_reserve_cache_lock);
	if (c->btree_reserve_cache_nr > nr_reserve) {
		struct btree_alloc *a =
			&c->btree_reserve_cache[--c->btree_reserve_cache_nr];

		obs = a->ob;
		bkey_copy(&tmp.k, &a->k);
		mutex_unlock(&c->btree_reserve_cache_lock);
		goto mem_alloc;
	}
	mutex_unlock(&c->btree_reserve_cache_lock);

retry:
	ret = bch2_alloc_sectors_start_trans(trans,
				      c->opts.metadata_target ?:
				      c->opts.foreground_target,
				      0,
				      writepoint_ptr(&c->btree_write_point),
				      &devs_have,
				      res->nr_replicas,
				      c->opts.metadata_replicas_required,
				      watermark, 0, cl, &wp);
	if (unlikely(ret))
		return ERR_PTR(ret);

	if (wp->sectors_free < btree_sectors(c)) {
		struct open_bucket *ob;
		unsigned i;

		open_bucket_for_each(c, &wp->ptrs, ob, i)
			if (ob->sectors_free < btree_sectors(c))
				ob->sectors_free = 0;

		bch2_alloc_sectors_done(c, wp);
		goto retry;
	}

	bkey_btree_ptr_v2_init(&tmp.k);
	bch2_alloc_sectors_append_ptrs(c, wp, &tmp.k, btree_sectors(c), false);

	bch2_open_bucket_get(c, wp, &obs);
	bch2_alloc_sectors_done(c, wp);
mem_alloc:
	b = bch2_btree_node_mem_alloc(trans, interior_node);
	six_unlock_write(&b->c.lock);
	six_unlock_intent(&b->c.lock);

	/* we hold cannibalize_lock: */
	BUG_ON(IS_ERR(b));
	BUG_ON(b->ob.nr);

	bkey_copy(&b->key, &tmp.k);
	b->ob = obs;

	return b;
}

static struct btree *bch2_btree_node_alloc(struct btree_update *as,
					   struct btree_trans *trans,
					   unsigned level)
{
	struct bch_fs *c = as->c;
	struct btree *b;
	struct prealloc_nodes *p = &as->prealloc_nodes[!!level];
	int ret;

	BUG_ON(level >= BTREE_MAX_DEPTH);
	BUG_ON(!p->nr);

	b = p->b[--p->nr];

	btree_node_lock_nopath_nofail(trans, &b->c, SIX_LOCK_intent);
	btree_node_lock_nopath_nofail(trans, &b->c, SIX_LOCK_write);

	set_btree_node_accessed(b);
	set_btree_node_dirty_acct(c, b);
	set_btree_node_need_write(b);

	bch2_bset_init_first(b, &b->data->keys);
	b->c.level	= level;
	b->c.btree_id	= as->btree_id;
	b->version_ondisk = c->sb.version;

	memset(&b->nr, 0, sizeof(b->nr));
	b->data->magic = cpu_to_le64(bset_magic(c));
	memset(&b->data->_ptr, 0, sizeof(b->data->_ptr));
	b->data->flags = 0;
	SET_BTREE_NODE_ID(b->data, as->btree_id);
	SET_BTREE_NODE_LEVEL(b->data, level);

	if (b->key.k.type == KEY_TYPE_btree_ptr_v2) {
		struct bkey_i_btree_ptr_v2 *bp = bkey_i_to_btree_ptr_v2(&b->key);

		bp->v.mem_ptr		= 0;
		bp->v.seq		= b->data->keys.seq;
		bp->v.sectors_written	= 0;
	}

	SET_BTREE_NODE_NEW_EXTENT_OVERWRITE(b->data, true);

	bch2_btree_build_aux_trees(b);

	ret = bch2_btree_node_hash_insert(&c->btree_cache, b, level, as->btree_id);
	BUG_ON(ret);

	trace_and_count(c, btree_node_alloc, c, b);
	bch2_increment_clock(c, btree_sectors(c), WRITE);
	return b;
}

static void btree_set_min(struct btree *b, struct bpos pos)
{
	if (b->key.k.type == KEY_TYPE_btree_ptr_v2)
		bkey_i_to_btree_ptr_v2(&b->key)->v.min_key = pos;
	b->data->min_key = pos;
}

static void btree_set_max(struct btree *b, struct bpos pos)
{
	b->key.k.p = pos;
	b->data->max_key = pos;
}

static struct btree *bch2_btree_node_alloc_replacement(struct btree_update *as,
						       struct btree_trans *trans,
						       struct btree *b)
{
	struct btree *n = bch2_btree_node_alloc(as, trans, b->c.level);
	struct bkey_format format = bch2_btree_calc_format(b);

	/*
	 * The keys might expand with the new format - if they wouldn't fit in
	 * the btree node anymore, use the old format for now:
	 */
	if (!bch2_btree_node_format_fits(as->c, b, &format))
		format = b->format;

	SET_BTREE_NODE_SEQ(n->data, BTREE_NODE_SEQ(b->data) + 1);

	btree_set_min(n, b->data->min_key);
	btree_set_max(n, b->data->max_key);

	n->data->format		= format;
	btree_node_set_format(n, format);

	bch2_btree_sort_into(as->c, n, b);

	btree_node_reset_sib_u64s(n);
	return n;
}

static struct btree *__btree_root_alloc(struct btree_update *as,
				struct btree_trans *trans, unsigned level)
{
	struct btree *b = bch2_btree_node_alloc(as, trans, level);

	btree_set_min(b, POS_MIN);
	btree_set_max(b, SPOS_MAX);
	b->data->format = bch2_btree_calc_format(b);

	btree_node_set_format(b, b->data->format);
	bch2_btree_build_aux_trees(b);

	return b;
}

static void bch2_btree_reserve_put(struct btree_update *as, struct btree_trans *trans)
{
	struct bch_fs *c = as->c;
	struct prealloc_nodes *p;

	for (p = as->prealloc_nodes;
	     p < as->prealloc_nodes + ARRAY_SIZE(as->prealloc_nodes);
	     p++) {
		while (p->nr) {
			struct btree *b = p->b[--p->nr];

			mutex_lock(&c->btree_reserve_cache_lock);

			if (c->btree_reserve_cache_nr <
			    ARRAY_SIZE(c->btree_reserve_cache)) {
				struct btree_alloc *a =
					&c->btree_reserve_cache[c->btree_reserve_cache_nr++];

				a->ob = b->ob;
				b->ob.nr = 0;
				bkey_copy(&a->k, &b->key);
			} else {
				bch2_open_buckets_put(c, &b->ob);
			}

			mutex_unlock(&c->btree_reserve_cache_lock);

			btree_node_lock_nopath_nofail(trans, &b->c, SIX_LOCK_intent);
			btree_node_lock_nopath_nofail(trans, &b->c, SIX_LOCK_write);
			__btree_node_free(c, b);
			six_unlock_write(&b->c.lock);
			six_unlock_intent(&b->c.lock);
		}
	}
}

static int bch2_btree_reserve_get(struct btree_trans *trans,
				  struct btree_update *as,
				  unsigned nr_nodes[2],
				  unsigned flags,
				  struct closure *cl)
{
	struct bch_fs *c = as->c;
	struct btree *b;
	unsigned interior;
	int ret = 0;

	BUG_ON(nr_nodes[0] + nr_nodes[1] > BTREE_RESERVE_MAX);

	/*
	 * Protects reaping from the btree node cache and using the btree node
	 * open bucket reserve:
	 *
	 * BTREE_INSERT_NOWAIT only applies to btree node allocation, not
	 * blocking on this lock:
	 */
	ret = bch2_btree_cache_cannibalize_lock(c, cl);
	if (ret)
		return ret;

	for (interior = 0; interior < 2; interior++) {
		struct prealloc_nodes *p = as->prealloc_nodes + interior;

		while (p->nr < nr_nodes[interior]) {
			b = __bch2_btree_node_alloc(trans, &as->disk_res,
					flags & BTREE_INSERT_NOWAIT ? NULL : cl,
					interior, flags);
			if (IS_ERR(b)) {
				ret = PTR_ERR(b);
				goto err;
			}

			p->b[p->nr++] = b;
		}
	}
err:
	bch2_btree_cache_cannibalize_unlock(c);
	return ret;
}

/* Asynchronous interior node update machinery */

static void bch2_btree_update_free(struct btree_update *as, struct btree_trans *trans)
{
	struct bch_fs *c = as->c;

	if (as->took_gc_lock)
		up_read(&c->gc_lock);
	as->took_gc_lock = false;

	bch2_journal_pin_drop(&c->journal, &as->journal);
	bch2_journal_pin_flush(&c->journal, &as->journal);
	bch2_disk_reservation_put(c, &as->disk_res);
	bch2_btree_reserve_put(as, trans);

	bch2_time_stats_update(&c->times[BCH_TIME_btree_interior_update_total],
			       as->start_time);

	mutex_lock(&c->btree_interior_update_lock);
	list_del(&as->unwritten_list);
	list_del(&as->list);

	closure_debug_destroy(&as->cl);
	mempool_free(as, &c->btree_interior_update_pool);

	/*
	 * Have to do the wakeup with btree_interior_update_lock still held,
	 * since being on btree_interior_update_list is our ref on @c:
	 */
	closure_wake_up(&c->btree_interior_update_wait);

	mutex_unlock(&c->btree_interior_update_lock);
}

static void btree_update_add_key(struct btree_update *as,
				 struct keylist *keys, struct btree *b)
{
	struct bkey_i *k = &b->key;

	BUG_ON(bch2_keylist_u64s(keys) + k->k.u64s >
	       ARRAY_SIZE(as->_old_keys));

	bkey_copy(keys->top, k);
	bkey_i_to_btree_ptr_v2(keys->top)->v.mem_ptr = b->c.level + 1;

	bch2_keylist_push(keys);
}

/*
 * The transactional part of an interior btree node update, where we journal the
 * update we did to the interior node and update alloc info:
 */
static int btree_update_nodes_written_trans(struct btree_trans *trans,
					    struct btree_update *as)
{
	struct bkey_i *k;
	int ret;

	ret = darray_make_room(&trans->extra_journal_entries, as->journal_u64s);
	if (ret)
		return ret;

	memcpy(&darray_top(trans->extra_journal_entries),
	       as->journal_entries,
	       as->journal_u64s * sizeof(u64));
	trans->extra_journal_entries.nr += as->journal_u64s;

	trans->journal_pin = &as->journal;

	for_each_keylist_key(&as->old_keys, k) {
		unsigned level = bkey_i_to_btree_ptr_v2(k)->v.mem_ptr;

		ret = bch2_trans_mark_old(trans, as->btree_id, level, bkey_i_to_s_c(k), 0);
		if (ret)
			return ret;
	}

	for_each_keylist_key(&as->new_keys, k) {
		unsigned level = bkey_i_to_btree_ptr_v2(k)->v.mem_ptr;

		ret = bch2_trans_mark_new(trans, as->btree_id, level, k, 0);
		if (ret)
			return ret;
	}

	return 0;
}

static void btree_update_nodes_written(struct btree_update *as)
{
	struct bch_fs *c = as->c;
	struct btree *b;
	struct btree_trans *trans = bch2_trans_get(c);
	u64 journal_seq = 0;
	unsigned i;
	int ret;

	/*
	 * If we're already in an error state, it might be because a btree node
	 * was never written, and we might be trying to free that same btree
	 * node here, but it won't have been marked as allocated and we'll see
	 * spurious disk usage inconsistencies in the transactional part below
	 * if we don't skip it:
	 */
	ret = bch2_journal_error(&c->journal);
	if (ret)
		goto err;

	/*
	 * Wait for any in flight writes to finish before we free the old nodes
	 * on disk:
	 */
	for (i = 0; i < as->nr_old_nodes; i++) {
		__le64 seq;

		b = as->old_nodes[i];

		btree_node_lock_nopath_nofail(trans, &b->c, SIX_LOCK_read);
		seq = b->data ? b->data->keys.seq : 0;
		six_unlock_read(&b->c.lock);

		if (seq == as->old_nodes_seq[i])
			wait_on_bit_io(&b->flags, BTREE_NODE_write_in_flight_inner,
				       TASK_UNINTERRUPTIBLE);
	}

	/*
	 * We did an update to a parent node where the pointers we added pointed
	 * to child nodes that weren't written yet: now, the child nodes have
	 * been written so we can write out the update to the interior node.
	 */

	/*
	 * We can't call into journal reclaim here: we'd block on the journal
	 * reclaim lock, but we may need to release the open buckets we have
	 * pinned in order for other btree updates to make forward progress, and
	 * journal reclaim does btree updates when flushing bkey_cached entries,
	 * which may require allocations as well.
	 */
	ret = commit_do(trans, &as->disk_res, &journal_seq,
			BCH_WATERMARK_reclaim|
			BTREE_INSERT_NOFAIL|
			BTREE_INSERT_NOCHECK_RW|
			BTREE_INSERT_JOURNAL_RECLAIM,
			btree_update_nodes_written_trans(trans, as));
	bch2_trans_unlock(trans);

	bch2_fs_fatal_err_on(ret && !bch2_journal_error(&c->journal), c,
			     "%s(): error %s", __func__, bch2_err_str(ret));
err:
	if (as->b) {
		struct btree_path *path;

		b = as->b;
		path = get_unlocked_mut_path(trans, as->btree_id, b->c.level, b->key.k.p);
		/*
		 * @b is the node we did the final insert into:
		 *
		 * On failure to get a journal reservation, we still have to
		 * unblock the write and allow most of the write path to happen
		 * so that shutdown works, but the i->journal_seq mechanism
		 * won't work to prevent the btree write from being visible (we
		 * didn't get a journal sequence number) - instead
		 * __bch2_btree_node_write() doesn't do the actual write if
		 * we're in journal error state:
		 */

		/*
		 * Ensure transaction is unlocked before using
		 * btree_node_lock_nopath() (the use of which is always suspect,
		 * we need to work on removing this in the future)
		 *
		 * It should be, but get_unlocked_mut_path() -> bch2_path_get()
		 * calls bch2_path_upgrade(), before we call path_make_mut(), so
		 * we may rarely end up with a locked path besides the one we
		 * have here:
		 */
		bch2_trans_unlock(trans);
		btree_node_lock_nopath_nofail(trans, &b->c, SIX_LOCK_intent);
		mark_btree_node_locked(trans, path, b->c.level, BTREE_NODE_INTENT_LOCKED);
		path->l[b->c.level].lock_seq = six_lock_seq(&b->c.lock);
		path->l[b->c.level].b = b;

		bch2_btree_node_lock_write_nofail(trans, path, &b->c);

		mutex_lock(&c->btree_interior_update_lock);

		list_del(&as->write_blocked_list);
		if (list_empty(&b->write_blocked))
			clear_btree_node_write_blocked(b);

		/*
		 * Node might have been freed, recheck under
		 * btree_interior_update_lock:
		 */
		if (as->b == b) {
			BUG_ON(!b->c.level);
			BUG_ON(!btree_node_dirty(b));

			if (!ret) {
				struct bset *last = btree_bset_last(b);

				last->journal_seq = cpu_to_le64(
							     max(journal_seq,
								 le64_to_cpu(last->journal_seq)));

				bch2_btree_add_journal_pin(c, b, journal_seq);
			} else {
				/*
				 * If we didn't get a journal sequence number we
				 * can't write this btree node, because recovery
				 * won't know to ignore this write:
				 */
				set_btree_node_never_write(b);
			}
		}

		mutex_unlock(&c->btree_interior_update_lock);

		mark_btree_node_locked_noreset(path, b->c.level, BTREE_NODE_INTENT_LOCKED);
		six_unlock_write(&b->c.lock);

		btree_node_write_if_need(c, b, SIX_LOCK_intent);
		btree_node_unlock(trans, path, b->c.level);
		bch2_path_put(trans, path, true);
	}

	bch2_journal_pin_drop(&c->journal, &as->journal);

	mutex_lock(&c->btree_interior_update_lock);
	for (i = 0; i < as->nr_new_nodes; i++) {
		b = as->new_nodes[i];

		BUG_ON(b->will_make_reachable != (unsigned long) as);
		b->will_make_reachable = 0;
		clear_btree_node_will_make_reachable(b);
	}
	mutex_unlock(&c->btree_interior_update_lock);

	for (i = 0; i < as->nr_new_nodes; i++) {
		b = as->new_nodes[i];

		btree_node_lock_nopath_nofail(trans, &b->c, SIX_LOCK_read);
		btree_node_write_if_need(c, b, SIX_LOCK_read);
		six_unlock_read(&b->c.lock);
	}

	for (i = 0; i < as->nr_open_buckets; i++)
		bch2_open_bucket_put(c, c->open_buckets + as->open_buckets[i]);

	bch2_btree_update_free(as, trans);
	bch2_trans_put(trans);
}

static void btree_interior_update_work(struct work_struct *work)
{
	struct bch_fs *c =
		container_of(work, struct bch_fs, btree_interior_update_work);
	struct btree_update *as;

	while (1) {
		mutex_lock(&c->btree_interior_update_lock);
		as = list_first_entry_or_null(&c->btree_interior_updates_unwritten,
					      struct btree_update, unwritten_list);
		if (as && !as->nodes_written)
			as = NULL;
		mutex_unlock(&c->btree_interior_update_lock);

		if (!as)
			break;

		btree_update_nodes_written(as);
	}
}

static CLOSURE_CALLBACK(btree_update_set_nodes_written)
{
	closure_type(as, struct btree_update, cl);
	struct bch_fs *c = as->c;

	mutex_lock(&c->btree_interior_update_lock);
	as->nodes_written = true;
	mutex_unlock(&c->btree_interior_update_lock);

	queue_work(c->btree_interior_update_worker, &c->btree_interior_update_work);
}

/*
 * We're updating @b with pointers to nodes that haven't finished writing yet:
 * block @b from being written until @as completes
 */
static void btree_update_updated_node(struct btree_update *as, struct btree *b)
{
	struct bch_fs *c = as->c;

	mutex_lock(&c->btree_interior_update_lock);
	list_add_tail(&as->unwritten_list, &c->btree_interior_updates_unwritten);

	BUG_ON(as->mode != BTREE_INTERIOR_NO_UPDATE);
	BUG_ON(!btree_node_dirty(b));
	BUG_ON(!b->c.level);

	as->mode	= BTREE_INTERIOR_UPDATING_NODE;
	as->b		= b;

	set_btree_node_write_blocked(b);
	list_add(&as->write_blocked_list, &b->write_blocked);

	mutex_unlock(&c->btree_interior_update_lock);
}

static void btree_update_reparent(struct btree_update *as,
				  struct btree_update *child)
{
	struct bch_fs *c = as->c;

	lockdep_assert_held(&c->btree_interior_update_lock);

	child->b = NULL;
	child->mode = BTREE_INTERIOR_UPDATING_AS;

	bch2_journal_pin_copy(&c->journal, &as->journal, &child->journal, NULL);
}

static void btree_update_updated_root(struct btree_update *as, struct btree *b)
{
	struct bkey_i *insert = &b->key;
	struct bch_fs *c = as->c;

	BUG_ON(as->mode != BTREE_INTERIOR_NO_UPDATE);

	BUG_ON(as->journal_u64s + jset_u64s(insert->k.u64s) >
	       ARRAY_SIZE(as->journal_entries));

	as->journal_u64s +=
		journal_entry_set((void *) &as->journal_entries[as->journal_u64s],
				  BCH_JSET_ENTRY_btree_root,
				  b->c.btree_id, b->c.level,
				  insert, insert->k.u64s);

	mutex_lock(&c->btree_interior_update_lock);
	list_add_tail(&as->unwritten_list, &c->btree_interior_updates_unwritten);

	as->mode	= BTREE_INTERIOR_UPDATING_ROOT;
	mutex_unlock(&c->btree_interior_update_lock);
}

/*
 * bch2_btree_update_add_new_node:
 *
 * This causes @as to wait on @b to be written, before it gets to
 * bch2_btree_update_nodes_written
 *
 * Additionally, it sets b->will_make_reachable to prevent any additional writes
 * to @b from happening besides the first until @b is reachable on disk
 *
 * And it adds @b to the list of @as's new nodes, so that we can update sector
 * counts in bch2_btree_update_nodes_written:
 */
static void bch2_btree_update_add_new_node(struct btree_update *as, struct btree *b)
{
	struct bch_fs *c = as->c;

	closure_get(&as->cl);

	mutex_lock(&c->btree_interior_update_lock);
	BUG_ON(as->nr_new_nodes >= ARRAY_SIZE(as->new_nodes));
	BUG_ON(b->will_make_reachable);

	as->new_nodes[as->nr_new_nodes++] = b;
	b->will_make_reachable = 1UL|(unsigned long) as;
	set_btree_node_will_make_reachable(b);

	mutex_unlock(&c->btree_interior_update_lock);

	btree_update_add_key(as, &as->new_keys, b);

	if (b->key.k.type == KEY_TYPE_btree_ptr_v2) {
		unsigned bytes = vstruct_end(&b->data->keys) - (void *) b->data;
		unsigned sectors = round_up(bytes, block_bytes(c)) >> 9;

		bkey_i_to_btree_ptr_v2(&b->key)->v.sectors_written =
			cpu_to_le16(sectors);
	}
}

/*
 * returns true if @b was a new node
 */
static void btree_update_drop_new_node(struct bch_fs *c, struct btree *b)
{
	struct btree_update *as;
	unsigned long v;
	unsigned i;

	mutex_lock(&c->btree_interior_update_lock);
	/*
	 * When b->will_make_reachable != 0, it owns a ref on as->cl that's
	 * dropped when it gets written by bch2_btree_complete_write - the
	 * xchg() is for synchronization with bch2_btree_complete_write:
	 */
	v = xchg(&b->will_make_reachable, 0);
	clear_btree_node_will_make_reachable(b);
	as = (struct btree_update *) (v & ~1UL);

	if (!as) {
		mutex_unlock(&c->btree_interior_update_lock);
		return;
	}

	for (i = 0; i < as->nr_new_nodes; i++)
		if (as->new_nodes[i] == b)
			goto found;

	BUG();
found:
	array_remove_item(as->new_nodes, as->nr_new_nodes, i);
	mutex_unlock(&c->btree_interior_update_lock);

	if (v & 1)
		closure_put(&as->cl);
}

static void bch2_btree_update_get_open_buckets(struct btree_update *as, struct btree *b)
{
	while (b->ob.nr)
		as->open_buckets[as->nr_open_buckets++] =
			b->ob.v[--b->ob.nr];
}

/*
 * @b is being split/rewritten: it may have pointers to not-yet-written btree
 * nodes and thus outstanding btree_updates - redirect @b's
 * btree_updates to point to this btree_update:
 */
static void bch2_btree_interior_update_will_free_node(struct btree_update *as,
						      struct btree *b)
{
	struct bch_fs *c = as->c;
	struct btree_update *p, *n;
	struct btree_write *w;

	set_btree_node_dying(b);

	if (btree_node_fake(b))
		return;

	mutex_lock(&c->btree_interior_update_lock);

	/*
	 * Does this node have any btree_update operations preventing
	 * it from being written?
	 *
	 * If so, redirect them to point to this btree_update: we can
	 * write out our new nodes, but we won't make them visible until those
	 * operations complete
	 */
	list_for_each_entry_safe(p, n, &b->write_blocked, write_blocked_list) {
		list_del_init(&p->write_blocked_list);
		btree_update_reparent(as, p);

		/*
		 * for flush_held_btree_writes() waiting on updates to flush or
		 * nodes to be writeable:
		 */
		closure_wake_up(&c->btree_interior_update_wait);
	}

	clear_btree_node_dirty_acct(c, b);
	clear_btree_node_need_write(b);
	clear_btree_node_write_blocked(b);

	/*
	 * Does this node have unwritten data that has a pin on the journal?
	 *
	 * If so, transfer that pin to the btree_update operation -
	 * note that if we're freeing multiple nodes, we only need to keep the
	 * oldest pin of any of the nodes we're freeing. We'll release the pin
	 * when the new nodes are persistent and reachable on disk:
	 */
	w = btree_current_write(b);
	bch2_journal_pin_copy(&c->journal, &as->journal, &w->journal, NULL);
	bch2_journal_pin_drop(&c->journal, &w->journal);

	w = btree_prev_write(b);
	bch2_journal_pin_copy(&c->journal, &as->journal, &w->journal, NULL);
	bch2_journal_pin_drop(&c->journal, &w->journal);

	mutex_unlock(&c->btree_interior_update_lock);

	/*
	 * Is this a node that isn't reachable on disk yet?
	 *
	 * Nodes that aren't reachable yet have writes blocked until they're
	 * reachable - now that we've cancelled any pending writes and moved
	 * things waiting on that write to wait on this update, we can drop this
	 * node from the list of nodes that the other update is making
	 * reachable, prior to freeing it:
	 */
	btree_update_drop_new_node(c, b);

	btree_update_add_key(as, &as->old_keys, b);

	as->old_nodes[as->nr_old_nodes] = b;
	as->old_nodes_seq[as->nr_old_nodes] = b->data->keys.seq;
	as->nr_old_nodes++;
}

static void bch2_btree_update_done(struct btree_update *as, struct btree_trans *trans)
{
	struct bch_fs *c = as->c;
	u64 start_time = as->start_time;

	BUG_ON(as->mode == BTREE_INTERIOR_NO_UPDATE);

	if (as->took_gc_lock)
		up_read(&as->c->gc_lock);
	as->took_gc_lock = false;

	bch2_btree_reserve_put(as, trans);

	continue_at(&as->cl, btree_update_set_nodes_written,
		    as->c->btree_interior_update_worker);

	bch2_time_stats_update(&c->times[BCH_TIME_btree_interior_update_foreground],
			       start_time);
}

static struct btree_update *
bch2_btree_update_start(struct btree_trans *trans, struct btree_path *path,
			unsigned level, bool split, unsigned flags)
{
	struct bch_fs *c = trans->c;
	struct btree_update *as;
	u64 start_time = local_clock();
	int disk_res_flags = (flags & BTREE_INSERT_NOFAIL)
		? BCH_DISK_RESERVATION_NOFAIL : 0;
	unsigned nr_nodes[2] = { 0, 0 };
	unsigned update_level = level;
	enum bch_watermark watermark = flags & BCH_WATERMARK_MASK;
	int ret = 0;
	u32 restart_count = trans->restart_count;

	BUG_ON(!path->should_be_locked);

	if (watermark == BCH_WATERMARK_copygc)
		watermark = BCH_WATERMARK_btree_copygc;
	if (watermark < BCH_WATERMARK_btree)
		watermark = BCH_WATERMARK_btree;

	flags &= ~BCH_WATERMARK_MASK;
	flags |= watermark;

<<<<<<< HEAD
=======
	if (!(flags & BTREE_INSERT_JOURNAL_RECLAIM) &&
	    watermark < c->journal.watermark) {
		struct journal_res res = { 0 };

		ret = drop_locks_do(trans,
			bch2_journal_res_get(&c->journal, &res, 1,
					     watermark|JOURNAL_RES_GET_CHECK));
		if (ret)
			return ERR_PTR(ret);
	}

>>>>>>> 8e2f79f4
	while (1) {
		nr_nodes[!!update_level] += 1 + split;
		update_level++;

		ret = bch2_btree_path_upgrade(trans, path, update_level + 1);
		if (ret)
			return ERR_PTR(ret);

		if (!btree_path_node(path, update_level)) {
			/* Allocating new root? */
			nr_nodes[1] += split;
			update_level = BTREE_MAX_DEPTH;
			break;
		}

		/*
		 * Always check for space for two keys, even if we won't have to
		 * split at prior level - it might have been a merge instead:
		 */
		if (bch2_btree_node_insert_fits(c, path->l[update_level].b,
						BKEY_BTREE_PTR_U64s_MAX * 2))
			break;

		split = path->l[update_level].b->nr.live_u64s > BTREE_SPLIT_THRESHOLD(c);
	}

	if (flags & BTREE_INSERT_GC_LOCK_HELD)
		lockdep_assert_held(&c->gc_lock);
	else if (!down_read_trylock(&c->gc_lock)) {
		ret = drop_locks_do(trans, (down_read(&c->gc_lock), 0));
		if (ret) {
			up_read(&c->gc_lock);
			return ERR_PTR(ret);
		}
	}

	as = mempool_alloc(&c->btree_interior_update_pool, GFP_NOFS);
	memset(as, 0, sizeof(*as));
	closure_init(&as->cl, NULL);
	as->c		= c;
	as->start_time	= start_time;
	as->mode	= BTREE_INTERIOR_NO_UPDATE;
	as->took_gc_lock = !(flags & BTREE_INSERT_GC_LOCK_HELD);
	as->btree_id	= path->btree_id;
	as->update_level = update_level;
	INIT_LIST_HEAD(&as->list);
	INIT_LIST_HEAD(&as->unwritten_list);
	INIT_LIST_HEAD(&as->write_blocked_list);
	bch2_keylist_init(&as->old_keys, as->_old_keys);
	bch2_keylist_init(&as->new_keys, as->_new_keys);
	bch2_keylist_init(&as->parent_keys, as->inline_keys);

	mutex_lock(&c->btree_interior_update_lock);
	list_add_tail(&as->list, &c->btree_interior_update_list);
	mutex_unlock(&c->btree_interior_update_lock);

	/*
	 * We don't want to allocate if we're in an error state, that can cause
	 * deadlock on emergency shutdown due to open buckets getting stuck in
	 * the btree_reserve_cache after allocator shutdown has cleared it out.
	 * This check needs to come after adding us to the btree_interior_update
	 * list but before calling bch2_btree_reserve_get, to synchronize with
	 * __bch2_fs_read_only().
	 */
	ret = bch2_journal_error(&c->journal);
	if (ret)
		goto err;

	ret = bch2_disk_reservation_get(c, &as->disk_res,
			(nr_nodes[0] + nr_nodes[1]) * btree_sectors(c),
			c->opts.metadata_replicas,
			disk_res_flags);
	if (ret)
		goto err;

	ret = bch2_btree_reserve_get(trans, as, nr_nodes, flags, NULL);
	if (bch2_err_matches(ret, ENOSPC) ||
	    bch2_err_matches(ret, ENOMEM)) {
		struct closure cl;

		/*
		 * XXX: this should probably be a separate BTREE_INSERT_NONBLOCK
		 * flag
		 */
		if (bch2_err_matches(ret, ENOSPC) &&
		    (flags & BTREE_INSERT_JOURNAL_RECLAIM) &&
		    watermark != BCH_WATERMARK_reclaim) {
			ret = -BCH_ERR_journal_reclaim_would_deadlock;
			goto err;
		}

		closure_init_stack(&cl);

		do {
			ret = bch2_btree_reserve_get(trans, as, nr_nodes, flags, &cl);

			bch2_trans_unlock(trans);
			closure_sync(&cl);
		} while (bch2_err_matches(ret, BCH_ERR_operation_blocked));
	}

	if (ret) {
		trace_and_count(c, btree_reserve_get_fail, trans->fn,
				_RET_IP_, nr_nodes[0] + nr_nodes[1], ret);
		goto err;
	}

	ret = bch2_trans_relock(trans);
	if (ret)
		goto err;

	bch2_trans_verify_not_restarted(trans, restart_count);
	return as;
err:
	bch2_btree_update_free(as, trans);
	return ERR_PTR(ret);
}

/* Btree root updates: */

static void bch2_btree_set_root_inmem(struct bch_fs *c, struct btree *b)
{
	/* Root nodes cannot be reaped */
	mutex_lock(&c->btree_cache.lock);
	list_del_init(&b->list);
	mutex_unlock(&c->btree_cache.lock);

	mutex_lock(&c->btree_root_lock);
	BUG_ON(btree_node_root(c, b) &&
	       (b->c.level < btree_node_root(c, b)->c.level ||
		!btree_node_dying(btree_node_root(c, b))));

	bch2_btree_id_root(c, b->c.btree_id)->b = b;
	mutex_unlock(&c->btree_root_lock);

	bch2_recalc_btree_reserve(c);
}

static void bch2_btree_set_root(struct btree_update *as,
				struct btree_trans *trans,
				struct btree_path *path,
				struct btree *b)
{
	struct bch_fs *c = as->c;
	struct btree *old;

	trace_and_count(c, btree_node_set_root, c, b);

	old = btree_node_root(c, b);

	/*
	 * Ensure no one is using the old root while we switch to the
	 * new root:
	 */
	bch2_btree_node_lock_write_nofail(trans, path, &old->c);

	bch2_btree_set_root_inmem(c, b);

	btree_update_updated_root(as, b);

	/*
	 * Unlock old root after new root is visible:
	 *
	 * The new root isn't persistent, but that's ok: we still have
	 * an intent lock on the new root, and any updates that would
	 * depend on the new root would have to update the new root.
	 */
	bch2_btree_node_unlock_write(trans, path, old);
}

/* Interior node updates: */

static void bch2_insert_fixup_btree_ptr(struct btree_update *as,
					struct btree_trans *trans,
					struct btree_path *path,
					struct btree *b,
					struct btree_node_iter *node_iter,
					struct bkey_i *insert)
{
	struct bch_fs *c = as->c;
	struct bkey_packed *k;
	struct printbuf buf = PRINTBUF;
	unsigned long old, new, v;

	BUG_ON(insert->k.type == KEY_TYPE_btree_ptr_v2 &&
	       !btree_ptr_sectors_written(insert));

	if (unlikely(!test_bit(JOURNAL_REPLAY_DONE, &c->journal.flags)))
		bch2_journal_key_overwritten(c, b->c.btree_id, b->c.level, insert->k.p);

	if (bch2_bkey_invalid(c, bkey_i_to_s_c(insert),
			      btree_node_type(b), WRITE, &buf) ?:
	    bch2_bkey_in_btree_node(c, b, bkey_i_to_s_c(insert), &buf)) {
		printbuf_reset(&buf);
		prt_printf(&buf, "inserting invalid bkey\n  ");
		bch2_bkey_val_to_text(&buf, c, bkey_i_to_s_c(insert));
		prt_printf(&buf, "\n  ");
		bch2_bkey_invalid(c, bkey_i_to_s_c(insert),
				  btree_node_type(b), WRITE, &buf);
		bch2_bkey_in_btree_node(c, b, bkey_i_to_s_c(insert), &buf);

		bch2_fs_inconsistent(c, "%s", buf.buf);
		dump_stack();
	}

	BUG_ON(as->journal_u64s + jset_u64s(insert->k.u64s) >
	       ARRAY_SIZE(as->journal_entries));

	as->journal_u64s +=
		journal_entry_set((void *) &as->journal_entries[as->journal_u64s],
				  BCH_JSET_ENTRY_btree_keys,
				  b->c.btree_id, b->c.level,
				  insert, insert->k.u64s);

	while ((k = bch2_btree_node_iter_peek_all(node_iter, b)) &&
	       bkey_iter_pos_cmp(b, k, &insert->k.p) < 0)
		bch2_btree_node_iter_advance(node_iter, b);

	bch2_btree_bset_insert_key(trans, path, b, node_iter, insert);
	set_btree_node_dirty_acct(c, b);

	v = READ_ONCE(b->flags);
	do {
		old = new = v;

		new &= ~BTREE_WRITE_TYPE_MASK;
		new |= BTREE_WRITE_interior;
		new |= 1 << BTREE_NODE_need_write;
	} while ((v = cmpxchg(&b->flags, old, new)) != old);

	printbuf_exit(&buf);
}

static void
__bch2_btree_insert_keys_interior(struct btree_update *as,
				  struct btree_trans *trans,
				  struct btree_path *path,
				  struct btree *b,
				  struct btree_node_iter node_iter,
				  struct keylist *keys)
{
	struct bkey_i *insert = bch2_keylist_front(keys);
	struct bkey_packed *k;

	BUG_ON(btree_node_type(b) != BKEY_TYPE_btree);

	while ((k = bch2_btree_node_iter_prev_all(&node_iter, b)) &&
	       (bkey_cmp_left_packed(b, k, &insert->k.p) >= 0))
		;

	while (!bch2_keylist_empty(keys)) {
		insert = bch2_keylist_front(keys);

		if (bpos_gt(insert->k.p, b->key.k.p))
			break;

		bch2_insert_fixup_btree_ptr(as, trans, path, b, &node_iter, insert);
		bch2_keylist_pop_front(keys);
	}
}

/*
 * Move keys from n1 (original replacement node, now lower node) to n2 (higher
 * node)
 */
static void __btree_split_node(struct btree_update *as,
			       struct btree_trans *trans,
			       struct btree *b,
			       struct btree *n[2])
{
	struct bkey_packed *k;
	struct bpos n1_pos = POS_MIN;
	struct btree_node_iter iter;
	struct bset *bsets[2];
	struct bkey_format_state format[2];
	struct bkey_packed *out[2];
	struct bkey uk;
	unsigned u64s, n1_u64s = (b->nr.live_u64s * 3) / 5;
	int i;

	for (i = 0; i < 2; i++) {
		BUG_ON(n[i]->nsets != 1);

		bsets[i] = btree_bset_first(n[i]);
		out[i] = bsets[i]->start;

		SET_BTREE_NODE_SEQ(n[i]->data, BTREE_NODE_SEQ(b->data) + 1);
		bch2_bkey_format_init(&format[i]);
	}

	u64s = 0;
	for_each_btree_node_key(b, k, &iter) {
		if (bkey_deleted(k))
			continue;

		i = u64s >= n1_u64s;
		u64s += k->u64s;
		uk = bkey_unpack_key(b, k);
		if (!i)
			n1_pos = uk.p;
		bch2_bkey_format_add_key(&format[i], &uk);
	}

	btree_set_min(n[0], b->data->min_key);
	btree_set_max(n[0], n1_pos);
	btree_set_min(n[1], bpos_successor(n1_pos));
	btree_set_max(n[1], b->data->max_key);

	for (i = 0; i < 2; i++) {
		bch2_bkey_format_add_pos(&format[i], n[i]->data->min_key);
		bch2_bkey_format_add_pos(&format[i], n[i]->data->max_key);

		n[i]->data->format = bch2_bkey_format_done(&format[i]);
		btree_node_set_format(n[i], n[i]->data->format);
	}

	u64s = 0;
	for_each_btree_node_key(b, k, &iter) {
		if (bkey_deleted(k))
			continue;

		i = u64s >= n1_u64s;
		u64s += k->u64s;

		if (bch2_bkey_transform(&n[i]->format, out[i], bkey_packed(k)
					? &b->format: &bch2_bkey_format_current, k))
			out[i]->format = KEY_FORMAT_LOCAL_BTREE;
		else
			bch2_bkey_unpack(b, (void *) out[i], k);

		out[i]->needs_whiteout = false;

		btree_keys_account_key_add(&n[i]->nr, 0, out[i]);
		out[i] = bkey_p_next(out[i]);
	}

	for (i = 0; i < 2; i++) {
		bsets[i]->u64s = cpu_to_le16((u64 *) out[i] - bsets[i]->_data);

		BUG_ON(!bsets[i]->u64s);

		set_btree_bset_end(n[i], n[i]->set);

		btree_node_reset_sib_u64s(n[i]);

		bch2_verify_btree_nr_keys(n[i]);

		if (b->c.level)
			btree_node_interior_verify(as->c, n[i]);
	}
}

/*
 * For updates to interior nodes, we've got to do the insert before we split
 * because the stuff we're inserting has to be inserted atomically. Post split,
 * the keys might have to go in different nodes and the split would no longer be
 * atomic.
 *
 * Worse, if the insert is from btree node coalescing, if we do the insert after
 * we do the split (and pick the pivot) - the pivot we pick might be between
 * nodes that were coalesced, and thus in the middle of a child node post
 * coalescing:
 */
static void btree_split_insert_keys(struct btree_update *as,
				    struct btree_trans *trans,
				    struct btree_path *path,
				    struct btree *b,
				    struct keylist *keys)
{
	if (!bch2_keylist_empty(keys) &&
	    bpos_le(bch2_keylist_front(keys)->k.p, b->data->max_key)) {
		struct btree_node_iter node_iter;

		bch2_btree_node_iter_init(&node_iter, b, &bch2_keylist_front(keys)->k.p);

		__bch2_btree_insert_keys_interior(as, trans, path, b, node_iter, keys);

		btree_node_interior_verify(as->c, b);
	}
}

static int btree_split(struct btree_update *as, struct btree_trans *trans,
		       struct btree_path *path, struct btree *b,
		       struct keylist *keys, unsigned flags)
{
	struct bch_fs *c = as->c;
	struct btree *parent = btree_node_parent(path, b);
	struct btree *n1, *n2 = NULL, *n3 = NULL;
	struct btree_path *path1 = NULL, *path2 = NULL;
	u64 start_time = local_clock();
	int ret = 0;

	BUG_ON(!parent && (b != btree_node_root(c, b)));
	BUG_ON(parent && !btree_node_intent_locked(path, b->c.level + 1));

	bch2_btree_interior_update_will_free_node(as, b);

	if (b->nr.live_u64s > BTREE_SPLIT_THRESHOLD(c)) {
		struct btree *n[2];

		trace_and_count(c, btree_node_split, c, b);

		n[0] = n1 = bch2_btree_node_alloc(as, trans, b->c.level);
		n[1] = n2 = bch2_btree_node_alloc(as, trans, b->c.level);

		__btree_split_node(as, trans, b, n);

		if (keys) {
			btree_split_insert_keys(as, trans, path, n1, keys);
			btree_split_insert_keys(as, trans, path, n2, keys);
			BUG_ON(!bch2_keylist_empty(keys));
		}

		bch2_btree_build_aux_trees(n2);
		bch2_btree_build_aux_trees(n1);

		bch2_btree_update_add_new_node(as, n1);
		bch2_btree_update_add_new_node(as, n2);
		six_unlock_write(&n2->c.lock);
		six_unlock_write(&n1->c.lock);

		path1 = get_unlocked_mut_path(trans, path->btree_id, n1->c.level, n1->key.k.p);
		six_lock_increment(&n1->c.lock, SIX_LOCK_intent);
		mark_btree_node_locked(trans, path1, n1->c.level, BTREE_NODE_INTENT_LOCKED);
		bch2_btree_path_level_init(trans, path1, n1);

		path2 = get_unlocked_mut_path(trans, path->btree_id, n2->c.level, n2->key.k.p);
		six_lock_increment(&n2->c.lock, SIX_LOCK_intent);
		mark_btree_node_locked(trans, path2, n2->c.level, BTREE_NODE_INTENT_LOCKED);
		bch2_btree_path_level_init(trans, path2, n2);

		/*
		 * Note that on recursive parent_keys == keys, so we
		 * can't start adding new keys to parent_keys before emptying it
		 * out (which we did with btree_split_insert_keys() above)
		 */
		bch2_keylist_add(&as->parent_keys, &n1->key);
		bch2_keylist_add(&as->parent_keys, &n2->key);

		if (!parent) {
			/* Depth increases, make a new root */
			n3 = __btree_root_alloc(as, trans, b->c.level + 1);

			bch2_btree_update_add_new_node(as, n3);
			six_unlock_write(&n3->c.lock);

			path2->locks_want++;
			BUG_ON(btree_node_locked(path2, n3->c.level));
			six_lock_increment(&n3->c.lock, SIX_LOCK_intent);
			mark_btree_node_locked(trans, path2, n3->c.level, BTREE_NODE_INTENT_LOCKED);
			bch2_btree_path_level_init(trans, path2, n3);

			n3->sib_u64s[0] = U16_MAX;
			n3->sib_u64s[1] = U16_MAX;

			btree_split_insert_keys(as, trans, path, n3, &as->parent_keys);
		}
	} else {
		trace_and_count(c, btree_node_compact, c, b);

		n1 = bch2_btree_node_alloc_replacement(as, trans, b);

		if (keys) {
			btree_split_insert_keys(as, trans, path, n1, keys);
			BUG_ON(!bch2_keylist_empty(keys));
		}

		bch2_btree_build_aux_trees(n1);
		bch2_btree_update_add_new_node(as, n1);
		six_unlock_write(&n1->c.lock);

		path1 = get_unlocked_mut_path(trans, path->btree_id, n1->c.level, n1->key.k.p);
		six_lock_increment(&n1->c.lock, SIX_LOCK_intent);
		mark_btree_node_locked(trans, path1, n1->c.level, BTREE_NODE_INTENT_LOCKED);
		bch2_btree_path_level_init(trans, path1, n1);

		if (parent)
			bch2_keylist_add(&as->parent_keys, &n1->key);
	}

	/* New nodes all written, now make them visible: */

	if (parent) {
		/* Split a non root node */
		ret = bch2_btree_insert_node(as, trans, path, parent, &as->parent_keys, flags);
		if (ret)
			goto err;
	} else if (n3) {
		bch2_btree_set_root(as, trans, path, n3);
	} else {
		/* Root filled up but didn't need to be split */
		bch2_btree_set_root(as, trans, path, n1);
	}

	if (n3) {
		bch2_btree_update_get_open_buckets(as, n3);
		bch2_btree_node_write(c, n3, SIX_LOCK_intent, 0);
	}
	if (n2) {
		bch2_btree_update_get_open_buckets(as, n2);
		bch2_btree_node_write(c, n2, SIX_LOCK_intent, 0);
	}
	bch2_btree_update_get_open_buckets(as, n1);
	bch2_btree_node_write(c, n1, SIX_LOCK_intent, 0);

	/*
	 * The old node must be freed (in memory) _before_ unlocking the new
	 * nodes - else another thread could re-acquire a read lock on the old
	 * node after another thread has locked and updated the new node, thus
	 * seeing stale data:
	 */
	bch2_btree_node_free_inmem(trans, path, b);

	if (n3)
		bch2_trans_node_add(trans, n3);
	if (n2)
		bch2_trans_node_add(trans, n2);
	bch2_trans_node_add(trans, n1);

	if (n3)
		six_unlock_intent(&n3->c.lock);
	if (n2)
		six_unlock_intent(&n2->c.lock);
	six_unlock_intent(&n1->c.lock);
out:
	if (path2) {
		__bch2_btree_path_unlock(trans, path2);
		bch2_path_put(trans, path2, true);
	}
	if (path1) {
		__bch2_btree_path_unlock(trans, path1);
		bch2_path_put(trans, path1, true);
	}

	bch2_trans_verify_locks(trans);

	bch2_time_stats_update(&c->times[n2
			       ? BCH_TIME_btree_node_split
			       : BCH_TIME_btree_node_compact],
			       start_time);
	return ret;
err:
	if (n3)
		bch2_btree_node_free_never_used(as, trans, n3);
	if (n2)
		bch2_btree_node_free_never_used(as, trans, n2);
	bch2_btree_node_free_never_used(as, trans, n1);
	goto out;
}

static void
bch2_btree_insert_keys_interior(struct btree_update *as,
				struct btree_trans *trans,
				struct btree_path *path,
				struct btree *b,
				struct keylist *keys)
{
	struct btree_path *linked;

	__bch2_btree_insert_keys_interior(as, trans, path, b,
					  path->l[b->c.level].iter, keys);

	btree_update_updated_node(as, b);

	trans_for_each_path_with_node(trans, b, linked)
		bch2_btree_node_iter_peek(&linked->l[b->c.level].iter, b);

	bch2_trans_verify_paths(trans);
}

/**
 * bch2_btree_insert_node - insert bkeys into a given btree node
 *
 * @as:			btree_update object
 * @trans:		btree_trans object
 * @path:		path that points to current node
 * @b:			node to insert keys into
 * @keys:		list of keys to insert
 * @flags:		transaction commit flags
 *
 * Returns: 0 on success, typically transaction restart error on failure
 *
 * Inserts as many keys as it can into a given btree node, splitting it if full.
 * If a split occurred, this function will return early. This can only happen
 * for leaf nodes -- inserts into interior nodes have to be atomic.
 */
static int bch2_btree_insert_node(struct btree_update *as, struct btree_trans *trans,
				  struct btree_path *path, struct btree *b,
				  struct keylist *keys, unsigned flags)
{
	struct bch_fs *c = as->c;
	int old_u64s = le16_to_cpu(btree_bset_last(b)->u64s);
	int old_live_u64s = b->nr.live_u64s;
	int live_u64s_added, u64s_added;
	int ret;

	lockdep_assert_held(&c->gc_lock);
	BUG_ON(!btree_node_intent_locked(path, b->c.level));
	BUG_ON(!b->c.level);
	BUG_ON(!as || as->b);
	bch2_verify_keylist_sorted(keys);

	ret = bch2_btree_node_lock_write(trans, path, &b->c);
	if (ret)
		return ret;

	bch2_btree_node_prep_for_write(trans, path, b);

	if (!bch2_btree_node_insert_fits(c, b, bch2_keylist_u64s(keys))) {
		bch2_btree_node_unlock_write(trans, path, b);
		goto split;
	}

	btree_node_interior_verify(c, b);

	bch2_btree_insert_keys_interior(as, trans, path, b, keys);

	live_u64s_added = (int) b->nr.live_u64s - old_live_u64s;
	u64s_added = (int) le16_to_cpu(btree_bset_last(b)->u64s) - old_u64s;

	if (b->sib_u64s[0] != U16_MAX && live_u64s_added < 0)
		b->sib_u64s[0] = max(0, (int) b->sib_u64s[0] + live_u64s_added);
	if (b->sib_u64s[1] != U16_MAX && live_u64s_added < 0)
		b->sib_u64s[1] = max(0, (int) b->sib_u64s[1] + live_u64s_added);

	if (u64s_added > live_u64s_added &&
	    bch2_maybe_compact_whiteouts(c, b))
		bch2_trans_node_reinit_iter(trans, b);

	bch2_btree_node_unlock_write(trans, path, b);

	btree_node_interior_verify(c, b);
	return 0;
split:
	/*
	 * We could attempt to avoid the transaction restart, by calling
	 * bch2_btree_path_upgrade() and allocating more nodes:
	 */
	if (b->c.level >= as->update_level) {
		trace_and_count(c, trans_restart_split_race, trans, _THIS_IP_, b);
		return btree_trans_restart(trans, BCH_ERR_transaction_restart_split_race);
	}

	return btree_split(as, trans, path, b, keys, flags);
}

int bch2_btree_split_leaf(struct btree_trans *trans,
			  struct btree_path *path,
			  unsigned flags)
{
	struct btree *b = path_l(path)->b;
	struct btree_update *as;
	unsigned l;
	int ret = 0;

	as = bch2_btree_update_start(trans, path, path->level,
				     true, flags);
	if (IS_ERR(as))
		return PTR_ERR(as);

	ret = btree_split(as, trans, path, b, NULL, flags);
	if (ret) {
		bch2_btree_update_free(as, trans);
		return ret;
	}

	bch2_btree_update_done(as, trans);

	for (l = path->level + 1; btree_node_intent_locked(path, l) && !ret; l++)
		ret = bch2_foreground_maybe_merge(trans, path, l, flags);

	return ret;
}

int __bch2_foreground_maybe_merge(struct btree_trans *trans,
				  struct btree_path *path,
				  unsigned level,
				  unsigned flags,
				  enum btree_node_sibling sib)
{
	struct bch_fs *c = trans->c;
	struct btree_path *sib_path = NULL, *new_path = NULL;
	struct btree_update *as;
	struct bkey_format_state new_s;
	struct bkey_format new_f;
	struct bkey_i delete;
	struct btree *b, *m, *n, *prev, *next, *parent;
	struct bpos sib_pos;
	size_t sib_u64s;
	u64 start_time = local_clock();
	int ret = 0;

	BUG_ON(!path->should_be_locked);
	BUG_ON(!btree_node_locked(path, level));

	b = path->l[level].b;

	if ((sib == btree_prev_sib && bpos_eq(b->data->min_key, POS_MIN)) ||
	    (sib == btree_next_sib && bpos_eq(b->data->max_key, SPOS_MAX))) {
		b->sib_u64s[sib] = U16_MAX;
		return 0;
	}

	sib_pos = sib == btree_prev_sib
		? bpos_predecessor(b->data->min_key)
		: bpos_successor(b->data->max_key);

	sib_path = bch2_path_get(trans, path->btree_id, sib_pos,
				 U8_MAX, level, BTREE_ITER_INTENT, _THIS_IP_);
	ret = bch2_btree_path_traverse(trans, sib_path, false);
	if (ret)
		goto err;

	btree_path_set_should_be_locked(sib_path);

	m = sib_path->l[level].b;

	if (btree_node_parent(path, b) !=
	    btree_node_parent(sib_path, m)) {
		b->sib_u64s[sib] = U16_MAX;
		goto out;
	}

	if (sib == btree_prev_sib) {
		prev = m;
		next = b;
	} else {
		prev = b;
		next = m;
	}

	if (!bpos_eq(bpos_successor(prev->data->max_key), next->data->min_key)) {
		struct printbuf buf1 = PRINTBUF, buf2 = PRINTBUF;

		bch2_bpos_to_text(&buf1, prev->data->max_key);
		bch2_bpos_to_text(&buf2, next->data->min_key);
		bch_err(c,
			"%s(): btree topology error:\n"
			"  prev ends at   %s\n"
			"  next starts at %s",
			__func__, buf1.buf, buf2.buf);
		printbuf_exit(&buf1);
		printbuf_exit(&buf2);
		bch2_topology_error(c);
		ret = -EIO;
		goto err;
	}

	bch2_bkey_format_init(&new_s);
	bch2_bkey_format_add_pos(&new_s, prev->data->min_key);
	__bch2_btree_calc_format(&new_s, prev);
	__bch2_btree_calc_format(&new_s, next);
	bch2_bkey_format_add_pos(&new_s, next->data->max_key);
	new_f = bch2_bkey_format_done(&new_s);

	sib_u64s = btree_node_u64s_with_format(b, &new_f) +
		btree_node_u64s_with_format(m, &new_f);

	if (sib_u64s > BTREE_FOREGROUND_MERGE_HYSTERESIS(c)) {
		sib_u64s -= BTREE_FOREGROUND_MERGE_HYSTERESIS(c);
		sib_u64s /= 2;
		sib_u64s += BTREE_FOREGROUND_MERGE_HYSTERESIS(c);
	}

	sib_u64s = min(sib_u64s, btree_max_u64s(c));
	sib_u64s = min(sib_u64s, (size_t) U16_MAX - 1);
	b->sib_u64s[sib] = sib_u64s;

	if (b->sib_u64s[sib] > c->btree_foreground_merge_threshold)
		goto out;

	parent = btree_node_parent(path, b);
	as = bch2_btree_update_start(trans, path, level, false,
				     BTREE_INSERT_NOFAIL|flags);
	ret = PTR_ERR_OR_ZERO(as);
	if (ret)
		goto err;

	trace_and_count(c, btree_node_merge, c, b);

	bch2_btree_interior_update_will_free_node(as, b);
	bch2_btree_interior_update_will_free_node(as, m);

	n = bch2_btree_node_alloc(as, trans, b->c.level);

	SET_BTREE_NODE_SEQ(n->data,
			   max(BTREE_NODE_SEQ(b->data),
			       BTREE_NODE_SEQ(m->data)) + 1);

	btree_set_min(n, prev->data->min_key);
	btree_set_max(n, next->data->max_key);

	n->data->format	 = new_f;
	btree_node_set_format(n, new_f);

	bch2_btree_sort_into(c, n, prev);
	bch2_btree_sort_into(c, n, next);

	bch2_btree_build_aux_trees(n);
	bch2_btree_update_add_new_node(as, n);
	six_unlock_write(&n->c.lock);

	new_path = get_unlocked_mut_path(trans, path->btree_id, n->c.level, n->key.k.p);
	six_lock_increment(&n->c.lock, SIX_LOCK_intent);
	mark_btree_node_locked(trans, new_path, n->c.level, BTREE_NODE_INTENT_LOCKED);
	bch2_btree_path_level_init(trans, new_path, n);

	bkey_init(&delete.k);
	delete.k.p = prev->key.k.p;
	bch2_keylist_add(&as->parent_keys, &delete);
	bch2_keylist_add(&as->parent_keys, &n->key);

	bch2_trans_verify_paths(trans);

	ret = bch2_btree_insert_node(as, trans, path, parent, &as->parent_keys, flags);
	if (ret)
		goto err_free_update;

	bch2_trans_verify_paths(trans);

	bch2_btree_update_get_open_buckets(as, n);
	bch2_btree_node_write(c, n, SIX_LOCK_intent, 0);

	bch2_btree_node_free_inmem(trans, path, b);
	bch2_btree_node_free_inmem(trans, sib_path, m);

	bch2_trans_node_add(trans, n);

	bch2_trans_verify_paths(trans);

	six_unlock_intent(&n->c.lock);

	bch2_btree_update_done(as, trans);

	bch2_time_stats_update(&c->times[BCH_TIME_btree_node_merge], start_time);
out:
err:
	if (new_path)
		bch2_path_put(trans, new_path, true);
	bch2_path_put(trans, sib_path, true);
	bch2_trans_verify_locks(trans);
	return ret;
err_free_update:
	bch2_btree_node_free_never_used(as, trans, n);
	bch2_btree_update_free(as, trans);
	goto out;
}

int bch2_btree_node_rewrite(struct btree_trans *trans,
			    struct btree_iter *iter,
			    struct btree *b,
			    unsigned flags)
{
	struct bch_fs *c = trans->c;
	struct btree_path *new_path = NULL;
	struct btree *n, *parent;
	struct btree_update *as;
	int ret;

	flags |= BTREE_INSERT_NOFAIL;

	parent = btree_node_parent(iter->path, b);
	as = bch2_btree_update_start(trans, iter->path, b->c.level,
				     false, flags);
	ret = PTR_ERR_OR_ZERO(as);
	if (ret)
		goto out;

	bch2_btree_interior_update_will_free_node(as, b);

	n = bch2_btree_node_alloc_replacement(as, trans, b);

	bch2_btree_build_aux_trees(n);
	bch2_btree_update_add_new_node(as, n);
	six_unlock_write(&n->c.lock);

	new_path = get_unlocked_mut_path(trans, iter->btree_id, n->c.level, n->key.k.p);
	six_lock_increment(&n->c.lock, SIX_LOCK_intent);
	mark_btree_node_locked(trans, new_path, n->c.level, BTREE_NODE_INTENT_LOCKED);
	bch2_btree_path_level_init(trans, new_path, n);

	trace_and_count(c, btree_node_rewrite, c, b);

	if (parent) {
		bch2_keylist_add(&as->parent_keys, &n->key);
		ret = bch2_btree_insert_node(as, trans, iter->path, parent,
					     &as->parent_keys, flags);
		if (ret)
			goto err;
	} else {
		bch2_btree_set_root(as, trans, iter->path, n);
	}

	bch2_btree_update_get_open_buckets(as, n);
	bch2_btree_node_write(c, n, SIX_LOCK_intent, 0);

	bch2_btree_node_free_inmem(trans, iter->path, b);

	bch2_trans_node_add(trans, n);
	six_unlock_intent(&n->c.lock);

	bch2_btree_update_done(as, trans);
out:
	if (new_path)
		bch2_path_put(trans, new_path, true);
	bch2_trans_downgrade(trans);
	return ret;
err:
	bch2_btree_node_free_never_used(as, trans, n);
	bch2_btree_update_free(as, trans);
	goto out;
}

struct async_btree_rewrite {
	struct bch_fs		*c;
	struct work_struct	work;
	struct list_head	list;
	enum btree_id		btree_id;
	unsigned		level;
	struct bpos		pos;
	__le64			seq;
};

static int async_btree_node_rewrite_trans(struct btree_trans *trans,
					  struct async_btree_rewrite *a)
{
	struct bch_fs *c = trans->c;
	struct btree_iter iter;
	struct btree *b;
	int ret;

	bch2_trans_node_iter_init(trans, &iter, a->btree_id, a->pos,
				  BTREE_MAX_DEPTH, a->level, 0);
	b = bch2_btree_iter_peek_node(&iter);
	ret = PTR_ERR_OR_ZERO(b);
	if (ret)
		goto out;

	if (!b || b->data->keys.seq != a->seq) {
		struct printbuf buf = PRINTBUF;

		if (b)
			bch2_bkey_val_to_text(&buf, c, bkey_i_to_s_c(&b->key));
		else
			prt_str(&buf, "(null");
		bch_info(c, "%s: node to rewrite not found:, searching for seq %llu, got\n%s",
			 __func__, a->seq, buf.buf);
		printbuf_exit(&buf);
		goto out;
	}

	ret = bch2_btree_node_rewrite(trans, &iter, b, 0);
out:
	bch2_trans_iter_exit(trans, &iter);

	return ret;
}

static void async_btree_node_rewrite_work(struct work_struct *work)
{
	struct async_btree_rewrite *a =
		container_of(work, struct async_btree_rewrite, work);
	struct bch_fs *c = a->c;
	int ret;

	ret = bch2_trans_do(c, NULL, NULL, 0,
		      async_btree_node_rewrite_trans(trans, a));
	if (ret)
		bch_err_fn(c, ret);
	bch2_write_ref_put(c, BCH_WRITE_REF_node_rewrite);
	kfree(a);
}

void bch2_btree_node_rewrite_async(struct bch_fs *c, struct btree *b)
{
	struct async_btree_rewrite *a;
	int ret;

	a = kmalloc(sizeof(*a), GFP_NOFS);
	if (!a) {
		bch_err(c, "%s: error allocating memory", __func__);
		return;
	}

	a->c		= c;
	a->btree_id	= b->c.btree_id;
	a->level	= b->c.level;
	a->pos		= b->key.k.p;
	a->seq		= b->data->keys.seq;
	INIT_WORK(&a->work, async_btree_node_rewrite_work);

	if (unlikely(!test_bit(BCH_FS_MAY_GO_RW, &c->flags))) {
		mutex_lock(&c->pending_node_rewrites_lock);
		list_add(&a->list, &c->pending_node_rewrites);
		mutex_unlock(&c->pending_node_rewrites_lock);
		return;
	}

	if (!bch2_write_ref_tryget(c, BCH_WRITE_REF_node_rewrite)) {
		if (test_bit(BCH_FS_STARTED, &c->flags)) {
			bch_err(c, "%s: error getting c->writes ref", __func__);
			kfree(a);
			return;
		}

		ret = bch2_fs_read_write_early(c);
		if (ret) {
			bch_err_msg(c, ret, "going read-write");
			kfree(a);
			return;
		}

		bch2_write_ref_get(c, BCH_WRITE_REF_node_rewrite);
	}

	queue_work(c->btree_interior_update_worker, &a->work);
}

void bch2_do_pending_node_rewrites(struct bch_fs *c)
{
	struct async_btree_rewrite *a, *n;

	mutex_lock(&c->pending_node_rewrites_lock);
	list_for_each_entry_safe(a, n, &c->pending_node_rewrites, list) {
		list_del(&a->list);

		bch2_write_ref_get(c, BCH_WRITE_REF_node_rewrite);
		queue_work(c->btree_interior_update_worker, &a->work);
	}
	mutex_unlock(&c->pending_node_rewrites_lock);
}

void bch2_free_pending_node_rewrites(struct bch_fs *c)
{
	struct async_btree_rewrite *a, *n;

	mutex_lock(&c->pending_node_rewrites_lock);
	list_for_each_entry_safe(a, n, &c->pending_node_rewrites, list) {
		list_del(&a->list);

		kfree(a);
	}
	mutex_unlock(&c->pending_node_rewrites_lock);
}

static int __bch2_btree_node_update_key(struct btree_trans *trans,
					struct btree_iter *iter,
					struct btree *b, struct btree *new_hash,
					struct bkey_i *new_key,
					unsigned commit_flags,
					bool skip_triggers)
{
	struct bch_fs *c = trans->c;
	struct btree_iter iter2 = { NULL };
	struct btree *parent;
	int ret;

	if (!skip_triggers) {
		ret = bch2_trans_mark_old(trans, b->c.btree_id, b->c.level + 1,
					  bkey_i_to_s_c(&b->key), 0);
		if (ret)
			return ret;

		ret = bch2_trans_mark_new(trans, b->c.btree_id, b->c.level + 1,
					  new_key, 0);
		if (ret)
			return ret;
	}

	if (new_hash) {
		bkey_copy(&new_hash->key, new_key);
		ret = bch2_btree_node_hash_insert(&c->btree_cache,
				new_hash, b->c.level, b->c.btree_id);
		BUG_ON(ret);
	}

	parent = btree_node_parent(iter->path, b);
	if (parent) {
		bch2_trans_copy_iter(&iter2, iter);

		iter2.path = bch2_btree_path_make_mut(trans, iter2.path,
				iter2.flags & BTREE_ITER_INTENT,
				_THIS_IP_);

		BUG_ON(iter2.path->level != b->c.level);
		BUG_ON(!bpos_eq(iter2.path->pos, new_key->k.p));

		btree_path_set_level_up(trans, iter2.path);

		trans->paths_sorted = false;

		ret   = bch2_btree_iter_traverse(&iter2) ?:
			bch2_trans_update(trans, &iter2, new_key, BTREE_TRIGGER_NORUN);
		if (ret)
			goto err;
	} else {
		BUG_ON(btree_node_root(c, b) != b);

		ret = darray_make_room(&trans->extra_journal_entries,
				       jset_u64s(new_key->k.u64s));
		if (ret)
			return ret;

		journal_entry_set((void *) &darray_top(trans->extra_journal_entries),
				  BCH_JSET_ENTRY_btree_root,
				  b->c.btree_id, b->c.level,
				  new_key, new_key->k.u64s);
		trans->extra_journal_entries.nr += jset_u64s(new_key->k.u64s);
	}

	ret = bch2_trans_commit(trans, NULL, NULL, commit_flags);
	if (ret)
		goto err;

	bch2_btree_node_lock_write_nofail(trans, iter->path, &b->c);

	if (new_hash) {
		mutex_lock(&c->btree_cache.lock);
		bch2_btree_node_hash_remove(&c->btree_cache, new_hash);
		bch2_btree_node_hash_remove(&c->btree_cache, b);

		bkey_copy(&b->key, new_key);
		ret = __bch2_btree_node_hash_insert(&c->btree_cache, b);
		BUG_ON(ret);
		mutex_unlock(&c->btree_cache.lock);
	} else {
		bkey_copy(&b->key, new_key);
	}

	bch2_btree_node_unlock_write(trans, iter->path, b);
out:
	bch2_trans_iter_exit(trans, &iter2);
	return ret;
err:
	if (new_hash) {
		mutex_lock(&c->btree_cache.lock);
		bch2_btree_node_hash_remove(&c->btree_cache, b);
		mutex_unlock(&c->btree_cache.lock);
	}
	goto out;
}

int bch2_btree_node_update_key(struct btree_trans *trans, struct btree_iter *iter,
			       struct btree *b, struct bkey_i *new_key,
			       unsigned commit_flags, bool skip_triggers)
{
	struct bch_fs *c = trans->c;
	struct btree *new_hash = NULL;
	struct btree_path *path = iter->path;
	struct closure cl;
	int ret = 0;

	ret = bch2_btree_path_upgrade(trans, path, b->c.level + 1);
	if (ret)
		return ret;

	closure_init_stack(&cl);

	/*
	 * check btree_ptr_hash_val() after @b is locked by
	 * btree_iter_traverse():
	 */
	if (btree_ptr_hash_val(new_key) != b->hash_val) {
		ret = bch2_btree_cache_cannibalize_lock(c, &cl);
		if (ret) {
			ret = drop_locks_do(trans, (closure_sync(&cl), 0));
			if (ret)
				return ret;
		}

		new_hash = bch2_btree_node_mem_alloc(trans, false);
	}

	path->intent_ref++;
	ret = __bch2_btree_node_update_key(trans, iter, b, new_hash, new_key,
					   commit_flags, skip_triggers);
	--path->intent_ref;

	if (new_hash) {
		mutex_lock(&c->btree_cache.lock);
		list_move(&new_hash->list, &c->btree_cache.freeable);
		mutex_unlock(&c->btree_cache.lock);

		six_unlock_write(&new_hash->c.lock);
		six_unlock_intent(&new_hash->c.lock);
	}
	closure_sync(&cl);
	bch2_btree_cache_cannibalize_unlock(c);
	return ret;
}

int bch2_btree_node_update_key_get_iter(struct btree_trans *trans,
					struct btree *b, struct bkey_i *new_key,
					unsigned commit_flags, bool skip_triggers)
{
	struct btree_iter iter;
	int ret;

	bch2_trans_node_iter_init(trans, &iter, b->c.btree_id, b->key.k.p,
				  BTREE_MAX_DEPTH, b->c.level,
				  BTREE_ITER_INTENT);
	ret = bch2_btree_iter_traverse(&iter);
	if (ret)
		goto out;

	/* has node been freed? */
	if (iter.path->l[b->c.level].b != b) {
		/* node has been freed: */
		BUG_ON(!btree_node_dying(b));
		goto out;
	}

	BUG_ON(!btree_node_hashed(b));

	struct bch_extent_ptr *ptr;
	bch2_bkey_drop_ptrs(bkey_i_to_s(new_key), ptr,
			    !bch2_bkey_has_device(bkey_i_to_s(&b->key), ptr->dev));

	ret = bch2_btree_node_update_key(trans, &iter, b, new_key,
					 commit_flags, skip_triggers);
out:
	bch2_trans_iter_exit(trans, &iter);
	return ret;
}

/* Init code: */

/*
 * Only for filesystem bringup, when first reading the btree roots or allocating
 * btree roots when initializing a new filesystem:
 */
void bch2_btree_set_root_for_read(struct bch_fs *c, struct btree *b)
{
	BUG_ON(btree_node_root(c, b));

	bch2_btree_set_root_inmem(c, b);
}

static int __bch2_btree_root_alloc(struct btree_trans *trans, enum btree_id id)
{
	struct bch_fs *c = trans->c;
	struct closure cl;
	struct btree *b;
	int ret;

	closure_init_stack(&cl);

	do {
		ret = bch2_btree_cache_cannibalize_lock(c, &cl);
		closure_sync(&cl);
	} while (ret);

	b = bch2_btree_node_mem_alloc(trans, false);
	bch2_btree_cache_cannibalize_unlock(c);

	set_btree_node_fake(b);
	set_btree_node_need_rewrite(b);
	b->c.level	= 0;
	b->c.btree_id	= id;

	bkey_btree_ptr_init(&b->key);
	b->key.k.p = SPOS_MAX;
	*((u64 *) bkey_i_to_btree_ptr(&b->key)->v.start) = U64_MAX - id;

	bch2_bset_init_first(b, &b->data->keys);
	bch2_btree_build_aux_trees(b);

	b->data->flags = 0;
	btree_set_min(b, POS_MIN);
	btree_set_max(b, SPOS_MAX);
	b->data->format = bch2_btree_calc_format(b);
	btree_node_set_format(b, b->data->format);

	ret = bch2_btree_node_hash_insert(&c->btree_cache, b,
					  b->c.level, b->c.btree_id);
	BUG_ON(ret);

	bch2_btree_set_root_inmem(c, b);

	six_unlock_write(&b->c.lock);
	six_unlock_intent(&b->c.lock);
	return 0;
}

void bch2_btree_root_alloc(struct bch_fs *c, enum btree_id id)
{
	bch2_trans_run(c, __bch2_btree_root_alloc(trans, id));
}

void bch2_btree_updates_to_text(struct printbuf *out, struct bch_fs *c)
{
	struct btree_update *as;

	mutex_lock(&c->btree_interior_update_lock);
	list_for_each_entry(as, &c->btree_interior_update_list, list)
		prt_printf(out, "%p m %u w %u r %u j %llu\n",
		       as,
		       as->mode,
		       as->nodes_written,
		       closure_nr_remaining(&as->cl),
		       as->journal.seq);
	mutex_unlock(&c->btree_interior_update_lock);
}

static bool bch2_btree_interior_updates_pending(struct bch_fs *c)
{
	bool ret;

	mutex_lock(&c->btree_interior_update_lock);
	ret = !list_empty(&c->btree_interior_update_list);
	mutex_unlock(&c->btree_interior_update_lock);

	return ret;
}

bool bch2_btree_interior_updates_flush(struct bch_fs *c)
{
	bool ret = bch2_btree_interior_updates_pending(c);

	if (ret)
		closure_wait_event(&c->btree_interior_update_wait,
				   !bch2_btree_interior_updates_pending(c));
	return ret;
}

void bch2_journal_entry_to_btree_root(struct bch_fs *c, struct jset_entry *entry)
{
	struct btree_root *r = bch2_btree_id_root(c, entry->btree_id);

	mutex_lock(&c->btree_root_lock);

	r->level = entry->level;
	r->alive = true;
	bkey_copy(&r->key, (struct bkey_i *) entry->start);

	mutex_unlock(&c->btree_root_lock);
}

struct jset_entry *
bch2_btree_roots_to_journal_entries(struct bch_fs *c,
				    struct jset_entry *end,
				    unsigned long skip)
{
	unsigned i;

	mutex_lock(&c->btree_root_lock);

	for (i = 0; i < btree_id_nr_alive(c); i++) {
		struct btree_root *r = bch2_btree_id_root(c, i);

		if (r->alive && !test_bit(i, &skip)) {
			journal_entry_set(end, BCH_JSET_ENTRY_btree_root,
					  i, r->level, &r->key, r->key.k.u64s);
			end = vstruct_next(end);
		}
	}

	mutex_unlock(&c->btree_root_lock);

	return end;
}

void bch2_fs_btree_interior_update_exit(struct bch_fs *c)
{
	if (c->btree_interior_update_worker)
		destroy_workqueue(c->btree_interior_update_worker);
	mempool_exit(&c->btree_interior_update_pool);
}

void bch2_fs_btree_interior_update_init_early(struct bch_fs *c)
{
	mutex_init(&c->btree_reserve_cache_lock);
	INIT_LIST_HEAD(&c->btree_interior_update_list);
	INIT_LIST_HEAD(&c->btree_interior_updates_unwritten);
	mutex_init(&c->btree_interior_update_lock);
	INIT_WORK(&c->btree_interior_update_work, btree_interior_update_work);

	INIT_LIST_HEAD(&c->pending_node_rewrites);
	mutex_init(&c->pending_node_rewrites_lock);
}

int bch2_fs_btree_interior_update_init(struct bch_fs *c)
{
	c->btree_interior_update_worker =
		alloc_workqueue("btree_update", WQ_UNBOUND|WQ_MEM_RECLAIM, 1);
	if (!c->btree_interior_update_worker)
		return -BCH_ERR_ENOMEM_btree_interior_update_worker_init;

	if (mempool_init_kmalloc_pool(&c->btree_interior_update_pool, 1,
				      sizeof(struct btree_update)))
		return -BCH_ERR_ENOMEM_btree_interior_update_pool_init;

	return 0;
}<|MERGE_RESOLUTION|>--- conflicted
+++ resolved
@@ -1056,8 +1056,6 @@
 	flags &= ~BCH_WATERMARK_MASK;
 	flags |= watermark;
 
-<<<<<<< HEAD
-=======
 	if (!(flags & BTREE_INSERT_JOURNAL_RECLAIM) &&
 	    watermark < c->journal.watermark) {
 		struct journal_res res = { 0 };
@@ -1069,7 +1067,6 @@
 			return ERR_PTR(ret);
 	}
 
->>>>>>> 8e2f79f4
 	while (1) {
 		nr_nodes[!!update_level] += 1 + split;
 		update_level++;
