// SPDX-License-Identifier: GPL-2.0-or-later
/*
 * Copyright (C) 2017-2023 Oracle.  All Rights Reserved.
 * Author: Darrick J. Wong <djwong@kernel.org>
 */
#include "xfs.h"
#include "xfs_fs.h"
#include "xfs_shared.h"
#include "xfs_format.h"
#include "xfs_trans_resv.h"
#include "xfs_mount.h"
#include "xfs_log_format.h"
#include "xfs_trans.h"
#include "xfs_inode.h"
#include "xfs_symlink.h"
#include "xfs_health.h"
#include "xfs_symlink_remote.h"
#include "scrub/scrub.h"
#include "scrub/common.h"
#include "scrub/health.h"
<<<<<<< HEAD
=======
#include "scrub/repair.h"
>>>>>>> 0c383648

/* Set us up to scrub a symbolic link. */
int
xchk_setup_symlink(
	struct xfs_scrub	*sc)
{
	unsigned int		resblks = 0;
	int			error;

	/* Allocate the buffer without the inode lock held. */
	sc->buf = kvzalloc(XFS_SYMLINK_MAXLEN + 1, XCHK_GFP_FLAGS);
	if (!sc->buf)
		return -ENOMEM;

	if (xchk_could_repair(sc)) {
		error = xrep_setup_symlink(sc, &resblks);
		if (error)
			return error;
	}

	return xchk_setup_inode_contents(sc, resblks);
}

/* Symbolic links. */

int
xchk_symlink(
	struct xfs_scrub	*sc)
{
	struct xfs_inode	*ip = sc->ip;
	struct xfs_ifork	*ifp;
	loff_t			len;
	int			error = 0;

	if (!S_ISLNK(VFS_I(ip)->i_mode))
		return -ENOENT;

	if (xchk_file_looks_zapped(sc, XFS_SICK_INO_SYMLINK_ZAPPED)) {
		xchk_fblock_set_corrupt(sc, XFS_DATA_FORK, 0);
		return 0;
	}

	ifp = xfs_ifork_ptr(ip, XFS_DATA_FORK);
	len = ip->i_disk_size;

	/* Plausible size? */
	if (len > XFS_SYMLINK_MAXLEN || len <= 0) {
		xchk_fblock_set_corrupt(sc, XFS_DATA_FORK, 0);
		return 0;
	}

	/* Inline symlink? */
	if (ifp->if_format == XFS_DINODE_FMT_LOCAL) {
		if (len > xfs_inode_data_fork_size(ip) ||
		    len > strnlen(ifp->if_data, xfs_inode_data_fork_size(ip)))
			xchk_fblock_set_corrupt(sc, XFS_DATA_FORK, 0);
		return 0;
	}

	/* Remote symlink; must read the contents. */
	error = xfs_symlink_remote_read(sc->ip, sc->buf);
	if (!xchk_fblock_process_error(sc, XFS_DATA_FORK, 0, &error))
		return error;
	if (strnlen(sc->buf, XFS_SYMLINK_MAXLEN) < len)
		xchk_fblock_set_corrupt(sc, XFS_DATA_FORK, 0);

	/* If a remote symlink is clean, it is clearly not zapped. */
	xchk_mark_healthy_if_clean(sc, XFS_SICK_INO_SYMLINK_ZAPPED);
	return 0;
}<|MERGE_RESOLUTION|>--- conflicted
+++ resolved
@@ -18,10 +18,7 @@
 #include "scrub/scrub.h"
 #include "scrub/common.h"
 #include "scrub/health.h"
-<<<<<<< HEAD
-=======
 #include "scrub/repair.h"
->>>>>>> 0c383648
 
 /* Set us up to scrub a symbolic link. */
 int
