// SPDX-License-Identifier: GPL-2.0-only
/******************************************************************************
*******************************************************************************
**
**  Copyright (C) 2005-2010 Red Hat, Inc.  All rights reserved.
**
**
*******************************************************************************
******************************************************************************/

/* Central locking logic has four stages:

   dlm_lock()
   dlm_unlock()

   request_lock(ls, lkb)
   convert_lock(ls, lkb)
   unlock_lock(ls, lkb)
   cancel_lock(ls, lkb)

   _request_lock(r, lkb)
   _convert_lock(r, lkb)
   _unlock_lock(r, lkb)
   _cancel_lock(r, lkb)

   do_request(r, lkb)
   do_convert(r, lkb)
   do_unlock(r, lkb)
   do_cancel(r, lkb)

   Stage 1 (lock, unlock) is mainly about checking input args and
   splitting into one of the four main operations:

       dlm_lock          = request_lock
       dlm_lock+CONVERT  = convert_lock
       dlm_unlock        = unlock_lock
       dlm_unlock+CANCEL = cancel_lock

   Stage 2, xxxx_lock(), just finds and locks the relevant rsb which is
   provided to the next stage.

   Stage 3, _xxxx_lock(), determines if the operation is local or remote.
   When remote, it calls send_xxxx(), when local it calls do_xxxx().

   Stage 4, do_xxxx(), is the guts of the operation.  It manipulates the
   given rsb and lkb and queues callbacks.

   For remote operations, send_xxxx() results in the corresponding do_xxxx()
   function being executed on the remote node.  The connecting send/receive
   calls on local (L) and remote (R) nodes:

   L: send_xxxx()              ->  R: receive_xxxx()
                                   R: do_xxxx()
   L: receive_xxxx_reply()     <-  R: send_xxxx_reply()
*/
#include <trace/events/dlm.h>

#include <linux/types.h>
#include <linux/rbtree.h>
#include <linux/slab.h>
#include "dlm_internal.h"
#include <linux/dlm_device.h>
#include "memory.h"
#include "midcomms.h"
#include "requestqueue.h"
#include "util.h"
#include "dir.h"
#include "member.h"
#include "lockspace.h"
#include "ast.h"
#include "lock.h"
#include "rcom.h"
#include "recover.h"
#include "lvb_table.h"
#include "user.h"
#include "config.h"

static int send_request(struct dlm_rsb *r, struct dlm_lkb *lkb);
static int send_convert(struct dlm_rsb *r, struct dlm_lkb *lkb);
static int send_unlock(struct dlm_rsb *r, struct dlm_lkb *lkb);
static int send_cancel(struct dlm_rsb *r, struct dlm_lkb *lkb);
static int send_grant(struct dlm_rsb *r, struct dlm_lkb *lkb);
static int send_bast(struct dlm_rsb *r, struct dlm_lkb *lkb, int mode);
static int send_lookup(struct dlm_rsb *r, struct dlm_lkb *lkb);
static int send_remove(struct dlm_rsb *r);
static int _request_lock(struct dlm_rsb *r, struct dlm_lkb *lkb);
static int _cancel_lock(struct dlm_rsb *r, struct dlm_lkb *lkb);
static void __receive_convert_reply(struct dlm_rsb *r, struct dlm_lkb *lkb,
				    struct dlm_message *ms);
static int receive_extralen(struct dlm_message *ms);
static void do_purge(struct dlm_ls *ls, int nodeid, int pid);
static void del_timeout(struct dlm_lkb *lkb);
static void toss_rsb(struct kref *kref);

/*
 * Lock compatibilty matrix - thanks Steve
 * UN = Unlocked state. Not really a state, used as a flag
 * PD = Padding. Used to make the matrix a nice power of two in size
 * Other states are the same as the VMS DLM.
 * Usage: matrix[grmode+1][rqmode+1]  (although m[rq+1][gr+1] is the same)
 */

static const int __dlm_compat_matrix[8][8] = {
      /* UN NL CR CW PR PW EX PD */
        {1, 1, 1, 1, 1, 1, 1, 0},       /* UN */
        {1, 1, 1, 1, 1, 1, 1, 0},       /* NL */
        {1, 1, 1, 1, 1, 1, 0, 0},       /* CR */
        {1, 1, 1, 1, 0, 0, 0, 0},       /* CW */
        {1, 1, 1, 0, 1, 0, 0, 0},       /* PR */
        {1, 1, 1, 0, 0, 0, 0, 0},       /* PW */
        {1, 1, 0, 0, 0, 0, 0, 0},       /* EX */
        {0, 0, 0, 0, 0, 0, 0, 0}        /* PD */
};

/*
 * This defines the direction of transfer of LVB data.
 * Granted mode is the row; requested mode is the column.
 * Usage: matrix[grmode+1][rqmode+1]
 * 1 = LVB is returned to the caller
 * 0 = LVB is written to the resource
 * -1 = nothing happens to the LVB
 */

const int dlm_lvb_operations[8][8] = {
        /* UN   NL  CR  CW  PR  PW  EX  PD*/
        {  -1,  1,  1,  1,  1,  1,  1, -1 }, /* UN */
        {  -1,  1,  1,  1,  1,  1,  1,  0 }, /* NL */
        {  -1, -1,  1,  1,  1,  1,  1,  0 }, /* CR */
        {  -1, -1, -1,  1,  1,  1,  1,  0 }, /* CW */
        {  -1, -1, -1, -1,  1,  1,  1,  0 }, /* PR */
        {  -1,  0,  0,  0,  0,  0,  1,  0 }, /* PW */
        {  -1,  0,  0,  0,  0,  0,  0,  0 }, /* EX */
        {  -1,  0,  0,  0,  0,  0,  0,  0 }  /* PD */
};

#define modes_compat(gr, rq) \
	__dlm_compat_matrix[(gr)->lkb_grmode + 1][(rq)->lkb_rqmode + 1]

int dlm_modes_compat(int mode1, int mode2)
{
	return __dlm_compat_matrix[mode1 + 1][mode2 + 1];
}

/*
 * Compatibility matrix for conversions with QUECVT set.
 * Granted mode is the row; requested mode is the column.
 * Usage: matrix[grmode+1][rqmode+1]
 */

static const int __quecvt_compat_matrix[8][8] = {
      /* UN NL CR CW PR PW EX PD */
        {0, 0, 0, 0, 0, 0, 0, 0},       /* UN */
        {0, 0, 1, 1, 1, 1, 1, 0},       /* NL */
        {0, 0, 0, 1, 1, 1, 1, 0},       /* CR */
        {0, 0, 0, 0, 1, 1, 1, 0},       /* CW */
        {0, 0, 0, 1, 0, 1, 1, 0},       /* PR */
        {0, 0, 0, 0, 0, 0, 1, 0},       /* PW */
        {0, 0, 0, 0, 0, 0, 0, 0},       /* EX */
        {0, 0, 0, 0, 0, 0, 0, 0}        /* PD */
};

void dlm_print_lkb(struct dlm_lkb *lkb)
{
	printk(KERN_ERR "lkb: nodeid %d id %x remid %x exflags %x flags %x "
	       "sts %d rq %d gr %d wait_type %d wait_nodeid %d seq %llu\n",
	       lkb->lkb_nodeid, lkb->lkb_id, lkb->lkb_remid, lkb->lkb_exflags,
	       lkb->lkb_flags, lkb->lkb_status, lkb->lkb_rqmode,
	       lkb->lkb_grmode, lkb->lkb_wait_type, lkb->lkb_wait_nodeid,
	       (unsigned long long)lkb->lkb_recover_seq);
}

static void dlm_print_rsb(struct dlm_rsb *r)
{
	printk(KERN_ERR "rsb: nodeid %d master %d dir %d flags %lx first %x "
	       "rlc %d name %s\n",
	       r->res_nodeid, r->res_master_nodeid, r->res_dir_nodeid,
	       r->res_flags, r->res_first_lkid, r->res_recover_locks_count,
	       r->res_name);
}

void dlm_dump_rsb(struct dlm_rsb *r)
{
	struct dlm_lkb *lkb;

	dlm_print_rsb(r);

	printk(KERN_ERR "rsb: root_list empty %d recover_list empty %d\n",
	       list_empty(&r->res_root_list), list_empty(&r->res_recover_list));
	printk(KERN_ERR "rsb lookup list\n");
	list_for_each_entry(lkb, &r->res_lookup, lkb_rsb_lookup)
		dlm_print_lkb(lkb);
	printk(KERN_ERR "rsb grant queue:\n");
	list_for_each_entry(lkb, &r->res_grantqueue, lkb_statequeue)
		dlm_print_lkb(lkb);
	printk(KERN_ERR "rsb convert queue:\n");
	list_for_each_entry(lkb, &r->res_convertqueue, lkb_statequeue)
		dlm_print_lkb(lkb);
	printk(KERN_ERR "rsb wait queue:\n");
	list_for_each_entry(lkb, &r->res_waitqueue, lkb_statequeue)
		dlm_print_lkb(lkb);
}

/* Threads cannot use the lockspace while it's being recovered */

static inline void dlm_lock_recovery(struct dlm_ls *ls)
{
	down_read(&ls->ls_in_recovery);
}

void dlm_unlock_recovery(struct dlm_ls *ls)
{
	up_read(&ls->ls_in_recovery);
}

int dlm_lock_recovery_try(struct dlm_ls *ls)
{
	return down_read_trylock(&ls->ls_in_recovery);
}

static inline int can_be_queued(struct dlm_lkb *lkb)
{
	return !(lkb->lkb_exflags & DLM_LKF_NOQUEUE);
}

static inline int force_blocking_asts(struct dlm_lkb *lkb)
{
	return (lkb->lkb_exflags & DLM_LKF_NOQUEUEBAST);
}

static inline int is_demoted(struct dlm_lkb *lkb)
{
	return (lkb->lkb_sbflags & DLM_SBF_DEMOTED);
}

static inline int is_altmode(struct dlm_lkb *lkb)
{
	return (lkb->lkb_sbflags & DLM_SBF_ALTMODE);
}

static inline int is_granted(struct dlm_lkb *lkb)
{
	return (lkb->lkb_status == DLM_LKSTS_GRANTED);
}

static inline int is_remote(struct dlm_rsb *r)
{
	DLM_ASSERT(r->res_nodeid >= 0, dlm_print_rsb(r););
	return !!r->res_nodeid;
}

static inline int is_process_copy(struct dlm_lkb *lkb)
{
	return (lkb->lkb_nodeid && !(lkb->lkb_flags & DLM_IFL_MSTCPY));
}

static inline int is_master_copy(struct dlm_lkb *lkb)
{
	return (lkb->lkb_flags & DLM_IFL_MSTCPY) ? 1 : 0;
}

static inline int middle_conversion(struct dlm_lkb *lkb)
{
	if ((lkb->lkb_grmode==DLM_LOCK_PR && lkb->lkb_rqmode==DLM_LOCK_CW) ||
	    (lkb->lkb_rqmode==DLM_LOCK_PR && lkb->lkb_grmode==DLM_LOCK_CW))
		return 1;
	return 0;
}

static inline int down_conversion(struct dlm_lkb *lkb)
{
	return (!middle_conversion(lkb) && lkb->lkb_rqmode < lkb->lkb_grmode);
}

static inline int is_overlap_unlock(struct dlm_lkb *lkb)
{
	return lkb->lkb_flags & DLM_IFL_OVERLAP_UNLOCK;
}

static inline int is_overlap_cancel(struct dlm_lkb *lkb)
{
	return lkb->lkb_flags & DLM_IFL_OVERLAP_CANCEL;
}

static inline int is_overlap(struct dlm_lkb *lkb)
{
	return (lkb->lkb_flags & (DLM_IFL_OVERLAP_UNLOCK |
				  DLM_IFL_OVERLAP_CANCEL));
}

static void queue_cast(struct dlm_rsb *r, struct dlm_lkb *lkb, int rv)
{
	if (is_master_copy(lkb))
		return;

	del_timeout(lkb);

	DLM_ASSERT(lkb->lkb_lksb, dlm_print_lkb(lkb););

#ifdef CONFIG_DLM_DEPRECATED_API
	/* if the operation was a cancel, then return -DLM_ECANCEL, if a
	   timeout caused the cancel then return -ETIMEDOUT */
	if (rv == -DLM_ECANCEL && (lkb->lkb_flags & DLM_IFL_TIMEOUT_CANCEL)) {
		lkb->lkb_flags &= ~DLM_IFL_TIMEOUT_CANCEL;
		rv = -ETIMEDOUT;
	}
#endif

	if (rv == -DLM_ECANCEL && (lkb->lkb_flags & DLM_IFL_DEADLOCK_CANCEL)) {
		lkb->lkb_flags &= ~DLM_IFL_DEADLOCK_CANCEL;
		rv = -EDEADLK;
	}

	dlm_add_cb(lkb, DLM_CB_CAST, lkb->lkb_grmode, rv, lkb->lkb_sbflags);
}

static inline void queue_cast_overlap(struct dlm_rsb *r, struct dlm_lkb *lkb)
{
	queue_cast(r, lkb,
		   is_overlap_unlock(lkb) ? -DLM_EUNLOCK : -DLM_ECANCEL);
}

static void queue_bast(struct dlm_rsb *r, struct dlm_lkb *lkb, int rqmode)
{
	if (is_master_copy(lkb)) {
		send_bast(r, lkb, rqmode);
	} else {
		dlm_add_cb(lkb, DLM_CB_BAST, rqmode, 0, 0);
	}
}

/*
 * Basic operations on rsb's and lkb's
 */

/* This is only called to add a reference when the code already holds
   a valid reference to the rsb, so there's no need for locking. */

static inline void hold_rsb(struct dlm_rsb *r)
{
	kref_get(&r->res_ref);
}

void dlm_hold_rsb(struct dlm_rsb *r)
{
	hold_rsb(r);
}

/* When all references to the rsb are gone it's transferred to
   the tossed list for later disposal. */

static void put_rsb(struct dlm_rsb *r)
{
	struct dlm_ls *ls = r->res_ls;
	uint32_t bucket = r->res_bucket;
	int rv;

	rv = kref_put_lock(&r->res_ref, toss_rsb,
			   &ls->ls_rsbtbl[bucket].lock);
	if (rv)
		spin_unlock(&ls->ls_rsbtbl[bucket].lock);
}

void dlm_put_rsb(struct dlm_rsb *r)
{
	put_rsb(r);
}

static int pre_rsb_struct(struct dlm_ls *ls)
{
	struct dlm_rsb *r1, *r2;
	int count = 0;

	spin_lock(&ls->ls_new_rsb_spin);
	if (ls->ls_new_rsb_count > dlm_config.ci_new_rsb_count / 2) {
		spin_unlock(&ls->ls_new_rsb_spin);
		return 0;
	}
	spin_unlock(&ls->ls_new_rsb_spin);

	r1 = dlm_allocate_rsb(ls);
	r2 = dlm_allocate_rsb(ls);

	spin_lock(&ls->ls_new_rsb_spin);
	if (r1) {
		list_add(&r1->res_hashchain, &ls->ls_new_rsb);
		ls->ls_new_rsb_count++;
	}
	if (r2) {
		list_add(&r2->res_hashchain, &ls->ls_new_rsb);
		ls->ls_new_rsb_count++;
	}
	count = ls->ls_new_rsb_count;
	spin_unlock(&ls->ls_new_rsb_spin);

	if (!count)
		return -ENOMEM;
	return 0;
}

/* If ls->ls_new_rsb is empty, return -EAGAIN, so the caller can
   unlock any spinlocks, go back and call pre_rsb_struct again.
   Otherwise, take an rsb off the list and return it. */

static int get_rsb_struct(struct dlm_ls *ls, const void *name, int len,
			  struct dlm_rsb **r_ret)
{
	struct dlm_rsb *r;
	int count;

	spin_lock(&ls->ls_new_rsb_spin);
	if (list_empty(&ls->ls_new_rsb)) {
		count = ls->ls_new_rsb_count;
		spin_unlock(&ls->ls_new_rsb_spin);
		log_debug(ls, "find_rsb retry %d %d %s",
			  count, dlm_config.ci_new_rsb_count,
			  (const char *)name);
		return -EAGAIN;
	}

	r = list_first_entry(&ls->ls_new_rsb, struct dlm_rsb, res_hashchain);
	list_del(&r->res_hashchain);
	/* Convert the empty list_head to a NULL rb_node for tree usage: */
	memset(&r->res_hashnode, 0, sizeof(struct rb_node));
	ls->ls_new_rsb_count--;
	spin_unlock(&ls->ls_new_rsb_spin);

	r->res_ls = ls;
	r->res_length = len;
	memcpy(r->res_name, name, len);
	mutex_init(&r->res_mutex);

	INIT_LIST_HEAD(&r->res_lookup);
	INIT_LIST_HEAD(&r->res_grantqueue);
	INIT_LIST_HEAD(&r->res_convertqueue);
	INIT_LIST_HEAD(&r->res_waitqueue);
	INIT_LIST_HEAD(&r->res_root_list);
	INIT_LIST_HEAD(&r->res_recover_list);

	*r_ret = r;
	return 0;
}

static int rsb_cmp(struct dlm_rsb *r, const char *name, int nlen)
{
	char maxname[DLM_RESNAME_MAXLEN];

	memset(maxname, 0, DLM_RESNAME_MAXLEN);
	memcpy(maxname, name, nlen);
	return memcmp(r->res_name, maxname, DLM_RESNAME_MAXLEN);
}

int dlm_search_rsb_tree(struct rb_root *tree, const void *name, int len,
			struct dlm_rsb **r_ret)
{
	struct rb_node *node = tree->rb_node;
	struct dlm_rsb *r;
	int rc;

	while (node) {
		r = rb_entry(node, struct dlm_rsb, res_hashnode);
		rc = rsb_cmp(r, name, len);
		if (rc < 0)
			node = node->rb_left;
		else if (rc > 0)
			node = node->rb_right;
		else
			goto found;
	}
	*r_ret = NULL;
	return -EBADR;

 found:
	*r_ret = r;
	return 0;
}

static int rsb_insert(struct dlm_rsb *rsb, struct rb_root *tree)
{
	struct rb_node **newn = &tree->rb_node;
	struct rb_node *parent = NULL;
	int rc;

	while (*newn) {
		struct dlm_rsb *cur = rb_entry(*newn, struct dlm_rsb,
					       res_hashnode);

		parent = *newn;
		rc = rsb_cmp(cur, rsb->res_name, rsb->res_length);
		if (rc < 0)
			newn = &parent->rb_left;
		else if (rc > 0)
			newn = &parent->rb_right;
		else {
			log_print("rsb_insert match");
			dlm_dump_rsb(rsb);
			dlm_dump_rsb(cur);
			return -EEXIST;
		}
	}

	rb_link_node(&rsb->res_hashnode, parent, newn);
	rb_insert_color(&rsb->res_hashnode, tree);
	return 0;
}

/*
 * Find rsb in rsbtbl and potentially create/add one
 *
 * Delaying the release of rsb's has a similar benefit to applications keeping
 * NL locks on an rsb, but without the guarantee that the cached master value
 * will still be valid when the rsb is reused.  Apps aren't always smart enough
 * to keep NL locks on an rsb that they may lock again shortly; this can lead
 * to excessive master lookups and removals if we don't delay the release.
 *
 * Searching for an rsb means looking through both the normal list and toss
 * list.  When found on the toss list the rsb is moved to the normal list with
 * ref count of 1; when found on normal list the ref count is incremented.
 *
 * rsb's on the keep list are being used locally and refcounted.
 * rsb's on the toss list are not being used locally, and are not refcounted.
 *
 * The toss list rsb's were either
 * - previously used locally but not any more (were on keep list, then
 *   moved to toss list when last refcount dropped)
 * - created and put on toss list as a directory record for a lookup
 *   (we are the dir node for the res, but are not using the res right now,
 *   but some other node is)
 *
 * The purpose of find_rsb() is to return a refcounted rsb for local use.
 * So, if the given rsb is on the toss list, it is moved to the keep list
 * before being returned.
 *
 * toss_rsb() happens when all local usage of the rsb is done, i.e. no
 * more refcounts exist, so the rsb is moved from the keep list to the
 * toss list.
 *
 * rsb's on both keep and toss lists are used for doing a name to master
 * lookups.  rsb's that are in use locally (and being refcounted) are on
 * the keep list, rsb's that are not in use locally (not refcounted) and
 * only exist for name/master lookups are on the toss list.
 *
 * rsb's on the toss list who's dir_nodeid is not local can have stale
 * name/master mappings.  So, remote requests on such rsb's can potentially
 * return with an error, which means the mapping is stale and needs to
 * be updated with a new lookup.  (The idea behind MASTER UNCERTAIN and
 * first_lkid is to keep only a single outstanding request on an rsb
 * while that rsb has a potentially stale master.)
 */

static int find_rsb_dir(struct dlm_ls *ls, const void *name, int len,
			uint32_t hash, uint32_t b,
			int dir_nodeid, int from_nodeid,
			unsigned int flags, struct dlm_rsb **r_ret)
{
	struct dlm_rsb *r = NULL;
	int our_nodeid = dlm_our_nodeid();
	int from_local = 0;
	int from_other = 0;
	int from_dir = 0;
	int create = 0;
	int error;

	if (flags & R_RECEIVE_REQUEST) {
		if (from_nodeid == dir_nodeid)
			from_dir = 1;
		else
			from_other = 1;
	} else if (flags & R_REQUEST) {
		from_local = 1;
	}

	/*
	 * flags & R_RECEIVE_RECOVER is from dlm_recover_master_copy, so
	 * from_nodeid has sent us a lock in dlm_recover_locks, believing
	 * we're the new master.  Our local recovery may not have set
	 * res_master_nodeid to our_nodeid yet, so allow either.  Don't
	 * create the rsb; dlm_recover_process_copy() will handle EBADR
	 * by resending.
	 *
	 * If someone sends us a request, we are the dir node, and we do
	 * not find the rsb anywhere, then recreate it.  This happens if
	 * someone sends us a request after we have removed/freed an rsb
	 * from our toss list.  (They sent a request instead of lookup
	 * because they are using an rsb from their toss list.)
	 */

	if (from_local || from_dir ||
	    (from_other && (dir_nodeid == our_nodeid))) {
		create = 1;
	}

 retry:
	if (create) {
		error = pre_rsb_struct(ls);
		if (error < 0)
			goto out;
	}

	spin_lock(&ls->ls_rsbtbl[b].lock);

	error = dlm_search_rsb_tree(&ls->ls_rsbtbl[b].keep, name, len, &r);
	if (error)
		goto do_toss;
	
	/*
	 * rsb is active, so we can't check master_nodeid without lock_rsb.
	 */

	kref_get(&r->res_ref);
	goto out_unlock;


 do_toss:
	error = dlm_search_rsb_tree(&ls->ls_rsbtbl[b].toss, name, len, &r);
	if (error)
		goto do_new;

	/*
	 * rsb found inactive (master_nodeid may be out of date unless
	 * we are the dir_nodeid or were the master)  No other thread
	 * is using this rsb because it's on the toss list, so we can
	 * look at or update res_master_nodeid without lock_rsb.
	 */

	if ((r->res_master_nodeid != our_nodeid) && from_other) {
		/* our rsb was not master, and another node (not the dir node)
		   has sent us a request */
		log_debug(ls, "find_rsb toss from_other %d master %d dir %d %s",
			  from_nodeid, r->res_master_nodeid, dir_nodeid,
			  r->res_name);
		error = -ENOTBLK;
		goto out_unlock;
	}

	if ((r->res_master_nodeid != our_nodeid) && from_dir) {
		/* don't think this should ever happen */
		log_error(ls, "find_rsb toss from_dir %d master %d",
			  from_nodeid, r->res_master_nodeid);
		dlm_print_rsb(r);
		/* fix it and go on */
		r->res_master_nodeid = our_nodeid;
		r->res_nodeid = 0;
		rsb_clear_flag(r, RSB_MASTER_UNCERTAIN);
		r->res_first_lkid = 0;
	}

	if (from_local && (r->res_master_nodeid != our_nodeid)) {
		/* Because we have held no locks on this rsb,
		   res_master_nodeid could have become stale. */
		rsb_set_flag(r, RSB_MASTER_UNCERTAIN);
		r->res_first_lkid = 0;
	}

	rb_erase(&r->res_hashnode, &ls->ls_rsbtbl[b].toss);
	error = rsb_insert(r, &ls->ls_rsbtbl[b].keep);
	goto out_unlock;


 do_new:
	/*
	 * rsb not found
	 */

	if (error == -EBADR && !create)
		goto out_unlock;

	error = get_rsb_struct(ls, name, len, &r);
	if (error == -EAGAIN) {
		spin_unlock(&ls->ls_rsbtbl[b].lock);
		goto retry;
	}
	if (error)
		goto out_unlock;

	r->res_hash = hash;
	r->res_bucket = b;
	r->res_dir_nodeid = dir_nodeid;
	kref_init(&r->res_ref);

	if (from_dir) {
		/* want to see how often this happens */
		log_debug(ls, "find_rsb new from_dir %d recreate %s",
			  from_nodeid, r->res_name);
		r->res_master_nodeid = our_nodeid;
		r->res_nodeid = 0;
		goto out_add;
	}

	if (from_other && (dir_nodeid != our_nodeid)) {
		/* should never happen */
		log_error(ls, "find_rsb new from_other %d dir %d our %d %s",
			  from_nodeid, dir_nodeid, our_nodeid, r->res_name);
		dlm_free_rsb(r);
		r = NULL;
		error = -ENOTBLK;
		goto out_unlock;
	}

	if (from_other) {
		log_debug(ls, "find_rsb new from_other %d dir %d %s",
			  from_nodeid, dir_nodeid, r->res_name);
	}

	if (dir_nodeid == our_nodeid) {
		/* When we are the dir nodeid, we can set the master
		   node immediately */
		r->res_master_nodeid = our_nodeid;
		r->res_nodeid = 0;
	} else {
		/* set_master will send_lookup to dir_nodeid */
		r->res_master_nodeid = 0;
		r->res_nodeid = -1;
	}

 out_add:
	error = rsb_insert(r, &ls->ls_rsbtbl[b].keep);
 out_unlock:
	spin_unlock(&ls->ls_rsbtbl[b].lock);
 out:
	*r_ret = r;
	return error;
}

/* During recovery, other nodes can send us new MSTCPY locks (from
   dlm_recover_locks) before we've made ourself master (in
   dlm_recover_masters). */

static int find_rsb_nodir(struct dlm_ls *ls, const void *name, int len,
			  uint32_t hash, uint32_t b,
			  int dir_nodeid, int from_nodeid,
			  unsigned int flags, struct dlm_rsb **r_ret)
{
	struct dlm_rsb *r = NULL;
	int our_nodeid = dlm_our_nodeid();
	int recover = (flags & R_RECEIVE_RECOVER);
	int error;

 retry:
	error = pre_rsb_struct(ls);
	if (error < 0)
		goto out;

	spin_lock(&ls->ls_rsbtbl[b].lock);

	error = dlm_search_rsb_tree(&ls->ls_rsbtbl[b].keep, name, len, &r);
	if (error)
		goto do_toss;

	/*
	 * rsb is active, so we can't check master_nodeid without lock_rsb.
	 */

	kref_get(&r->res_ref);
	goto out_unlock;


 do_toss:
	error = dlm_search_rsb_tree(&ls->ls_rsbtbl[b].toss, name, len, &r);
	if (error)
		goto do_new;

	/*
	 * rsb found inactive. No other thread is using this rsb because
	 * it's on the toss list, so we can look at or update
	 * res_master_nodeid without lock_rsb.
	 */

	if (!recover && (r->res_master_nodeid != our_nodeid) && from_nodeid) {
		/* our rsb is not master, and another node has sent us a
		   request; this should never happen */
		log_error(ls, "find_rsb toss from_nodeid %d master %d dir %d",
			  from_nodeid, r->res_master_nodeid, dir_nodeid);
		dlm_print_rsb(r);
		error = -ENOTBLK;
		goto out_unlock;
	}

	if (!recover && (r->res_master_nodeid != our_nodeid) &&
	    (dir_nodeid == our_nodeid)) {
		/* our rsb is not master, and we are dir; may as well fix it;
		   this should never happen */
		log_error(ls, "find_rsb toss our %d master %d dir %d",
			  our_nodeid, r->res_master_nodeid, dir_nodeid);
		dlm_print_rsb(r);
		r->res_master_nodeid = our_nodeid;
		r->res_nodeid = 0;
	}

	rb_erase(&r->res_hashnode, &ls->ls_rsbtbl[b].toss);
	error = rsb_insert(r, &ls->ls_rsbtbl[b].keep);
	goto out_unlock;


 do_new:
	/*
	 * rsb not found
	 */

	error = get_rsb_struct(ls, name, len, &r);
	if (error == -EAGAIN) {
		spin_unlock(&ls->ls_rsbtbl[b].lock);
		goto retry;
	}
	if (error)
		goto out_unlock;

	r->res_hash = hash;
	r->res_bucket = b;
	r->res_dir_nodeid = dir_nodeid;
	r->res_master_nodeid = dir_nodeid;
	r->res_nodeid = (dir_nodeid == our_nodeid) ? 0 : dir_nodeid;
	kref_init(&r->res_ref);

	error = rsb_insert(r, &ls->ls_rsbtbl[b].keep);
 out_unlock:
	spin_unlock(&ls->ls_rsbtbl[b].lock);
 out:
	*r_ret = r;
	return error;
}

static int find_rsb(struct dlm_ls *ls, const void *name, int len,
		    int from_nodeid, unsigned int flags,
		    struct dlm_rsb **r_ret)
{
	uint32_t hash, b;
	int dir_nodeid;

	if (len > DLM_RESNAME_MAXLEN)
		return -EINVAL;

	hash = jhash(name, len, 0);
	b = hash & (ls->ls_rsbtbl_size - 1);

	dir_nodeid = dlm_hash2nodeid(ls, hash);

	if (dlm_no_directory(ls))
		return find_rsb_nodir(ls, name, len, hash, b, dir_nodeid,
				      from_nodeid, flags, r_ret);
	else
		return find_rsb_dir(ls, name, len, hash, b, dir_nodeid,
				      from_nodeid, flags, r_ret);
}

/* we have received a request and found that res_master_nodeid != our_nodeid,
   so we need to return an error or make ourself the master */

static int validate_master_nodeid(struct dlm_ls *ls, struct dlm_rsb *r,
				  int from_nodeid)
{
	if (dlm_no_directory(ls)) {
		log_error(ls, "find_rsb keep from_nodeid %d master %d dir %d",
			  from_nodeid, r->res_master_nodeid,
			  r->res_dir_nodeid);
		dlm_print_rsb(r);
		return -ENOTBLK;
	}

	if (from_nodeid != r->res_dir_nodeid) {
		/* our rsb is not master, and another node (not the dir node)
	   	   has sent us a request.  this is much more common when our
	   	   master_nodeid is zero, so limit debug to non-zero.  */

		if (r->res_master_nodeid) {
			log_debug(ls, "validate master from_other %d master %d "
				  "dir %d first %x %s", from_nodeid,
				  r->res_master_nodeid, r->res_dir_nodeid,
				  r->res_first_lkid, r->res_name);
		}
		return -ENOTBLK;
	} else {
		/* our rsb is not master, but the dir nodeid has sent us a
	   	   request; this could happen with master 0 / res_nodeid -1 */

		if (r->res_master_nodeid) {
			log_error(ls, "validate master from_dir %d master %d "
				  "first %x %s",
				  from_nodeid, r->res_master_nodeid,
				  r->res_first_lkid, r->res_name);
		}

		r->res_master_nodeid = dlm_our_nodeid();
		r->res_nodeid = 0;
		return 0;
	}
}

static void __dlm_master_lookup(struct dlm_ls *ls, struct dlm_rsb *r, int our_nodeid,
				int from_nodeid, bool toss_list, unsigned int flags,
				int *r_nodeid, int *result)
{
	int fix_master = (flags & DLM_LU_RECOVER_MASTER);
	int from_master = (flags & DLM_LU_RECOVER_DIR);

	if (r->res_dir_nodeid != our_nodeid) {
		/* should not happen, but may as well fix it and carry on */
		log_error(ls, "%s res_dir %d our %d %s", __func__,
			  r->res_dir_nodeid, our_nodeid, r->res_name);
		r->res_dir_nodeid = our_nodeid;
	}

	if (fix_master && dlm_is_removed(ls, r->res_master_nodeid)) {
		/* Recovery uses this function to set a new master when
		 * the previous master failed.  Setting NEW_MASTER will
		 * force dlm_recover_masters to call recover_master on this
		 * rsb even though the res_nodeid is no longer removed.
		 */

		r->res_master_nodeid = from_nodeid;
		r->res_nodeid = from_nodeid;
		rsb_set_flag(r, RSB_NEW_MASTER);

		if (toss_list) {
			/* I don't think we should ever find it on toss list. */
			log_error(ls, "%s fix_master on toss", __func__);
			dlm_dump_rsb(r);
		}
	}

	if (from_master && (r->res_master_nodeid != from_nodeid)) {
		/* this will happen if from_nodeid became master during
		 * a previous recovery cycle, and we aborted the previous
		 * cycle before recovering this master value
		 */

		log_limit(ls, "%s from_master %d master_nodeid %d res_nodeid %d first %x %s",
			  __func__, from_nodeid, r->res_master_nodeid,
			  r->res_nodeid, r->res_first_lkid, r->res_name);

		if (r->res_master_nodeid == our_nodeid) {
			log_error(ls, "from_master %d our_master", from_nodeid);
			dlm_dump_rsb(r);
			goto ret_assign;
		}

		r->res_master_nodeid = from_nodeid;
		r->res_nodeid = from_nodeid;
		rsb_set_flag(r, RSB_NEW_MASTER);
	}

	if (!r->res_master_nodeid) {
		/* this will happen if recovery happens while we're looking
		 * up the master for this rsb
		 */

		log_debug(ls, "%s master 0 to %d first %x %s", __func__,
			  from_nodeid, r->res_first_lkid, r->res_name);
		r->res_master_nodeid = from_nodeid;
		r->res_nodeid = from_nodeid;
	}

	if (!from_master && !fix_master &&
	    (r->res_master_nodeid == from_nodeid)) {
		/* this can happen when the master sends remove, the dir node
		 * finds the rsb on the keep list and ignores the remove,
		 * and the former master sends a lookup
		 */

		log_limit(ls, "%s from master %d flags %x first %x %s",
			  __func__, from_nodeid, flags, r->res_first_lkid,
			  r->res_name);
	}

 ret_assign:
	*r_nodeid = r->res_master_nodeid;
	if (result)
		*result = DLM_LU_MATCH;
}

/*
 * We're the dir node for this res and another node wants to know the
 * master nodeid.  During normal operation (non recovery) this is only
 * called from receive_lookup(); master lookups when the local node is
 * the dir node are done by find_rsb().
 *
 * normal operation, we are the dir node for a resource
 * . _request_lock
 * . set_master
 * . send_lookup
 * . receive_lookup
 * . dlm_master_lookup flags 0
 *
 * recover directory, we are rebuilding dir for all resources
 * . dlm_recover_directory
 * . dlm_rcom_names
 *   remote node sends back the rsb names it is master of and we are dir of
 * . dlm_master_lookup RECOVER_DIR (fix_master 0, from_master 1)
 *   we either create new rsb setting remote node as master, or find existing
 *   rsb and set master to be the remote node.
 *
 * recover masters, we are finding the new master for resources
 * . dlm_recover_masters
 * . recover_master
 * . dlm_send_rcom_lookup
 * . receive_rcom_lookup
 * . dlm_master_lookup RECOVER_MASTER (fix_master 1, from_master 0)
 */

int dlm_master_lookup(struct dlm_ls *ls, int from_nodeid, char *name, int len,
		      unsigned int flags, int *r_nodeid, int *result)
{
	struct dlm_rsb *r = NULL;
	uint32_t hash, b;
	int our_nodeid = dlm_our_nodeid();
	int dir_nodeid, error;

	if (len > DLM_RESNAME_MAXLEN)
		return -EINVAL;

	if (from_nodeid == our_nodeid) {
		log_error(ls, "dlm_master_lookup from our_nodeid %d flags %x",
			  our_nodeid, flags);
		return -EINVAL;
	}

	hash = jhash(name, len, 0);
	b = hash & (ls->ls_rsbtbl_size - 1);

	dir_nodeid = dlm_hash2nodeid(ls, hash);
	if (dir_nodeid != our_nodeid) {
		log_error(ls, "dlm_master_lookup from %d dir %d our %d h %x %d",
			  from_nodeid, dir_nodeid, our_nodeid, hash,
			  ls->ls_num_nodes);
		*r_nodeid = -1;
		return -EINVAL;
	}

 retry:
	error = pre_rsb_struct(ls);
	if (error < 0)
		return error;

	spin_lock(&ls->ls_rsbtbl[b].lock);
	error = dlm_search_rsb_tree(&ls->ls_rsbtbl[b].keep, name, len, &r);
	if (!error) {
		/* because the rsb is active, we need to lock_rsb before
		 * checking/changing re_master_nodeid
		 */

		hold_rsb(r);
		spin_unlock(&ls->ls_rsbtbl[b].lock);
		lock_rsb(r);

		__dlm_master_lookup(ls, r, our_nodeid, from_nodeid, false,
				    flags, r_nodeid, result);

		/* the rsb was active */
		unlock_rsb(r);
		put_rsb(r);

		return 0;
	}

	error = dlm_search_rsb_tree(&ls->ls_rsbtbl[b].toss, name, len, &r);
	if (error)
		goto not_found;

	/* because the rsb is inactive (on toss list), it's not refcounted
	 * and lock_rsb is not used, but is protected by the rsbtbl lock
	 */

	__dlm_master_lookup(ls, r, our_nodeid, from_nodeid, true, flags,
			    r_nodeid, result);

	r->res_toss_time = jiffies;
	/* the rsb was inactive (on toss list) */
	spin_unlock(&ls->ls_rsbtbl[b].lock);

	return 0;

 not_found:
	error = get_rsb_struct(ls, name, len, &r);
	if (error == -EAGAIN) {
		spin_unlock(&ls->ls_rsbtbl[b].lock);
		goto retry;
	}
	if (error)
		goto out_unlock;

	r->res_hash = hash;
	r->res_bucket = b;
	r->res_dir_nodeid = our_nodeid;
	r->res_master_nodeid = from_nodeid;
	r->res_nodeid = from_nodeid;
	kref_init(&r->res_ref);
	r->res_toss_time = jiffies;

	error = rsb_insert(r, &ls->ls_rsbtbl[b].toss);
	if (error) {
		/* should never happen */
		dlm_free_rsb(r);
		spin_unlock(&ls->ls_rsbtbl[b].lock);
		goto retry;
	}

	if (result)
		*result = DLM_LU_ADD;
	*r_nodeid = from_nodeid;
 out_unlock:
	spin_unlock(&ls->ls_rsbtbl[b].lock);
	return error;
}

static void dlm_dump_rsb_hash(struct dlm_ls *ls, uint32_t hash)
{
	struct rb_node *n;
	struct dlm_rsb *r;
	int i;

	for (i = 0; i < ls->ls_rsbtbl_size; i++) {
		spin_lock(&ls->ls_rsbtbl[i].lock);
		for (n = rb_first(&ls->ls_rsbtbl[i].keep); n; n = rb_next(n)) {
			r = rb_entry(n, struct dlm_rsb, res_hashnode);
			if (r->res_hash == hash)
				dlm_dump_rsb(r);
		}
		spin_unlock(&ls->ls_rsbtbl[i].lock);
	}
}

void dlm_dump_rsb_name(struct dlm_ls *ls, char *name, int len)
{
	struct dlm_rsb *r = NULL;
	uint32_t hash, b;
	int error;

	hash = jhash(name, len, 0);
	b = hash & (ls->ls_rsbtbl_size - 1);

	spin_lock(&ls->ls_rsbtbl[b].lock);
	error = dlm_search_rsb_tree(&ls->ls_rsbtbl[b].keep, name, len, &r);
	if (!error)
		goto out_dump;

	error = dlm_search_rsb_tree(&ls->ls_rsbtbl[b].toss, name, len, &r);
	if (error)
		goto out;
 out_dump:
	dlm_dump_rsb(r);
 out:
	spin_unlock(&ls->ls_rsbtbl[b].lock);
}

static void toss_rsb(struct kref *kref)
{
	struct dlm_rsb *r = container_of(kref, struct dlm_rsb, res_ref);
	struct dlm_ls *ls = r->res_ls;

	DLM_ASSERT(list_empty(&r->res_root_list), dlm_print_rsb(r););
	kref_init(&r->res_ref);
	rb_erase(&r->res_hashnode, &ls->ls_rsbtbl[r->res_bucket].keep);
	rsb_insert(r, &ls->ls_rsbtbl[r->res_bucket].toss);
	r->res_toss_time = jiffies;
	ls->ls_rsbtbl[r->res_bucket].flags |= DLM_RTF_SHRINK;
	if (r->res_lvbptr) {
		dlm_free_lvb(r->res_lvbptr);
		r->res_lvbptr = NULL;
	}
}

/* See comment for unhold_lkb */

static void unhold_rsb(struct dlm_rsb *r)
{
	int rv;
	rv = kref_put(&r->res_ref, toss_rsb);
	DLM_ASSERT(!rv, dlm_dump_rsb(r););
}

static void kill_rsb(struct kref *kref)
{
	struct dlm_rsb *r = container_of(kref, struct dlm_rsb, res_ref);

	/* All work is done after the return from kref_put() so we
	   can release the write_lock before the remove and free. */

	DLM_ASSERT(list_empty(&r->res_lookup), dlm_dump_rsb(r););
	DLM_ASSERT(list_empty(&r->res_grantqueue), dlm_dump_rsb(r););
	DLM_ASSERT(list_empty(&r->res_convertqueue), dlm_dump_rsb(r););
	DLM_ASSERT(list_empty(&r->res_waitqueue), dlm_dump_rsb(r););
	DLM_ASSERT(list_empty(&r->res_root_list), dlm_dump_rsb(r););
	DLM_ASSERT(list_empty(&r->res_recover_list), dlm_dump_rsb(r););
}

/* Attaching/detaching lkb's from rsb's is for rsb reference counting.
   The rsb must exist as long as any lkb's for it do. */

static void attach_lkb(struct dlm_rsb *r, struct dlm_lkb *lkb)
{
	hold_rsb(r);
	lkb->lkb_resource = r;
}

static void detach_lkb(struct dlm_lkb *lkb)
{
	if (lkb->lkb_resource) {
		put_rsb(lkb->lkb_resource);
		lkb->lkb_resource = NULL;
	}
}

static int _create_lkb(struct dlm_ls *ls, struct dlm_lkb **lkb_ret,
		       int start, int end)
{
	struct dlm_lkb *lkb;
	int rv;

	lkb = dlm_allocate_lkb(ls);
	if (!lkb)
		return -ENOMEM;

	lkb->lkb_nodeid = -1;
	lkb->lkb_grmode = DLM_LOCK_IV;
	kref_init(&lkb->lkb_ref);
	INIT_LIST_HEAD(&lkb->lkb_ownqueue);
	INIT_LIST_HEAD(&lkb->lkb_rsb_lookup);
#ifdef CONFIG_DLM_DEPRECATED_API
	INIT_LIST_HEAD(&lkb->lkb_time_list);
#endif
	INIT_LIST_HEAD(&lkb->lkb_cb_list);
	mutex_init(&lkb->lkb_cb_mutex);
	INIT_WORK(&lkb->lkb_cb_work, dlm_callback_work);

	idr_preload(GFP_NOFS);
	spin_lock(&ls->ls_lkbidr_spin);
	rv = idr_alloc(&ls->ls_lkbidr, lkb, start, end, GFP_NOWAIT);
	if (rv >= 0)
		lkb->lkb_id = rv;
	spin_unlock(&ls->ls_lkbidr_spin);
	idr_preload_end();

	if (rv < 0) {
		log_error(ls, "create_lkb idr error %d", rv);
		dlm_free_lkb(lkb);
		return rv;
	}

	*lkb_ret = lkb;
	return 0;
}

static int create_lkb(struct dlm_ls *ls, struct dlm_lkb **lkb_ret)
{
	return _create_lkb(ls, lkb_ret, 1, 0);
}

static int find_lkb(struct dlm_ls *ls, uint32_t lkid, struct dlm_lkb **lkb_ret)
{
	struct dlm_lkb *lkb;

	spin_lock(&ls->ls_lkbidr_spin);
	lkb = idr_find(&ls->ls_lkbidr, lkid);
	if (lkb)
		kref_get(&lkb->lkb_ref);
	spin_unlock(&ls->ls_lkbidr_spin);

	*lkb_ret = lkb;
	return lkb ? 0 : -ENOENT;
}

static void kill_lkb(struct kref *kref)
{
	struct dlm_lkb *lkb = container_of(kref, struct dlm_lkb, lkb_ref);

	/* All work is done after the return from kref_put() so we
	   can release the write_lock before the detach_lkb */

	DLM_ASSERT(!lkb->lkb_status, dlm_print_lkb(lkb););
}

/* __put_lkb() is used when an lkb may not have an rsb attached to
   it so we need to provide the lockspace explicitly */

static int __put_lkb(struct dlm_ls *ls, struct dlm_lkb *lkb)
{
	uint32_t lkid = lkb->lkb_id;
	int rv;

	rv = kref_put_lock(&lkb->lkb_ref, kill_lkb,
			   &ls->ls_lkbidr_spin);
	if (rv) {
		idr_remove(&ls->ls_lkbidr, lkid);
		spin_unlock(&ls->ls_lkbidr_spin);

		detach_lkb(lkb);

		/* for local/process lkbs, lvbptr points to caller's lksb */
		if (lkb->lkb_lvbptr && is_master_copy(lkb))
			dlm_free_lvb(lkb->lkb_lvbptr);
		dlm_free_lkb(lkb);
	}

	return rv;
}

int dlm_put_lkb(struct dlm_lkb *lkb)
{
	struct dlm_ls *ls;

	DLM_ASSERT(lkb->lkb_resource, dlm_print_lkb(lkb););
	DLM_ASSERT(lkb->lkb_resource->res_ls, dlm_print_lkb(lkb););

	ls = lkb->lkb_resource->res_ls;
	return __put_lkb(ls, lkb);
}

/* This is only called to add a reference when the code already holds
   a valid reference to the lkb, so there's no need for locking. */

static inline void hold_lkb(struct dlm_lkb *lkb)
{
	kref_get(&lkb->lkb_ref);
}

static void unhold_lkb_assert(struct kref *kref)
{
	struct dlm_lkb *lkb = container_of(kref, struct dlm_lkb, lkb_ref);

	DLM_ASSERT(false, dlm_print_lkb(lkb););
}

/* This is called when we need to remove a reference and are certain
   it's not the last ref.  e.g. del_lkb is always called between a
   find_lkb/put_lkb and is always the inverse of a previous add_lkb.
   put_lkb would work fine, but would involve unnecessary locking */

static inline void unhold_lkb(struct dlm_lkb *lkb)
{
	kref_put(&lkb->lkb_ref, unhold_lkb_assert);
}

static void lkb_add_ordered(struct list_head *new, struct list_head *head,
			    int mode)
{
	struct dlm_lkb *lkb = NULL, *iter;

	list_for_each_entry(iter, head, lkb_statequeue)
		if (iter->lkb_rqmode < mode) {
			lkb = iter;
			list_add_tail(new, &iter->lkb_statequeue);
			break;
		}

	if (!lkb)
		list_add_tail(new, head);
}

/* add/remove lkb to rsb's grant/convert/wait queue */

static void add_lkb(struct dlm_rsb *r, struct dlm_lkb *lkb, int status)
{
	kref_get(&lkb->lkb_ref);

	DLM_ASSERT(!lkb->lkb_status, dlm_print_lkb(lkb););

	lkb->lkb_timestamp = ktime_get();

	lkb->lkb_status = status;

	switch (status) {
	case DLM_LKSTS_WAITING:
		if (lkb->lkb_exflags & DLM_LKF_HEADQUE)
			list_add(&lkb->lkb_statequeue, &r->res_waitqueue);
		else
			list_add_tail(&lkb->lkb_statequeue, &r->res_waitqueue);
		break;
	case DLM_LKSTS_GRANTED:
		/* convention says granted locks kept in order of grmode */
		lkb_add_ordered(&lkb->lkb_statequeue, &r->res_grantqueue,
				lkb->lkb_grmode);
		break;
	case DLM_LKSTS_CONVERT:
		if (lkb->lkb_exflags & DLM_LKF_HEADQUE)
			list_add(&lkb->lkb_statequeue, &r->res_convertqueue);
		else
			list_add_tail(&lkb->lkb_statequeue,
				      &r->res_convertqueue);
		break;
	default:
		DLM_ASSERT(0, dlm_print_lkb(lkb); printk("sts=%d\n", status););
	}
}

static void del_lkb(struct dlm_rsb *r, struct dlm_lkb *lkb)
{
	lkb->lkb_status = 0;
	list_del(&lkb->lkb_statequeue);
	unhold_lkb(lkb);
}

static void move_lkb(struct dlm_rsb *r, struct dlm_lkb *lkb, int sts)
{
	hold_lkb(lkb);
	del_lkb(r, lkb);
	add_lkb(r, lkb, sts);
	unhold_lkb(lkb);
}

static int msg_reply_type(int mstype)
{
	switch (mstype) {
	case DLM_MSG_REQUEST:
		return DLM_MSG_REQUEST_REPLY;
	case DLM_MSG_CONVERT:
		return DLM_MSG_CONVERT_REPLY;
	case DLM_MSG_UNLOCK:
		return DLM_MSG_UNLOCK_REPLY;
	case DLM_MSG_CANCEL:
		return DLM_MSG_CANCEL_REPLY;
	case DLM_MSG_LOOKUP:
		return DLM_MSG_LOOKUP_REPLY;
	}
	return -1;
}

/* add/remove lkb from global waiters list of lkb's waiting for
   a reply from a remote node */

static int add_to_waiters(struct dlm_lkb *lkb, int mstype, int to_nodeid)
{
	struct dlm_ls *ls = lkb->lkb_resource->res_ls;
	int error = 0;

	mutex_lock(&ls->ls_waiters_mutex);

	if (is_overlap_unlock(lkb) ||
	    (is_overlap_cancel(lkb) && (mstype == DLM_MSG_CANCEL))) {
		error = -EINVAL;
		goto out;
	}

	if (lkb->lkb_wait_type || is_overlap_cancel(lkb)) {
		switch (mstype) {
		case DLM_MSG_UNLOCK:
			lkb->lkb_flags |= DLM_IFL_OVERLAP_UNLOCK;
			break;
		case DLM_MSG_CANCEL:
			lkb->lkb_flags |= DLM_IFL_OVERLAP_CANCEL;
			break;
		default:
			error = -EBUSY;
			goto out;
		}
		lkb->lkb_wait_count++;
		hold_lkb(lkb);

		log_debug(ls, "addwait %x cur %d overlap %d count %d f %x",
			  lkb->lkb_id, lkb->lkb_wait_type, mstype,
			  lkb->lkb_wait_count, lkb->lkb_flags);
		goto out;
	}

	DLM_ASSERT(!lkb->lkb_wait_count,
		   dlm_print_lkb(lkb);
		   printk("wait_count %d\n", lkb->lkb_wait_count););

	lkb->lkb_wait_count++;
	lkb->lkb_wait_type = mstype;
	lkb->lkb_wait_nodeid = to_nodeid; /* for debugging */
	hold_lkb(lkb);
	list_add(&lkb->lkb_wait_reply, &ls->ls_waiters);
 out:
	if (error)
		log_error(ls, "addwait error %x %d flags %x %d %d %s",
			  lkb->lkb_id, error, lkb->lkb_flags, mstype,
			  lkb->lkb_wait_type, lkb->lkb_resource->res_name);
	mutex_unlock(&ls->ls_waiters_mutex);
	return error;
}

/* We clear the RESEND flag because we might be taking an lkb off the waiters
   list as part of process_requestqueue (e.g. a lookup that has an optimized
   request reply on the requestqueue) between dlm_recover_waiters_pre() which
   set RESEND and dlm_recover_waiters_post() */

static int _remove_from_waiters(struct dlm_lkb *lkb, int mstype,
				struct dlm_message *ms)
{
	struct dlm_ls *ls = lkb->lkb_resource->res_ls;
	int overlap_done = 0;

	if (is_overlap_unlock(lkb) && (mstype == DLM_MSG_UNLOCK_REPLY)) {
		log_debug(ls, "remwait %x unlock_reply overlap", lkb->lkb_id);
		lkb->lkb_flags &= ~DLM_IFL_OVERLAP_UNLOCK;
		overlap_done = 1;
		goto out_del;
	}

	if (is_overlap_cancel(lkb) && (mstype == DLM_MSG_CANCEL_REPLY)) {
		log_debug(ls, "remwait %x cancel_reply overlap", lkb->lkb_id);
		lkb->lkb_flags &= ~DLM_IFL_OVERLAP_CANCEL;
		overlap_done = 1;
		goto out_del;
	}

	/* Cancel state was preemptively cleared by a successful convert,
	   see next comment, nothing to do. */

	if ((mstype == DLM_MSG_CANCEL_REPLY) &&
	    (lkb->lkb_wait_type != DLM_MSG_CANCEL)) {
		log_debug(ls, "remwait %x cancel_reply wait_type %d",
			  lkb->lkb_id, lkb->lkb_wait_type);
		return -1;
	}

	/* Remove for the convert reply, and premptively remove for the
	   cancel reply.  A convert has been granted while there's still
	   an outstanding cancel on it (the cancel is moot and the result
	   in the cancel reply should be 0).  We preempt the cancel reply
	   because the app gets the convert result and then can follow up
	   with another op, like convert.  This subsequent op would see the
	   lingering state of the cancel and fail with -EBUSY. */

	if ((mstype == DLM_MSG_CONVERT_REPLY) &&
	    (lkb->lkb_wait_type == DLM_MSG_CONVERT) &&
	    is_overlap_cancel(lkb) && ms && !ms->m_result) {
		log_debug(ls, "remwait %x convert_reply zap overlap_cancel",
			  lkb->lkb_id);
		lkb->lkb_wait_type = 0;
		lkb->lkb_flags &= ~DLM_IFL_OVERLAP_CANCEL;
		lkb->lkb_wait_count--;
		unhold_lkb(lkb);
		goto out_del;
	}

	/* N.B. type of reply may not always correspond to type of original
	   msg due to lookup->request optimization, verify others? */

	if (lkb->lkb_wait_type) {
		lkb->lkb_wait_type = 0;
		goto out_del;
	}

	log_error(ls, "remwait error %x remote %d %x msg %d flags %x no wait",
		  lkb->lkb_id, ms ? le32_to_cpu(ms->m_header.h_nodeid) : 0,
		  lkb->lkb_remid, mstype, lkb->lkb_flags);
	return -1;

 out_del:
	/* the force-unlock/cancel has completed and we haven't recvd a reply
	   to the op that was in progress prior to the unlock/cancel; we
	   give up on any reply to the earlier op.  FIXME: not sure when/how
	   this would happen */

	if (overlap_done && lkb->lkb_wait_type) {
		log_error(ls, "remwait error %x reply %d wait_type %d overlap",
			  lkb->lkb_id, mstype, lkb->lkb_wait_type);
		lkb->lkb_wait_count--;
		unhold_lkb(lkb);
		lkb->lkb_wait_type = 0;
	}

	DLM_ASSERT(lkb->lkb_wait_count, dlm_print_lkb(lkb););

	lkb->lkb_flags &= ~DLM_IFL_RESEND;
	lkb->lkb_wait_count--;
	if (!lkb->lkb_wait_count)
		list_del_init(&lkb->lkb_wait_reply);
	unhold_lkb(lkb);
	return 0;
}

static int remove_from_waiters(struct dlm_lkb *lkb, int mstype)
{
	struct dlm_ls *ls = lkb->lkb_resource->res_ls;
	int error;

	mutex_lock(&ls->ls_waiters_mutex);
	error = _remove_from_waiters(lkb, mstype, NULL);
	mutex_unlock(&ls->ls_waiters_mutex);
	return error;
}

/* Handles situations where we might be processing a "fake" or "stub" reply in
   which we can't try to take waiters_mutex again. */

static int remove_from_waiters_ms(struct dlm_lkb *lkb, struct dlm_message *ms)
{
	struct dlm_ls *ls = lkb->lkb_resource->res_ls;
	int error;

	if (ms->m_flags != cpu_to_le32(DLM_IFL_STUB_MS))
		mutex_lock(&ls->ls_waiters_mutex);
	error = _remove_from_waiters(lkb, le32_to_cpu(ms->m_type), ms);
	if (ms->m_flags != cpu_to_le32(DLM_IFL_STUB_MS))
		mutex_unlock(&ls->ls_waiters_mutex);
	return error;
}

/* If there's an rsb for the same resource being removed, ensure
 * that the remove message is sent before the new lookup message.
 */

#define DLM_WAIT_PENDING_COND(ls, r)		\
	(ls->ls_remove_len &&			\
	 !rsb_cmp(r, ls->ls_remove_name,	\
		  ls->ls_remove_len))

static void wait_pending_remove(struct dlm_rsb *r)
{
	struct dlm_ls *ls = r->res_ls;
 restart:
	spin_lock(&ls->ls_remove_spin);
	if (DLM_WAIT_PENDING_COND(ls, r)) {
		log_debug(ls, "delay lookup for remove dir %d %s",
			  r->res_dir_nodeid, r->res_name);
		spin_unlock(&ls->ls_remove_spin);
		wait_event(ls->ls_remove_wait, !DLM_WAIT_PENDING_COND(ls, r));
		goto restart;
	}
	spin_unlock(&ls->ls_remove_spin);
}

/*
 * ls_remove_spin protects ls_remove_name and ls_remove_len which are
 * read by other threads in wait_pending_remove.  ls_remove_names
 * and ls_remove_lens are only used by the scan thread, so they do
 * not need protection.
 */

static void shrink_bucket(struct dlm_ls *ls, int b)
{
	struct rb_node *n, *next;
	struct dlm_rsb *r;
	char *name;
	int our_nodeid = dlm_our_nodeid();
	int remote_count = 0;
	int need_shrink = 0;
	int i, len, rv;

	memset(&ls->ls_remove_lens, 0, sizeof(int) * DLM_REMOVE_NAMES_MAX);

	spin_lock(&ls->ls_rsbtbl[b].lock);

	if (!(ls->ls_rsbtbl[b].flags & DLM_RTF_SHRINK)) {
		spin_unlock(&ls->ls_rsbtbl[b].lock);
		return;
	}

	for (n = rb_first(&ls->ls_rsbtbl[b].toss); n; n = next) {
		next = rb_next(n);
		r = rb_entry(n, struct dlm_rsb, res_hashnode);

		/* If we're the directory record for this rsb, and
		   we're not the master of it, then we need to wait
		   for the master node to send us a dir remove for
		   before removing the dir record. */

		if (!dlm_no_directory(ls) &&
		    (r->res_master_nodeid != our_nodeid) &&
		    (dlm_dir_nodeid(r) == our_nodeid)) {
			continue;
		}

		need_shrink = 1;

		if (!time_after_eq(jiffies, r->res_toss_time +
				   dlm_config.ci_toss_secs * HZ)) {
			continue;
		}

		if (!dlm_no_directory(ls) &&
		    (r->res_master_nodeid == our_nodeid) &&
		    (dlm_dir_nodeid(r) != our_nodeid)) {

			/* We're the master of this rsb but we're not
			   the directory record, so we need to tell the
			   dir node to remove the dir record. */

			ls->ls_remove_lens[remote_count] = r->res_length;
			memcpy(ls->ls_remove_names[remote_count], r->res_name,
			       DLM_RESNAME_MAXLEN);
			remote_count++;

			if (remote_count >= DLM_REMOVE_NAMES_MAX)
				break;
			continue;
		}

		if (!kref_put(&r->res_ref, kill_rsb)) {
			log_error(ls, "tossed rsb in use %s", r->res_name);
			continue;
		}

		rb_erase(&r->res_hashnode, &ls->ls_rsbtbl[b].toss);
		dlm_free_rsb(r);
	}

	if (need_shrink)
		ls->ls_rsbtbl[b].flags |= DLM_RTF_SHRINK;
	else
		ls->ls_rsbtbl[b].flags &= ~DLM_RTF_SHRINK;
	spin_unlock(&ls->ls_rsbtbl[b].lock);

	/*
	 * While searching for rsb's to free, we found some that require
	 * remote removal.  We leave them in place and find them again here
	 * so there is a very small gap between removing them from the toss
	 * list and sending the removal.  Keeping this gap small is
	 * important to keep us (the master node) from being out of sync
	 * with the remote dir node for very long.
	 *
	 * From the time the rsb is removed from toss until just after
	 * send_remove, the rsb name is saved in ls_remove_name.  A new
	 * lookup checks this to ensure that a new lookup message for the
	 * same resource name is not sent just before the remove message.
	 */

	for (i = 0; i < remote_count; i++) {
		name = ls->ls_remove_names[i];
		len = ls->ls_remove_lens[i];

		spin_lock(&ls->ls_rsbtbl[b].lock);
		rv = dlm_search_rsb_tree(&ls->ls_rsbtbl[b].toss, name, len, &r);
		if (rv) {
			spin_unlock(&ls->ls_rsbtbl[b].lock);
			log_debug(ls, "remove_name not toss %s", name);
			continue;
		}

		if (r->res_master_nodeid != our_nodeid) {
			spin_unlock(&ls->ls_rsbtbl[b].lock);
			log_debug(ls, "remove_name master %d dir %d our %d %s",
				  r->res_master_nodeid, r->res_dir_nodeid,
				  our_nodeid, name);
			continue;
		}

		if (r->res_dir_nodeid == our_nodeid) {
			/* should never happen */
			spin_unlock(&ls->ls_rsbtbl[b].lock);
			log_error(ls, "remove_name dir %d master %d our %d %s",
				  r->res_dir_nodeid, r->res_master_nodeid,
				  our_nodeid, name);
			continue;
		}

		if (!time_after_eq(jiffies, r->res_toss_time +
				   dlm_config.ci_toss_secs * HZ)) {
			spin_unlock(&ls->ls_rsbtbl[b].lock);
			log_debug(ls, "remove_name toss_time %lu now %lu %s",
				  r->res_toss_time, jiffies, name);
			continue;
		}

		if (!kref_put(&r->res_ref, kill_rsb)) {
			spin_unlock(&ls->ls_rsbtbl[b].lock);
			log_error(ls, "remove_name in use %s", name);
			continue;
		}

		rb_erase(&r->res_hashnode, &ls->ls_rsbtbl[b].toss);

		/* block lookup of same name until we've sent remove */
		spin_lock(&ls->ls_remove_spin);
		ls->ls_remove_len = len;
		memcpy(ls->ls_remove_name, name, DLM_RESNAME_MAXLEN);
		spin_unlock(&ls->ls_remove_spin);
		spin_unlock(&ls->ls_rsbtbl[b].lock);

		send_remove(r);

		/* allow lookup of name again */
		spin_lock(&ls->ls_remove_spin);
		ls->ls_remove_len = 0;
		memset(ls->ls_remove_name, 0, DLM_RESNAME_MAXLEN);
		spin_unlock(&ls->ls_remove_spin);
		wake_up(&ls->ls_remove_wait);

		dlm_free_rsb(r);
	}
}

void dlm_scan_rsbs(struct dlm_ls *ls)
{
	int i;

	for (i = 0; i < ls->ls_rsbtbl_size; i++) {
		shrink_bucket(ls, i);
		if (dlm_locking_stopped(ls))
			break;
		cond_resched();
	}
}

#ifdef CONFIG_DLM_DEPRECATED_API
static void add_timeout(struct dlm_lkb *lkb)
{
	struct dlm_ls *ls = lkb->lkb_resource->res_ls;

	if (is_master_copy(lkb))
		return;

	if (test_bit(LSFL_TIMEWARN, &ls->ls_flags) &&
	    !(lkb->lkb_exflags & DLM_LKF_NODLCKWT)) {
		lkb->lkb_flags |= DLM_IFL_WATCH_TIMEWARN;
		goto add_it;
	}
	if (lkb->lkb_exflags & DLM_LKF_TIMEOUT)
		goto add_it;
	return;

 add_it:
	DLM_ASSERT(list_empty(&lkb->lkb_time_list), dlm_print_lkb(lkb););
	mutex_lock(&ls->ls_timeout_mutex);
	hold_lkb(lkb);
	list_add_tail(&lkb->lkb_time_list, &ls->ls_timeout);
	mutex_unlock(&ls->ls_timeout_mutex);
}

static void del_timeout(struct dlm_lkb *lkb)
{
	struct dlm_ls *ls = lkb->lkb_resource->res_ls;

	mutex_lock(&ls->ls_timeout_mutex);
	if (!list_empty(&lkb->lkb_time_list)) {
		list_del_init(&lkb->lkb_time_list);
		unhold_lkb(lkb);
	}
	mutex_unlock(&ls->ls_timeout_mutex);
}

/* FIXME: is it safe to look at lkb_exflags, lkb_flags, lkb_timestamp, and
   lkb_lksb_timeout without lock_rsb?  Note: we can't lock timeout_mutex
   and then lock rsb because of lock ordering in add_timeout.  We may need
   to specify some special timeout-related bits in the lkb that are just to
   be accessed under the timeout_mutex. */

void dlm_scan_timeout(struct dlm_ls *ls)
{
	struct dlm_rsb *r;
	struct dlm_lkb *lkb = NULL, *iter;
	int do_cancel, do_warn;
	s64 wait_us;

	for (;;) {
		if (dlm_locking_stopped(ls))
			break;

		do_cancel = 0;
		do_warn = 0;
		mutex_lock(&ls->ls_timeout_mutex);
		list_for_each_entry(iter, &ls->ls_timeout, lkb_time_list) {

			wait_us = ktime_to_us(ktime_sub(ktime_get(),
							iter->lkb_timestamp));

			if ((iter->lkb_exflags & DLM_LKF_TIMEOUT) &&
			    wait_us >= (iter->lkb_timeout_cs * 10000))
				do_cancel = 1;

			if ((iter->lkb_flags & DLM_IFL_WATCH_TIMEWARN) &&
			    wait_us >= dlm_config.ci_timewarn_cs * 10000)
				do_warn = 1;

			if (!do_cancel && !do_warn)
				continue;
			hold_lkb(iter);
			lkb = iter;
			break;
		}
		mutex_unlock(&ls->ls_timeout_mutex);

		if (!lkb)
			break;

		r = lkb->lkb_resource;
		hold_rsb(r);
		lock_rsb(r);

		if (do_warn) {
			/* clear flag so we only warn once */
			lkb->lkb_flags &= ~DLM_IFL_WATCH_TIMEWARN;
			if (!(lkb->lkb_exflags & DLM_LKF_TIMEOUT))
				del_timeout(lkb);
			dlm_timeout_warn(lkb);
		}

		if (do_cancel) {
			log_debug(ls, "timeout cancel %x node %d %s",
				  lkb->lkb_id, lkb->lkb_nodeid, r->res_name);
			lkb->lkb_flags &= ~DLM_IFL_WATCH_TIMEWARN;
			lkb->lkb_flags |= DLM_IFL_TIMEOUT_CANCEL;
			del_timeout(lkb);
			_cancel_lock(r, lkb);
		}

		unlock_rsb(r);
		unhold_rsb(r);
		dlm_put_lkb(lkb);
	}
}

/* This is only called by dlm_recoverd, and we rely on dlm_ls_stop() stopping
   dlm_recoverd before checking/setting ls_recover_begin. */

void dlm_adjust_timeouts(struct dlm_ls *ls)
{
	struct dlm_lkb *lkb;
	u64 adj_us = jiffies_to_usecs(jiffies - ls->ls_recover_begin);

	ls->ls_recover_begin = 0;
	mutex_lock(&ls->ls_timeout_mutex);
	list_for_each_entry(lkb, &ls->ls_timeout, lkb_time_list)
		lkb->lkb_timestamp = ktime_add_us(lkb->lkb_timestamp, adj_us);
	mutex_unlock(&ls->ls_timeout_mutex);
}
#else
static void add_timeout(struct dlm_lkb *lkb) { }
static void del_timeout(struct dlm_lkb *lkb) { }
#endif

/* lkb is master or local copy */

static void set_lvb_lock(struct dlm_rsb *r, struct dlm_lkb *lkb)
{
	int b, len = r->res_ls->ls_lvblen;

	/* b=1 lvb returned to caller
	   b=0 lvb written to rsb or invalidated
	   b=-1 do nothing */

	b =  dlm_lvb_operations[lkb->lkb_grmode + 1][lkb->lkb_rqmode + 1];

	if (b == 1) {
		if (!lkb->lkb_lvbptr)
			return;

		if (!(lkb->lkb_exflags & DLM_LKF_VALBLK))
			return;

		if (!r->res_lvbptr)
			return;

		memcpy(lkb->lkb_lvbptr, r->res_lvbptr, len);
		lkb->lkb_lvbseq = r->res_lvbseq;

	} else if (b == 0) {
		if (lkb->lkb_exflags & DLM_LKF_IVVALBLK) {
			rsb_set_flag(r, RSB_VALNOTVALID);
			return;
		}

		if (!lkb->lkb_lvbptr)
			return;

		if (!(lkb->lkb_exflags & DLM_LKF_VALBLK))
			return;

		if (!r->res_lvbptr)
			r->res_lvbptr = dlm_allocate_lvb(r->res_ls);

		if (!r->res_lvbptr)
			return;

		memcpy(r->res_lvbptr, lkb->lkb_lvbptr, len);
		r->res_lvbseq++;
		lkb->lkb_lvbseq = r->res_lvbseq;
		rsb_clear_flag(r, RSB_VALNOTVALID);
	}

	if (rsb_flag(r, RSB_VALNOTVALID))
		lkb->lkb_sbflags |= DLM_SBF_VALNOTVALID;
}

static void set_lvb_unlock(struct dlm_rsb *r, struct dlm_lkb *lkb)
{
	if (lkb->lkb_grmode < DLM_LOCK_PW)
		return;

	if (lkb->lkb_exflags & DLM_LKF_IVVALBLK) {
		rsb_set_flag(r, RSB_VALNOTVALID);
		return;
	}

	if (!lkb->lkb_lvbptr)
		return;

	if (!(lkb->lkb_exflags & DLM_LKF_VALBLK))
		return;

	if (!r->res_lvbptr)
		r->res_lvbptr = dlm_allocate_lvb(r->res_ls);

	if (!r->res_lvbptr)
		return;

	memcpy(r->res_lvbptr, lkb->lkb_lvbptr, r->res_ls->ls_lvblen);
	r->res_lvbseq++;
	rsb_clear_flag(r, RSB_VALNOTVALID);
}

/* lkb is process copy (pc) */

static void set_lvb_lock_pc(struct dlm_rsb *r, struct dlm_lkb *lkb,
			    struct dlm_message *ms)
{
	int b;

	if (!lkb->lkb_lvbptr)
		return;

	if (!(lkb->lkb_exflags & DLM_LKF_VALBLK))
		return;

	b = dlm_lvb_operations[lkb->lkb_grmode + 1][lkb->lkb_rqmode + 1];
	if (b == 1) {
		int len = receive_extralen(ms);
		if (len > r->res_ls->ls_lvblen)
			len = r->res_ls->ls_lvblen;
		memcpy(lkb->lkb_lvbptr, ms->m_extra, len);
		lkb->lkb_lvbseq = le32_to_cpu(ms->m_lvbseq);
	}
}

/* Manipulate lkb's on rsb's convert/granted/waiting queues
   remove_lock -- used for unlock, removes lkb from granted
   revert_lock -- used for cancel, moves lkb from convert to granted
   grant_lock  -- used for request and convert, adds lkb to granted or
                  moves lkb from convert or waiting to granted

   Each of these is used for master or local copy lkb's.  There is
   also a _pc() variation used to make the corresponding change on
   a process copy (pc) lkb. */

static void _remove_lock(struct dlm_rsb *r, struct dlm_lkb *lkb)
{
	del_lkb(r, lkb);
	lkb->lkb_grmode = DLM_LOCK_IV;
	/* this unhold undoes the original ref from create_lkb()
	   so this leads to the lkb being freed */
	unhold_lkb(lkb);
}

static void remove_lock(struct dlm_rsb *r, struct dlm_lkb *lkb)
{
	set_lvb_unlock(r, lkb);
	_remove_lock(r, lkb);
}

static void remove_lock_pc(struct dlm_rsb *r, struct dlm_lkb *lkb)
{
	_remove_lock(r, lkb);
}

/* returns: 0 did nothing
	    1 moved lock to granted
	   -1 removed lock */

static int revert_lock(struct dlm_rsb *r, struct dlm_lkb *lkb)
{
	int rv = 0;

	lkb->lkb_rqmode = DLM_LOCK_IV;

	switch (lkb->lkb_status) {
	case DLM_LKSTS_GRANTED:
		break;
	case DLM_LKSTS_CONVERT:
		move_lkb(r, lkb, DLM_LKSTS_GRANTED);
		rv = 1;
		break;
	case DLM_LKSTS_WAITING:
		del_lkb(r, lkb);
		lkb->lkb_grmode = DLM_LOCK_IV;
		/* this unhold undoes the original ref from create_lkb()
		   so this leads to the lkb being freed */
		unhold_lkb(lkb);
		rv = -1;
		break;
	default:
		log_print("invalid status for revert %d", lkb->lkb_status);
	}
	return rv;
}

static int revert_lock_pc(struct dlm_rsb *r, struct dlm_lkb *lkb)
{
	return revert_lock(r, lkb);
}

static void _grant_lock(struct dlm_rsb *r, struct dlm_lkb *lkb)
{
	if (lkb->lkb_grmode != lkb->lkb_rqmode) {
		lkb->lkb_grmode = lkb->lkb_rqmode;
		if (lkb->lkb_status)
			move_lkb(r, lkb, DLM_LKSTS_GRANTED);
		else
			add_lkb(r, lkb, DLM_LKSTS_GRANTED);
	}

	lkb->lkb_rqmode = DLM_LOCK_IV;
	lkb->lkb_highbast = 0;
}

static void grant_lock(struct dlm_rsb *r, struct dlm_lkb *lkb)
{
	set_lvb_lock(r, lkb);
	_grant_lock(r, lkb);
}

static void grant_lock_pc(struct dlm_rsb *r, struct dlm_lkb *lkb,
			  struct dlm_message *ms)
{
	set_lvb_lock_pc(r, lkb, ms);
	_grant_lock(r, lkb);
}

/* called by grant_pending_locks() which means an async grant message must
   be sent to the requesting node in addition to granting the lock if the
   lkb belongs to a remote node. */

static void grant_lock_pending(struct dlm_rsb *r, struct dlm_lkb *lkb)
{
	grant_lock(r, lkb);
	if (is_master_copy(lkb))
		send_grant(r, lkb);
	else
		queue_cast(r, lkb, 0);
}

/* The special CONVDEADLK, ALTPR and ALTCW flags allow the master to
   change the granted/requested modes.  We're munging things accordingly in
   the process copy.
   CONVDEADLK: our grmode may have been forced down to NL to resolve a
   conversion deadlock
   ALTPR/ALTCW: our rqmode may have been changed to PR or CW to become
   compatible with other granted locks */

static void munge_demoted(struct dlm_lkb *lkb)
{
	if (lkb->lkb_rqmode == DLM_LOCK_IV || lkb->lkb_grmode == DLM_LOCK_IV) {
		log_print("munge_demoted %x invalid modes gr %d rq %d",
			  lkb->lkb_id, lkb->lkb_grmode, lkb->lkb_rqmode);
		return;
	}

	lkb->lkb_grmode = DLM_LOCK_NL;
}

static void munge_altmode(struct dlm_lkb *lkb, struct dlm_message *ms)
{
	if (ms->m_type != cpu_to_le32(DLM_MSG_REQUEST_REPLY) &&
	    ms->m_type != cpu_to_le32(DLM_MSG_GRANT)) {
		log_print("munge_altmode %x invalid reply type %d",
			  lkb->lkb_id, le32_to_cpu(ms->m_type));
		return;
	}

	if (lkb->lkb_exflags & DLM_LKF_ALTPR)
		lkb->lkb_rqmode = DLM_LOCK_PR;
	else if (lkb->lkb_exflags & DLM_LKF_ALTCW)
		lkb->lkb_rqmode = DLM_LOCK_CW;
	else {
		log_print("munge_altmode invalid exflags %x", lkb->lkb_exflags);
		dlm_print_lkb(lkb);
	}
}

static inline int first_in_list(struct dlm_lkb *lkb, struct list_head *head)
{
	struct dlm_lkb *first = list_entry(head->next, struct dlm_lkb,
					   lkb_statequeue);
	if (lkb->lkb_id == first->lkb_id)
		return 1;

	return 0;
}

/* Check if the given lkb conflicts with another lkb on the queue. */

static int queue_conflict(struct list_head *head, struct dlm_lkb *lkb)
{
	struct dlm_lkb *this;

	list_for_each_entry(this, head, lkb_statequeue) {
		if (this == lkb)
			continue;
		if (!modes_compat(this, lkb))
			return 1;
	}
	return 0;
}

/*
 * "A conversion deadlock arises with a pair of lock requests in the converting
 * queue for one resource.  The granted mode of each lock blocks the requested
 * mode of the other lock."
 *
 * Part 2: if the granted mode of lkb is preventing an earlier lkb in the
 * convert queue from being granted, then deadlk/demote lkb.
 *
 * Example:
 * Granted Queue: empty
 * Convert Queue: NL->EX (first lock)
 *                PR->EX (second lock)
 *
 * The first lock can't be granted because of the granted mode of the second
 * lock and the second lock can't be granted because it's not first in the
 * list.  We either cancel lkb's conversion (PR->EX) and return EDEADLK, or we
 * demote the granted mode of lkb (from PR to NL) if it has the CONVDEADLK
 * flag set and return DEMOTED in the lksb flags.
 *
 * Originally, this function detected conv-deadlk in a more limited scope:
 * - if !modes_compat(lkb1, lkb2) && !modes_compat(lkb2, lkb1), or
 * - if lkb1 was the first entry in the queue (not just earlier), and was
 *   blocked by the granted mode of lkb2, and there was nothing on the
 *   granted queue preventing lkb1 from being granted immediately, i.e.
 *   lkb2 was the only thing preventing lkb1 from being granted.
 *
 * That second condition meant we'd only say there was conv-deadlk if
 * resolving it (by demotion) would lead to the first lock on the convert
 * queue being granted right away.  It allowed conversion deadlocks to exist
 * between locks on the convert queue while they couldn't be granted anyway.
 *
 * Now, we detect and take action on conversion deadlocks immediately when
 * they're created, even if they may not be immediately consequential.  If
 * lkb1 exists anywhere in the convert queue and lkb2 comes in with a granted
 * mode that would prevent lkb1's conversion from being granted, we do a
 * deadlk/demote on lkb2 right away and don't let it onto the convert queue.
 * I think this means that the lkb_is_ahead condition below should always
 * be zero, i.e. there will never be conv-deadlk between two locks that are
 * both already on the convert queue.
 */

static int conversion_deadlock_detect(struct dlm_rsb *r, struct dlm_lkb *lkb2)
{
	struct dlm_lkb *lkb1;
	int lkb_is_ahead = 0;

	list_for_each_entry(lkb1, &r->res_convertqueue, lkb_statequeue) {
		if (lkb1 == lkb2) {
			lkb_is_ahead = 1;
			continue;
		}

		if (!lkb_is_ahead) {
			if (!modes_compat(lkb2, lkb1))
				return 1;
		} else {
			if (!modes_compat(lkb2, lkb1) &&
			    !modes_compat(lkb1, lkb2))
				return 1;
		}
	}
	return 0;
}

/*
 * Return 1 if the lock can be granted, 0 otherwise.
 * Also detect and resolve conversion deadlocks.
 *
 * lkb is the lock to be granted
 *
 * now is 1 if the function is being called in the context of the
 * immediate request, it is 0 if called later, after the lock has been
 * queued.
 *
 * recover is 1 if dlm_recover_grant() is trying to grant conversions
 * after recovery.
 *
 * References are from chapter 6 of "VAXcluster Principles" by Roy Davis
 */

static int _can_be_granted(struct dlm_rsb *r, struct dlm_lkb *lkb, int now,
			   int recover)
{
	int8_t conv = (lkb->lkb_grmode != DLM_LOCK_IV);

	/*
	 * 6-10: Version 5.4 introduced an option to address the phenomenon of
	 * a new request for a NL mode lock being blocked.
	 *
	 * 6-11: If the optional EXPEDITE flag is used with the new NL mode
	 * request, then it would be granted.  In essence, the use of this flag
	 * tells the Lock Manager to expedite theis request by not considering
	 * what may be in the CONVERTING or WAITING queues...  As of this
	 * writing, the EXPEDITE flag can be used only with new requests for NL
	 * mode locks.  This flag is not valid for conversion requests.
	 *
	 * A shortcut.  Earlier checks return an error if EXPEDITE is used in a
	 * conversion or used with a non-NL requested mode.  We also know an
	 * EXPEDITE request is always granted immediately, so now must always
	 * be 1.  The full condition to grant an expedite request: (now &&
	 * !conv && lkb->rqmode == DLM_LOCK_NL && (flags & EXPEDITE)) can
	 * therefore be shortened to just checking the flag.
	 */

	if (lkb->lkb_exflags & DLM_LKF_EXPEDITE)
		return 1;

	/*
	 * A shortcut. Without this, !queue_conflict(grantqueue, lkb) would be
	 * added to the remaining conditions.
	 */

	if (queue_conflict(&r->res_grantqueue, lkb))
		return 0;

	/*
	 * 6-3: By default, a conversion request is immediately granted if the
	 * requested mode is compatible with the modes of all other granted
	 * locks
	 */

	if (queue_conflict(&r->res_convertqueue, lkb))
		return 0;

	/*
	 * The RECOVER_GRANT flag means dlm_recover_grant() is granting
	 * locks for a recovered rsb, on which lkb's have been rebuilt.
	 * The lkb's may have been rebuilt on the queues in a different
	 * order than they were in on the previous master.  So, granting
	 * queued conversions in order after recovery doesn't make sense
	 * since the order hasn't been preserved anyway.  The new order
	 * could also have created a new "in place" conversion deadlock.
	 * (e.g. old, failed master held granted EX, with PR->EX, NL->EX.
	 * After recovery, there would be no granted locks, and possibly
	 * NL->EX, PR->EX, an in-place conversion deadlock.)  So, after
	 * recovery, grant conversions without considering order.
	 */

	if (conv && recover)
		return 1;

	/*
	 * 6-5: But the default algorithm for deciding whether to grant or
	 * queue conversion requests does not by itself guarantee that such
	 * requests are serviced on a "first come first serve" basis.  This, in
	 * turn, can lead to a phenomenon known as "indefinate postponement".
	 *
	 * 6-7: This issue is dealt with by using the optional QUECVT flag with
	 * the system service employed to request a lock conversion.  This flag
	 * forces certain conversion requests to be queued, even if they are
	 * compatible with the granted modes of other locks on the same
	 * resource.  Thus, the use of this flag results in conversion requests
	 * being ordered on a "first come first servce" basis.
	 *
	 * DCT: This condition is all about new conversions being able to occur
	 * "in place" while the lock remains on the granted queue (assuming
	 * nothing else conflicts.)  IOW if QUECVT isn't set, a conversion
	 * doesn't _have_ to go onto the convert queue where it's processed in
	 * order.  The "now" variable is necessary to distinguish converts
	 * being received and processed for the first time now, because once a
	 * convert is moved to the conversion queue the condition below applies
	 * requiring fifo granting.
	 */

	if (now && conv && !(lkb->lkb_exflags & DLM_LKF_QUECVT))
		return 1;

	/*
	 * Even if the convert is compat with all granted locks,
	 * QUECVT forces it behind other locks on the convert queue.
	 */

	if (now && conv && (lkb->lkb_exflags & DLM_LKF_QUECVT)) {
		if (list_empty(&r->res_convertqueue))
			return 1;
		else
			return 0;
	}

	/*
	 * The NOORDER flag is set to avoid the standard vms rules on grant
	 * order.
	 */

	if (lkb->lkb_exflags & DLM_LKF_NOORDER)
		return 1;

	/*
	 * 6-3: Once in that queue [CONVERTING], a conversion request cannot be
	 * granted until all other conversion requests ahead of it are granted
	 * and/or canceled.
	 */

	if (!now && conv && first_in_list(lkb, &r->res_convertqueue))
		return 1;

	/*
	 * 6-4: By default, a new request is immediately granted only if all
	 * three of the following conditions are satisfied when the request is
	 * issued:
	 * - The queue of ungranted conversion requests for the resource is
	 *   empty.
	 * - The queue of ungranted new requests for the resource is empty.
	 * - The mode of the new request is compatible with the most
	 *   restrictive mode of all granted locks on the resource.
	 */

	if (now && !conv && list_empty(&r->res_convertqueue) &&
	    list_empty(&r->res_waitqueue))
		return 1;

	/*
	 * 6-4: Once a lock request is in the queue of ungranted new requests,
	 * it cannot be granted until the queue of ungranted conversion
	 * requests is empty, all ungranted new requests ahead of it are
	 * granted and/or canceled, and it is compatible with the granted mode
	 * of the most restrictive lock granted on the resource.
	 */

	if (!now && !conv && list_empty(&r->res_convertqueue) &&
	    first_in_list(lkb, &r->res_waitqueue))
		return 1;

	return 0;
}

static int can_be_granted(struct dlm_rsb *r, struct dlm_lkb *lkb, int now,
			  int recover, int *err)
{
	int rv;
	int8_t alt = 0, rqmode = lkb->lkb_rqmode;
	int8_t is_convert = (lkb->lkb_grmode != DLM_LOCK_IV);

	if (err)
		*err = 0;

	rv = _can_be_granted(r, lkb, now, recover);
	if (rv)
		goto out;

	/*
	 * The CONVDEADLK flag is non-standard and tells the dlm to resolve
	 * conversion deadlocks by demoting grmode to NL, otherwise the dlm
	 * cancels one of the locks.
	 */

	if (is_convert && can_be_queued(lkb) &&
	    conversion_deadlock_detect(r, lkb)) {
		if (lkb->lkb_exflags & DLM_LKF_CONVDEADLK) {
			lkb->lkb_grmode = DLM_LOCK_NL;
			lkb->lkb_sbflags |= DLM_SBF_DEMOTED;
		} else if (err) {
			*err = -EDEADLK;
		} else {
			log_print("can_be_granted deadlock %x now %d",
				  lkb->lkb_id, now);
			dlm_dump_rsb(r);
		}
		goto out;
	}

	/*
	 * The ALTPR and ALTCW flags are non-standard and tell the dlm to try
	 * to grant a request in a mode other than the normal rqmode.  It's a
	 * simple way to provide a big optimization to applications that can
	 * use them.
	 */

	if (rqmode != DLM_LOCK_PR && (lkb->lkb_exflags & DLM_LKF_ALTPR))
		alt = DLM_LOCK_PR;
	else if (rqmode != DLM_LOCK_CW && (lkb->lkb_exflags & DLM_LKF_ALTCW))
		alt = DLM_LOCK_CW;

	if (alt) {
		lkb->lkb_rqmode = alt;
		rv = _can_be_granted(r, lkb, now, 0);
		if (rv)
			lkb->lkb_sbflags |= DLM_SBF_ALTMODE;
		else
			lkb->lkb_rqmode = rqmode;
	}
 out:
	return rv;
}

/* Returns the highest requested mode of all blocked conversions; sets
   cw if there's a blocked conversion to DLM_LOCK_CW. */

static int grant_pending_convert(struct dlm_rsb *r, int high, int *cw,
				 unsigned int *count)
{
	struct dlm_lkb *lkb, *s;
	int recover = rsb_flag(r, RSB_RECOVER_GRANT);
	int hi, demoted, quit, grant_restart, demote_restart;
	int deadlk;

	quit = 0;
 restart:
	grant_restart = 0;
	demote_restart = 0;
	hi = DLM_LOCK_IV;

	list_for_each_entry_safe(lkb, s, &r->res_convertqueue, lkb_statequeue) {
		demoted = is_demoted(lkb);
		deadlk = 0;

		if (can_be_granted(r, lkb, 0, recover, &deadlk)) {
			grant_lock_pending(r, lkb);
			grant_restart = 1;
			if (count)
				(*count)++;
			continue;
		}

		if (!demoted && is_demoted(lkb)) {
			log_print("WARN: pending demoted %x node %d %s",
				  lkb->lkb_id, lkb->lkb_nodeid, r->res_name);
			demote_restart = 1;
			continue;
		}

		if (deadlk) {
			/*
			 * If DLM_LKB_NODLKWT flag is set and conversion
			 * deadlock is detected, we request blocking AST and
			 * down (or cancel) conversion.
			 */
			if (lkb->lkb_exflags & DLM_LKF_NODLCKWT) {
				if (lkb->lkb_highbast < lkb->lkb_rqmode) {
					queue_bast(r, lkb, lkb->lkb_rqmode);
					lkb->lkb_highbast = lkb->lkb_rqmode;
				}
			} else {
				log_print("WARN: pending deadlock %x node %d %s",
					  lkb->lkb_id, lkb->lkb_nodeid,
					  r->res_name);
				dlm_dump_rsb(r);
			}
			continue;
		}

		hi = max_t(int, lkb->lkb_rqmode, hi);

		if (cw && lkb->lkb_rqmode == DLM_LOCK_CW)
			*cw = 1;
	}

	if (grant_restart)
		goto restart;
	if (demote_restart && !quit) {
		quit = 1;
		goto restart;
	}

	return max_t(int, high, hi);
}

static int grant_pending_wait(struct dlm_rsb *r, int high, int *cw,
			      unsigned int *count)
{
	struct dlm_lkb *lkb, *s;

	list_for_each_entry_safe(lkb, s, &r->res_waitqueue, lkb_statequeue) {
		if (can_be_granted(r, lkb, 0, 0, NULL)) {
			grant_lock_pending(r, lkb);
			if (count)
				(*count)++;
		} else {
			high = max_t(int, lkb->lkb_rqmode, high);
			if (lkb->lkb_rqmode == DLM_LOCK_CW)
				*cw = 1;
		}
	}

	return high;
}

/* cw of 1 means there's a lock with a rqmode of DLM_LOCK_CW that's blocked
   on either the convert or waiting queue.
   high is the largest rqmode of all locks blocked on the convert or
   waiting queue. */

static int lock_requires_bast(struct dlm_lkb *gr, int high, int cw)
{
	if (gr->lkb_grmode == DLM_LOCK_PR && cw) {
		if (gr->lkb_highbast < DLM_LOCK_EX)
			return 1;
		return 0;
	}

	if (gr->lkb_highbast < high &&
	    !__dlm_compat_matrix[gr->lkb_grmode+1][high+1])
		return 1;
	return 0;
}

static void grant_pending_locks(struct dlm_rsb *r, unsigned int *count)
{
	struct dlm_lkb *lkb, *s;
	int high = DLM_LOCK_IV;
	int cw = 0;

	if (!is_master(r)) {
		log_print("grant_pending_locks r nodeid %d", r->res_nodeid);
		dlm_dump_rsb(r);
		return;
	}

	high = grant_pending_convert(r, high, &cw, count);
	high = grant_pending_wait(r, high, &cw, count);

	if (high == DLM_LOCK_IV)
		return;

	/*
	 * If there are locks left on the wait/convert queue then send blocking
	 * ASTs to granted locks based on the largest requested mode (high)
	 * found above.
	 */

	list_for_each_entry_safe(lkb, s, &r->res_grantqueue, lkb_statequeue) {
		if (lkb->lkb_bastfn && lock_requires_bast(lkb, high, cw)) {
			if (cw && high == DLM_LOCK_PR &&
			    lkb->lkb_grmode == DLM_LOCK_PR)
				queue_bast(r, lkb, DLM_LOCK_CW);
			else
				queue_bast(r, lkb, high);
			lkb->lkb_highbast = high;
		}
	}
}

static int modes_require_bast(struct dlm_lkb *gr, struct dlm_lkb *rq)
{
	if ((gr->lkb_grmode == DLM_LOCK_PR && rq->lkb_rqmode == DLM_LOCK_CW) ||
	    (gr->lkb_grmode == DLM_LOCK_CW && rq->lkb_rqmode == DLM_LOCK_PR)) {
		if (gr->lkb_highbast < DLM_LOCK_EX)
			return 1;
		return 0;
	}

	if (gr->lkb_highbast < rq->lkb_rqmode && !modes_compat(gr, rq))
		return 1;
	return 0;
}

static void send_bast_queue(struct dlm_rsb *r, struct list_head *head,
			    struct dlm_lkb *lkb)
{
	struct dlm_lkb *gr;

	list_for_each_entry(gr, head, lkb_statequeue) {
		/* skip self when sending basts to convertqueue */
		if (gr == lkb)
			continue;
		if (gr->lkb_bastfn && modes_require_bast(gr, lkb)) {
			queue_bast(r, gr, lkb->lkb_rqmode);
			gr->lkb_highbast = lkb->lkb_rqmode;
		}
	}
}

static void send_blocking_asts(struct dlm_rsb *r, struct dlm_lkb *lkb)
{
	send_bast_queue(r, &r->res_grantqueue, lkb);
}

static void send_blocking_asts_all(struct dlm_rsb *r, struct dlm_lkb *lkb)
{
	send_bast_queue(r, &r->res_grantqueue, lkb);
	send_bast_queue(r, &r->res_convertqueue, lkb);
}

/* set_master(r, lkb) -- set the master nodeid of a resource

   The purpose of this function is to set the nodeid field in the given
   lkb using the nodeid field in the given rsb.  If the rsb's nodeid is
   known, it can just be copied to the lkb and the function will return
   0.  If the rsb's nodeid is _not_ known, it needs to be looked up
   before it can be copied to the lkb.

   When the rsb nodeid is being looked up remotely, the initial lkb
   causing the lookup is kept on the ls_waiters list waiting for the
   lookup reply.  Other lkb's waiting for the same rsb lookup are kept
   on the rsb's res_lookup list until the master is verified.

   Return values:
   0: nodeid is set in rsb/lkb and the caller should go ahead and use it
   1: the rsb master is not available and the lkb has been placed on
      a wait queue
*/

static int set_master(struct dlm_rsb *r, struct dlm_lkb *lkb)
{
	int our_nodeid = dlm_our_nodeid();

	if (rsb_flag(r, RSB_MASTER_UNCERTAIN)) {
		rsb_clear_flag(r, RSB_MASTER_UNCERTAIN);
		r->res_first_lkid = lkb->lkb_id;
		lkb->lkb_nodeid = r->res_nodeid;
		return 0;
	}

	if (r->res_first_lkid && r->res_first_lkid != lkb->lkb_id) {
		list_add_tail(&lkb->lkb_rsb_lookup, &r->res_lookup);
		return 1;
	}

	if (r->res_master_nodeid == our_nodeid) {
		lkb->lkb_nodeid = 0;
		return 0;
	}

	if (r->res_master_nodeid) {
		lkb->lkb_nodeid = r->res_master_nodeid;
		return 0;
	}

	if (dlm_dir_nodeid(r) == our_nodeid) {
		/* This is a somewhat unusual case; find_rsb will usually
		   have set res_master_nodeid when dir nodeid is local, but
		   there are cases where we become the dir node after we've
		   past find_rsb and go through _request_lock again.
		   confirm_master() or process_lookup_list() needs to be
		   called after this. */
		log_debug(r->res_ls, "set_master %x self master %d dir %d %s",
			  lkb->lkb_id, r->res_master_nodeid, r->res_dir_nodeid,
			  r->res_name);
		r->res_master_nodeid = our_nodeid;
		r->res_nodeid = 0;
		lkb->lkb_nodeid = 0;
		return 0;
	}

	wait_pending_remove(r);

	r->res_first_lkid = lkb->lkb_id;
	send_lookup(r, lkb);
	return 1;
}

static void process_lookup_list(struct dlm_rsb *r)
{
	struct dlm_lkb *lkb, *safe;

	list_for_each_entry_safe(lkb, safe, &r->res_lookup, lkb_rsb_lookup) {
		list_del_init(&lkb->lkb_rsb_lookup);
		_request_lock(r, lkb);
		schedule();
	}
}

/* confirm_master -- confirm (or deny) an rsb's master nodeid */

static void confirm_master(struct dlm_rsb *r, int error)
{
	struct dlm_lkb *lkb;

	if (!r->res_first_lkid)
		return;

	switch (error) {
	case 0:
	case -EINPROGRESS:
		r->res_first_lkid = 0;
		process_lookup_list(r);
		break;

	case -EAGAIN:
	case -EBADR:
	case -ENOTBLK:
		/* the remote request failed and won't be retried (it was
		   a NOQUEUE, or has been canceled/unlocked); make a waiting
		   lkb the first_lkid */

		r->res_first_lkid = 0;

		if (!list_empty(&r->res_lookup)) {
			lkb = list_entry(r->res_lookup.next, struct dlm_lkb,
					 lkb_rsb_lookup);
			list_del_init(&lkb->lkb_rsb_lookup);
			r->res_first_lkid = lkb->lkb_id;
			_request_lock(r, lkb);
		}
		break;

	default:
		log_error(r->res_ls, "confirm_master unknown error %d", error);
	}
}

#ifdef CONFIG_DLM_DEPRECATED_API
static int set_lock_args(int mode, struct dlm_lksb *lksb, uint32_t flags,
			 int namelen, unsigned long timeout_cs,
			 void (*ast) (void *astparam),
			 void *astparam,
			 void (*bast) (void *astparam, int mode),
			 struct dlm_args *args)
#else
static int set_lock_args(int mode, struct dlm_lksb *lksb, uint32_t flags,
			 int namelen, void (*ast)(void *astparam),
			 void *astparam,
			 void (*bast)(void *astparam, int mode),
			 struct dlm_args *args)
#endif
{
	int rv = -EINVAL;

	/* check for invalid arg usage */

	if (mode < 0 || mode > DLM_LOCK_EX)
		goto out;

	if (!(flags & DLM_LKF_CONVERT) && (namelen > DLM_RESNAME_MAXLEN))
		goto out;

	if (flags & DLM_LKF_CANCEL)
		goto out;

	if (flags & DLM_LKF_QUECVT && !(flags & DLM_LKF_CONVERT))
		goto out;

	if (flags & DLM_LKF_CONVDEADLK && !(flags & DLM_LKF_CONVERT))
		goto out;

	if (flags & DLM_LKF_CONVDEADLK && flags & DLM_LKF_NOQUEUE)
		goto out;

	if (flags & DLM_LKF_EXPEDITE && flags & DLM_LKF_CONVERT)
		goto out;

	if (flags & DLM_LKF_EXPEDITE && flags & DLM_LKF_QUECVT)
		goto out;

	if (flags & DLM_LKF_EXPEDITE && flags & DLM_LKF_NOQUEUE)
		goto out;

	if (flags & DLM_LKF_EXPEDITE && mode != DLM_LOCK_NL)
		goto out;

	if (!ast || !lksb)
		goto out;

	if (flags & DLM_LKF_VALBLK && !lksb->sb_lvbptr)
		goto out;

	if (flags & DLM_LKF_CONVERT && !lksb->sb_lkid)
		goto out;

	/* these args will be copied to the lkb in validate_lock_args,
	   it cannot be done now because when converting locks, fields in
	   an active lkb cannot be modified before locking the rsb */

	args->flags = flags;
	args->astfn = ast;
	args->astparam = astparam;
	args->bastfn = bast;
#ifdef CONFIG_DLM_DEPRECATED_API
	args->timeout = timeout_cs;
#endif
	args->mode = mode;
	args->lksb = lksb;
	rv = 0;
 out:
	return rv;
}

static int set_unlock_args(uint32_t flags, void *astarg, struct dlm_args *args)
{
	if (flags & ~(DLM_LKF_CANCEL | DLM_LKF_VALBLK | DLM_LKF_IVVALBLK |
 		      DLM_LKF_FORCEUNLOCK))
		return -EINVAL;

	if (flags & DLM_LKF_CANCEL && flags & DLM_LKF_FORCEUNLOCK)
		return -EINVAL;

	args->flags = flags;
	args->astparam = astarg;
	return 0;
}

static int validate_lock_args(struct dlm_ls *ls, struct dlm_lkb *lkb,
			      struct dlm_args *args)
{
	int rv = -EBUSY;

	if (args->flags & DLM_LKF_CONVERT) {
		if (lkb->lkb_status != DLM_LKSTS_GRANTED)
			goto out;

		/* lock not allowed if there's any op in progress */
		if (lkb->lkb_wait_type || lkb->lkb_wait_count)
			goto out;

		if (is_overlap(lkb))
			goto out;

		rv = -EINVAL;
		if (lkb->lkb_flags & DLM_IFL_MSTCPY)
			goto out;

		if (args->flags & DLM_LKF_QUECVT &&
		    !__quecvt_compat_matrix[lkb->lkb_grmode+1][args->mode+1])
			goto out;
	}

	lkb->lkb_exflags = args->flags;
	lkb->lkb_sbflags = 0;
	lkb->lkb_astfn = args->astfn;
	lkb->lkb_astparam = args->astparam;
	lkb->lkb_bastfn = args->bastfn;
	lkb->lkb_rqmode = args->mode;
	lkb->lkb_lksb = args->lksb;
	lkb->lkb_lvbptr = args->lksb->sb_lvbptr;
	lkb->lkb_ownpid = (int) current->pid;
#ifdef CONFIG_DLM_DEPRECATED_API
	lkb->lkb_timeout_cs = args->timeout;
#endif
	rv = 0;
 out:
	switch (rv) {
	case 0:
		break;
	case -EINVAL:
		/* annoy the user because dlm usage is wrong */
		WARN_ON(1);
		log_error(ls, "%s %d %x %x %x %d %d %s", __func__,
			  rv, lkb->lkb_id, lkb->lkb_flags, args->flags,
			  lkb->lkb_status, lkb->lkb_wait_type,
			  lkb->lkb_resource->res_name);
		break;
	default:
		log_debug(ls, "%s %d %x %x %x %d %d %s", __func__,
			  rv, lkb->lkb_id, lkb->lkb_flags, args->flags,
			  lkb->lkb_status, lkb->lkb_wait_type,
			  lkb->lkb_resource->res_name);
		break;
	}

	return rv;
}

/* when dlm_unlock() sees -EBUSY with CANCEL/FORCEUNLOCK it returns 0
   for success */

/* note: it's valid for lkb_nodeid/res_nodeid to be -1 when we get here
   because there may be a lookup in progress and it's valid to do
   cancel/unlockf on it */

static int validate_unlock_args(struct dlm_lkb *lkb, struct dlm_args *args)
{
	struct dlm_ls *ls = lkb->lkb_resource->res_ls;
	int rv = -EBUSY;

	/* normal unlock not allowed if there's any op in progress */
	if (!(args->flags & (DLM_LKF_CANCEL | DLM_LKF_FORCEUNLOCK)) &&
	    (lkb->lkb_wait_type || lkb->lkb_wait_count))
		goto out;

	/* an lkb may be waiting for an rsb lookup to complete where the
	   lookup was initiated by another lock */

	if (!list_empty(&lkb->lkb_rsb_lookup)) {
		if (args->flags & (DLM_LKF_CANCEL | DLM_LKF_FORCEUNLOCK)) {
			log_debug(ls, "unlock on rsb_lookup %x", lkb->lkb_id);
			list_del_init(&lkb->lkb_rsb_lookup);
			queue_cast(lkb->lkb_resource, lkb,
				   args->flags & DLM_LKF_CANCEL ?
				   -DLM_ECANCEL : -DLM_EUNLOCK);
			unhold_lkb(lkb); /* undoes create_lkb() */
		}
		/* caller changes -EBUSY to 0 for CANCEL and FORCEUNLOCK */
		goto out;
	}

	rv = -EINVAL;
	if (lkb->lkb_flags & DLM_IFL_MSTCPY) {
		log_error(ls, "unlock on MSTCPY %x", lkb->lkb_id);
		dlm_print_lkb(lkb);
		goto out;
	}

	/* an lkb may still exist even though the lock is EOL'ed due to a
	 * cancel, unlock or failed noqueue request; an app can't use these
	 * locks; return same error as if the lkid had not been found at all
	 */

	if (lkb->lkb_flags & DLM_IFL_ENDOFLIFE) {
		log_debug(ls, "unlock on ENDOFLIFE %x", lkb->lkb_id);
		rv = -ENOENT;
		goto out;
	}

	/* cancel not allowed with another cancel/unlock in progress */

	if (args->flags & DLM_LKF_CANCEL) {
		if (lkb->lkb_exflags & DLM_LKF_CANCEL)
			goto out;

		if (is_overlap(lkb))
			goto out;

		/* don't let scand try to do a cancel */
		del_timeout(lkb);

		if (lkb->lkb_flags & DLM_IFL_RESEND) {
			lkb->lkb_flags |= DLM_IFL_OVERLAP_CANCEL;
			rv = -EBUSY;
			goto out;
		}

		/* there's nothing to cancel */
		if (lkb->lkb_status == DLM_LKSTS_GRANTED &&
		    !lkb->lkb_wait_type) {
			rv = -EBUSY;
			goto out;
		}

		switch (lkb->lkb_wait_type) {
		case DLM_MSG_LOOKUP:
		case DLM_MSG_REQUEST:
			lkb->lkb_flags |= DLM_IFL_OVERLAP_CANCEL;
			rv = -EBUSY;
			goto out;
		case DLM_MSG_UNLOCK:
		case DLM_MSG_CANCEL:
			goto out;
		}
		/* add_to_waiters() will set OVERLAP_CANCEL */
		goto out_ok;
	}

	/* do we need to allow a force-unlock if there's a normal unlock
	   already in progress?  in what conditions could the normal unlock
	   fail such that we'd want to send a force-unlock to be sure? */

	if (args->flags & DLM_LKF_FORCEUNLOCK) {
		if (lkb->lkb_exflags & DLM_LKF_FORCEUNLOCK)
			goto out;

		if (is_overlap_unlock(lkb))
			goto out;

		/* don't let scand try to do a cancel */
		del_timeout(lkb);

		if (lkb->lkb_flags & DLM_IFL_RESEND) {
			lkb->lkb_flags |= DLM_IFL_OVERLAP_UNLOCK;
			rv = -EBUSY;
			goto out;
		}

		switch (lkb->lkb_wait_type) {
		case DLM_MSG_LOOKUP:
		case DLM_MSG_REQUEST:
			lkb->lkb_flags |= DLM_IFL_OVERLAP_UNLOCK;
			rv = -EBUSY;
			goto out;
		case DLM_MSG_UNLOCK:
			goto out;
		}
		/* add_to_waiters() will set OVERLAP_UNLOCK */
	}

 out_ok:
	/* an overlapping op shouldn't blow away exflags from other op */
	lkb->lkb_exflags |= args->flags;
	lkb->lkb_sbflags = 0;
	lkb->lkb_astparam = args->astparam;
	rv = 0;
 out:
	switch (rv) {
	case 0:
		break;
	case -EINVAL:
		/* annoy the user because dlm usage is wrong */
		WARN_ON(1);
		log_error(ls, "%s %d %x %x %x %x %d %s", __func__, rv,
			  lkb->lkb_id, lkb->lkb_flags, lkb->lkb_exflags,
			  args->flags, lkb->lkb_wait_type,
			  lkb->lkb_resource->res_name);
		break;
	default:
		log_debug(ls, "%s %d %x %x %x %x %d %s", __func__, rv,
			  lkb->lkb_id, lkb->lkb_flags, lkb->lkb_exflags,
			  args->flags, lkb->lkb_wait_type,
			  lkb->lkb_resource->res_name);
		break;
	}

	return rv;
}

/*
 * Four stage 4 varieties:
 * do_request(), do_convert(), do_unlock(), do_cancel()
 * These are called on the master node for the given lock and
 * from the central locking logic.
 */

static int do_request(struct dlm_rsb *r, struct dlm_lkb *lkb)
{
	int error = 0;

	if (can_be_granted(r, lkb, 1, 0, NULL)) {
		grant_lock(r, lkb);
		queue_cast(r, lkb, 0);
		goto out;
	}

	if (can_be_queued(lkb)) {
		error = -EINPROGRESS;
		add_lkb(r, lkb, DLM_LKSTS_WAITING);
		add_timeout(lkb);
		goto out;
	}

	error = -EAGAIN;
	queue_cast(r, lkb, -EAGAIN);
 out:
	return error;
}

static void do_request_effects(struct dlm_rsb *r, struct dlm_lkb *lkb,
			       int error)
{
	switch (error) {
	case -EAGAIN:
		if (force_blocking_asts(lkb))
			send_blocking_asts_all(r, lkb);
		break;
	case -EINPROGRESS:
		send_blocking_asts(r, lkb);
		break;
	}
}

static int do_convert(struct dlm_rsb *r, struct dlm_lkb *lkb)
{
	int error = 0;
	int deadlk = 0;

	/* changing an existing lock may allow others to be granted */

	if (can_be_granted(r, lkb, 1, 0, &deadlk)) {
		grant_lock(r, lkb);
		queue_cast(r, lkb, 0);
		goto out;
	}

	/* can_be_granted() detected that this lock would block in a conversion
	   deadlock, so we leave it on the granted queue and return EDEADLK in
	   the ast for the convert. */

	if (deadlk && !(lkb->lkb_exflags & DLM_LKF_NODLCKWT)) {
		/* it's left on the granted queue */
		revert_lock(r, lkb);
		queue_cast(r, lkb, -EDEADLK);
		error = -EDEADLK;
		goto out;
	}

	/* is_demoted() means the can_be_granted() above set the grmode
	   to NL, and left us on the granted queue.  This auto-demotion
	   (due to CONVDEADLK) might mean other locks, and/or this lock, are
	   now grantable.  We have to try to grant other converting locks
	   before we try again to grant this one. */

	if (is_demoted(lkb)) {
		grant_pending_convert(r, DLM_LOCK_IV, NULL, NULL);
		if (_can_be_granted(r, lkb, 1, 0)) {
			grant_lock(r, lkb);
			queue_cast(r, lkb, 0);
			goto out;
		}
		/* else fall through and move to convert queue */
	}

	if (can_be_queued(lkb)) {
		error = -EINPROGRESS;
		del_lkb(r, lkb);
		add_lkb(r, lkb, DLM_LKSTS_CONVERT);
		add_timeout(lkb);
		goto out;
	}

	error = -EAGAIN;
	queue_cast(r, lkb, -EAGAIN);
 out:
	return error;
}

static void do_convert_effects(struct dlm_rsb *r, struct dlm_lkb *lkb,
			       int error)
{
	switch (error) {
	case 0:
		grant_pending_locks(r, NULL);
		/* grant_pending_locks also sends basts */
		break;
	case -EAGAIN:
		if (force_blocking_asts(lkb))
			send_blocking_asts_all(r, lkb);
		break;
	case -EINPROGRESS:
		send_blocking_asts(r, lkb);
		break;
	}
}

static int do_unlock(struct dlm_rsb *r, struct dlm_lkb *lkb)
{
	remove_lock(r, lkb);
	queue_cast(r, lkb, -DLM_EUNLOCK);
	return -DLM_EUNLOCK;
}

static void do_unlock_effects(struct dlm_rsb *r, struct dlm_lkb *lkb,
			      int error)
{
	grant_pending_locks(r, NULL);
}

/* returns: 0 did nothing, -DLM_ECANCEL canceled lock */

static int do_cancel(struct dlm_rsb *r, struct dlm_lkb *lkb)
{
	int error;

	error = revert_lock(r, lkb);
	if (error) {
		queue_cast(r, lkb, -DLM_ECANCEL);
		return -DLM_ECANCEL;
	}
	return 0;
}

static void do_cancel_effects(struct dlm_rsb *r, struct dlm_lkb *lkb,
			      int error)
{
	if (error)
		grant_pending_locks(r, NULL);
}

/*
 * Four stage 3 varieties:
 * _request_lock(), _convert_lock(), _unlock_lock(), _cancel_lock()
 */

/* add a new lkb to a possibly new rsb, called by requesting process */

static int _request_lock(struct dlm_rsb *r, struct dlm_lkb *lkb)
{
	int error;

	/* set_master: sets lkb nodeid from r */

	error = set_master(r, lkb);
	if (error < 0)
		goto out;
	if (error) {
		error = 0;
		goto out;
	}

	if (is_remote(r)) {
		/* receive_request() calls do_request() on remote node */
		error = send_request(r, lkb);
	} else {
		error = do_request(r, lkb);
		/* for remote locks the request_reply is sent
		   between do_request and do_request_effects */
		do_request_effects(r, lkb, error);
	}
 out:
	return error;
}

/* change some property of an existing lkb, e.g. mode */

static int _convert_lock(struct dlm_rsb *r, struct dlm_lkb *lkb)
{
	int error;

	if (is_remote(r)) {
		/* receive_convert() calls do_convert() on remote node */
		error = send_convert(r, lkb);
	} else {
		error = do_convert(r, lkb);
		/* for remote locks the convert_reply is sent
		   between do_convert and do_convert_effects */
		do_convert_effects(r, lkb, error);
	}

	return error;
}

/* remove an existing lkb from the granted queue */

static int _unlock_lock(struct dlm_rsb *r, struct dlm_lkb *lkb)
{
	int error;

	if (is_remote(r)) {
		/* receive_unlock() calls do_unlock() on remote node */
		error = send_unlock(r, lkb);
	} else {
		error = do_unlock(r, lkb);
		/* for remote locks the unlock_reply is sent
		   between do_unlock and do_unlock_effects */
		do_unlock_effects(r, lkb, error);
	}

	return error;
}

/* remove an existing lkb from the convert or wait queue */

static int _cancel_lock(struct dlm_rsb *r, struct dlm_lkb *lkb)
{
	int error;

	if (is_remote(r)) {
		/* receive_cancel() calls do_cancel() on remote node */
		error = send_cancel(r, lkb);
	} else {
		error = do_cancel(r, lkb);
		/* for remote locks the cancel_reply is sent
		   between do_cancel and do_cancel_effects */
		do_cancel_effects(r, lkb, error);
	}

	return error;
}

/*
 * Four stage 2 varieties:
 * request_lock(), convert_lock(), unlock_lock(), cancel_lock()
 */

static int request_lock(struct dlm_ls *ls, struct dlm_lkb *lkb,
			const void *name, int len,
			struct dlm_args *args)
{
	struct dlm_rsb *r;
	int error;

	error = validate_lock_args(ls, lkb, args);
	if (error)
		return error;

	error = find_rsb(ls, name, len, 0, R_REQUEST, &r);
	if (error)
		return error;

	lock_rsb(r);

	attach_lkb(r, lkb);
	lkb->lkb_lksb->sb_lkid = lkb->lkb_id;

	error = _request_lock(r, lkb);

	unlock_rsb(r);
	put_rsb(r);
	return error;
}

static int convert_lock(struct dlm_ls *ls, struct dlm_lkb *lkb,
			struct dlm_args *args)
{
	struct dlm_rsb *r;
	int error;

	r = lkb->lkb_resource;

	hold_rsb(r);
	lock_rsb(r);

	error = validate_lock_args(ls, lkb, args);
	if (error)
		goto out;

	error = _convert_lock(r, lkb);
 out:
	unlock_rsb(r);
	put_rsb(r);
	return error;
}

static int unlock_lock(struct dlm_ls *ls, struct dlm_lkb *lkb,
		       struct dlm_args *args)
{
	struct dlm_rsb *r;
	int error;

	r = lkb->lkb_resource;

	hold_rsb(r);
	lock_rsb(r);

	error = validate_unlock_args(lkb, args);
	if (error)
		goto out;

	error = _unlock_lock(r, lkb);
 out:
	unlock_rsb(r);
	put_rsb(r);
	return error;
}

static int cancel_lock(struct dlm_ls *ls, struct dlm_lkb *lkb,
		       struct dlm_args *args)
{
	struct dlm_rsb *r;
	int error;

	r = lkb->lkb_resource;

	hold_rsb(r);
	lock_rsb(r);

	error = validate_unlock_args(lkb, args);
	if (error)
		goto out;

	error = _cancel_lock(r, lkb);
 out:
	unlock_rsb(r);
	put_rsb(r);
	return error;
}

/*
 * Two stage 1 varieties:  dlm_lock() and dlm_unlock()
 */

int dlm_lock(dlm_lockspace_t *lockspace,
	     int mode,
	     struct dlm_lksb *lksb,
	     uint32_t flags,
	     const void *name,
	     unsigned int namelen,
	     uint32_t parent_lkid,
	     void (*ast) (void *astarg),
	     void *astarg,
	     void (*bast) (void *astarg, int mode))
{
	struct dlm_ls *ls;
	struct dlm_lkb *lkb;
	struct dlm_args args;
	int error, convert = flags & DLM_LKF_CONVERT;

	ls = dlm_find_lockspace_local(lockspace);
	if (!ls)
		return -EINVAL;

	dlm_lock_recovery(ls);

	if (convert)
		error = find_lkb(ls, lksb->sb_lkid, &lkb);
	else
		error = create_lkb(ls, &lkb);

	if (error)
		goto out;

	trace_dlm_lock_start(ls, lkb, name, namelen, mode, flags);

#ifdef CONFIG_DLM_DEPRECATED_API
	error = set_lock_args(mode, lksb, flags, namelen, 0, ast,
			      astarg, bast, &args);
#else
	error = set_lock_args(mode, lksb, flags, namelen, ast, astarg, bast,
			      &args);
#endif
	if (error)
		goto out_put;

	if (convert)
		error = convert_lock(ls, lkb, &args);
	else
		error = request_lock(ls, lkb, name, namelen, &args);

	if (error == -EINPROGRESS)
		error = 0;
 out_put:
<<<<<<< HEAD
	trace_dlm_lock_end(ls, lkb, name, namelen, mode, flags, error);
=======
	trace_dlm_lock_end(ls, lkb, name, namelen, mode, flags, error, true);
>>>>>>> 7365df19

	if (convert || error)
		__put_lkb(ls, lkb);
	if (error == -EAGAIN || error == -EDEADLK)
		error = 0;
 out:
	dlm_unlock_recovery(ls);
	dlm_put_lockspace(ls);
	return error;
}

int dlm_unlock(dlm_lockspace_t *lockspace,
	       uint32_t lkid,
	       uint32_t flags,
	       struct dlm_lksb *lksb,
	       void *astarg)
{
	struct dlm_ls *ls;
	struct dlm_lkb *lkb;
	struct dlm_args args;
	int error;

	ls = dlm_find_lockspace_local(lockspace);
	if (!ls)
		return -EINVAL;

	dlm_lock_recovery(ls);

	error = find_lkb(ls, lkid, &lkb);
	if (error)
		goto out;

	trace_dlm_unlock_start(ls, lkb, flags);

	error = set_unlock_args(flags, astarg, &args);
	if (error)
		goto out_put;

	if (flags & DLM_LKF_CANCEL)
		error = cancel_lock(ls, lkb, &args);
	else
		error = unlock_lock(ls, lkb, &args);

	if (error == -DLM_EUNLOCK || error == -DLM_ECANCEL)
		error = 0;
	if (error == -EBUSY && (flags & (DLM_LKF_CANCEL | DLM_LKF_FORCEUNLOCK)))
		error = 0;
 out_put:
	trace_dlm_unlock_end(ls, lkb, flags, error);

	dlm_put_lkb(lkb);
 out:
	dlm_unlock_recovery(ls);
	dlm_put_lockspace(ls);
	return error;
}

/*
 * send/receive routines for remote operations and replies
 *
 * send_args
 * send_common
 * send_request			receive_request
 * send_convert			receive_convert
 * send_unlock			receive_unlock
 * send_cancel			receive_cancel
 * send_grant			receive_grant
 * send_bast			receive_bast
 * send_lookup			receive_lookup
 * send_remove			receive_remove
 *
 * 				send_common_reply
 * receive_request_reply	send_request_reply
 * receive_convert_reply	send_convert_reply
 * receive_unlock_reply		send_unlock_reply
 * receive_cancel_reply		send_cancel_reply
 * receive_lookup_reply		send_lookup_reply
 */

static int _create_message(struct dlm_ls *ls, int mb_len,
			   int to_nodeid, int mstype,
			   struct dlm_message **ms_ret,
			   struct dlm_mhandle **mh_ret)
{
	struct dlm_message *ms;
	struct dlm_mhandle *mh;
	char *mb;

	/* get_buffer gives us a message handle (mh) that we need to
	   pass into midcomms_commit and a message buffer (mb) that we
	   write our data into */

	mh = dlm_midcomms_get_mhandle(to_nodeid, mb_len, GFP_NOFS, &mb);
	if (!mh)
		return -ENOBUFS;

	ms = (struct dlm_message *) mb;

	ms->m_header.h_version = cpu_to_le32(DLM_HEADER_MAJOR | DLM_HEADER_MINOR);
	ms->m_header.u.h_lockspace = cpu_to_le32(ls->ls_global_id);
	ms->m_header.h_nodeid = cpu_to_le32(dlm_our_nodeid());
	ms->m_header.h_length = cpu_to_le16(mb_len);
	ms->m_header.h_cmd = DLM_MSG;

	ms->m_type = cpu_to_le32(mstype);

	*mh_ret = mh;
	*ms_ret = ms;
	return 0;
}

static int create_message(struct dlm_rsb *r, struct dlm_lkb *lkb,
			  int to_nodeid, int mstype,
			  struct dlm_message **ms_ret,
			  struct dlm_mhandle **mh_ret)
{
	int mb_len = sizeof(struct dlm_message);

	switch (mstype) {
	case DLM_MSG_REQUEST:
	case DLM_MSG_LOOKUP:
	case DLM_MSG_REMOVE:
		mb_len += r->res_length;
		break;
	case DLM_MSG_CONVERT:
	case DLM_MSG_UNLOCK:
	case DLM_MSG_REQUEST_REPLY:
	case DLM_MSG_CONVERT_REPLY:
	case DLM_MSG_GRANT:
		if (lkb && lkb->lkb_lvbptr)
			mb_len += r->res_ls->ls_lvblen;
		break;
	}

	return _create_message(r->res_ls, mb_len, to_nodeid, mstype,
			       ms_ret, mh_ret);
}

/* further lowcomms enhancements or alternate implementations may make
   the return value from this function useful at some point */

static int send_message(struct dlm_mhandle *mh, struct dlm_message *ms)
{
	dlm_midcomms_commit_mhandle(mh);
	return 0;
}

static void send_args(struct dlm_rsb *r, struct dlm_lkb *lkb,
		      struct dlm_message *ms)
{
	ms->m_nodeid   = cpu_to_le32(lkb->lkb_nodeid);
	ms->m_pid      = cpu_to_le32(lkb->lkb_ownpid);
	ms->m_lkid     = cpu_to_le32(lkb->lkb_id);
	ms->m_remid    = cpu_to_le32(lkb->lkb_remid);
	ms->m_exflags  = cpu_to_le32(lkb->lkb_exflags);
	ms->m_sbflags  = cpu_to_le32(lkb->lkb_sbflags);
	ms->m_flags    = cpu_to_le32(lkb->lkb_flags);
	ms->m_lvbseq   = cpu_to_le32(lkb->lkb_lvbseq);
	ms->m_status   = cpu_to_le32(lkb->lkb_status);
	ms->m_grmode   = cpu_to_le32(lkb->lkb_grmode);
	ms->m_rqmode   = cpu_to_le32(lkb->lkb_rqmode);
	ms->m_hash     = cpu_to_le32(r->res_hash);

	/* m_result and m_bastmode are set from function args,
	   not from lkb fields */

	if (lkb->lkb_bastfn)
		ms->m_asts |= cpu_to_le32(DLM_CB_BAST);
	if (lkb->lkb_astfn)
		ms->m_asts |= cpu_to_le32(DLM_CB_CAST);

	/* compare with switch in create_message; send_remove() doesn't
	   use send_args() */

	switch (ms->m_type) {
	case cpu_to_le32(DLM_MSG_REQUEST):
	case cpu_to_le32(DLM_MSG_LOOKUP):
		memcpy(ms->m_extra, r->res_name, r->res_length);
		break;
	case cpu_to_le32(DLM_MSG_CONVERT):
	case cpu_to_le32(DLM_MSG_UNLOCK):
	case cpu_to_le32(DLM_MSG_REQUEST_REPLY):
	case cpu_to_le32(DLM_MSG_CONVERT_REPLY):
	case cpu_to_le32(DLM_MSG_GRANT):
		if (!lkb->lkb_lvbptr || !(lkb->lkb_exflags & DLM_LKF_VALBLK))
			break;
		memcpy(ms->m_extra, lkb->lkb_lvbptr, r->res_ls->ls_lvblen);
		break;
	}
}

static int send_common(struct dlm_rsb *r, struct dlm_lkb *lkb, int mstype)
{
	struct dlm_message *ms;
	struct dlm_mhandle *mh;
	int to_nodeid, error;

	to_nodeid = r->res_nodeid;

	error = add_to_waiters(lkb, mstype, to_nodeid);
	if (error)
		return error;

	error = create_message(r, lkb, to_nodeid, mstype, &ms, &mh);
	if (error)
		goto fail;

	send_args(r, lkb, ms);

	error = send_message(mh, ms);
	if (error)
		goto fail;
	return 0;

 fail:
	remove_from_waiters(lkb, msg_reply_type(mstype));
	return error;
}

static int send_request(struct dlm_rsb *r, struct dlm_lkb *lkb)
{
	return send_common(r, lkb, DLM_MSG_REQUEST);
}

static int send_convert(struct dlm_rsb *r, struct dlm_lkb *lkb)
{
	int error;

	error = send_common(r, lkb, DLM_MSG_CONVERT);

	/* down conversions go without a reply from the master */
	if (!error && down_conversion(lkb)) {
		remove_from_waiters(lkb, DLM_MSG_CONVERT_REPLY);
		r->res_ls->ls_stub_ms.m_flags = cpu_to_le32(DLM_IFL_STUB_MS);
		r->res_ls->ls_stub_ms.m_type = cpu_to_le32(DLM_MSG_CONVERT_REPLY);
		r->res_ls->ls_stub_ms.m_result = 0;
		__receive_convert_reply(r, lkb, &r->res_ls->ls_stub_ms);
	}

	return error;
}

/* FIXME: if this lkb is the only lock we hold on the rsb, then set
   MASTER_UNCERTAIN to force the next request on the rsb to confirm
   that the master is still correct. */

static int send_unlock(struct dlm_rsb *r, struct dlm_lkb *lkb)
{
	return send_common(r, lkb, DLM_MSG_UNLOCK);
}

static int send_cancel(struct dlm_rsb *r, struct dlm_lkb *lkb)
{
	return send_common(r, lkb, DLM_MSG_CANCEL);
}

static int send_grant(struct dlm_rsb *r, struct dlm_lkb *lkb)
{
	struct dlm_message *ms;
	struct dlm_mhandle *mh;
	int to_nodeid, error;

	to_nodeid = lkb->lkb_nodeid;

	error = create_message(r, lkb, to_nodeid, DLM_MSG_GRANT, &ms, &mh);
	if (error)
		goto out;

	send_args(r, lkb, ms);

	ms->m_result = 0;

	error = send_message(mh, ms);
 out:
	return error;
}

static int send_bast(struct dlm_rsb *r, struct dlm_lkb *lkb, int mode)
{
	struct dlm_message *ms;
	struct dlm_mhandle *mh;
	int to_nodeid, error;

	to_nodeid = lkb->lkb_nodeid;

	error = create_message(r, NULL, to_nodeid, DLM_MSG_BAST, &ms, &mh);
	if (error)
		goto out;

	send_args(r, lkb, ms);

	ms->m_bastmode = cpu_to_le32(mode);

	error = send_message(mh, ms);
 out:
	return error;
}

static int send_lookup(struct dlm_rsb *r, struct dlm_lkb *lkb)
{
	struct dlm_message *ms;
	struct dlm_mhandle *mh;
	int to_nodeid, error;

	to_nodeid = dlm_dir_nodeid(r);

	error = add_to_waiters(lkb, DLM_MSG_LOOKUP, to_nodeid);
	if (error)
		return error;

	error = create_message(r, NULL, to_nodeid, DLM_MSG_LOOKUP, &ms, &mh);
	if (error)
		goto fail;

	send_args(r, lkb, ms);

	error = send_message(mh, ms);
	if (error)
		goto fail;
	return 0;

 fail:
	remove_from_waiters(lkb, DLM_MSG_LOOKUP_REPLY);
	return error;
}

static int send_remove(struct dlm_rsb *r)
{
	struct dlm_message *ms;
	struct dlm_mhandle *mh;
	int to_nodeid, error;

	to_nodeid = dlm_dir_nodeid(r);

	error = create_message(r, NULL, to_nodeid, DLM_MSG_REMOVE, &ms, &mh);
	if (error)
		goto out;

	memcpy(ms->m_extra, r->res_name, r->res_length);
	ms->m_hash = cpu_to_le32(r->res_hash);

	error = send_message(mh, ms);
 out:
	return error;
}

static int send_common_reply(struct dlm_rsb *r, struct dlm_lkb *lkb,
			     int mstype, int rv)
{
	struct dlm_message *ms;
	struct dlm_mhandle *mh;
	int to_nodeid, error;

	to_nodeid = lkb->lkb_nodeid;

	error = create_message(r, lkb, to_nodeid, mstype, &ms, &mh);
	if (error)
		goto out;

	send_args(r, lkb, ms);

	ms->m_result = cpu_to_le32(to_dlm_errno(rv));

	error = send_message(mh, ms);
 out:
	return error;
}

static int send_request_reply(struct dlm_rsb *r, struct dlm_lkb *lkb, int rv)
{
	return send_common_reply(r, lkb, DLM_MSG_REQUEST_REPLY, rv);
}

static int send_convert_reply(struct dlm_rsb *r, struct dlm_lkb *lkb, int rv)
{
	return send_common_reply(r, lkb, DLM_MSG_CONVERT_REPLY, rv);
}

static int send_unlock_reply(struct dlm_rsb *r, struct dlm_lkb *lkb, int rv)
{
	return send_common_reply(r, lkb, DLM_MSG_UNLOCK_REPLY, rv);
}

static int send_cancel_reply(struct dlm_rsb *r, struct dlm_lkb *lkb, int rv)
{
	return send_common_reply(r, lkb, DLM_MSG_CANCEL_REPLY, rv);
}

static int send_lookup_reply(struct dlm_ls *ls, struct dlm_message *ms_in,
			     int ret_nodeid, int rv)
{
	struct dlm_rsb *r = &ls->ls_stub_rsb;
	struct dlm_message *ms;
	struct dlm_mhandle *mh;
	int error, nodeid = le32_to_cpu(ms_in->m_header.h_nodeid);

	error = create_message(r, NULL, nodeid, DLM_MSG_LOOKUP_REPLY, &ms, &mh);
	if (error)
		goto out;

	ms->m_lkid = ms_in->m_lkid;
	ms->m_result = cpu_to_le32(to_dlm_errno(rv));
	ms->m_nodeid = cpu_to_le32(ret_nodeid);

	error = send_message(mh, ms);
 out:
	return error;
}

/* which args we save from a received message depends heavily on the type
   of message, unlike the send side where we can safely send everything about
   the lkb for any type of message */

static void receive_flags(struct dlm_lkb *lkb, struct dlm_message *ms)
{
	lkb->lkb_exflags = le32_to_cpu(ms->m_exflags);
	lkb->lkb_sbflags = le32_to_cpu(ms->m_sbflags);
	lkb->lkb_flags = (lkb->lkb_flags & 0xFFFF0000) |
			  (le32_to_cpu(ms->m_flags) & 0x0000FFFF);
}

static void receive_flags_reply(struct dlm_lkb *lkb, struct dlm_message *ms)
{
	if (ms->m_flags == cpu_to_le32(DLM_IFL_STUB_MS))
		return;

	lkb->lkb_sbflags = le32_to_cpu(ms->m_sbflags);
	lkb->lkb_flags = (lkb->lkb_flags & 0xFFFF0000) |
			 (le32_to_cpu(ms->m_flags) & 0x0000FFFF);
}

static int receive_extralen(struct dlm_message *ms)
{
	return (le16_to_cpu(ms->m_header.h_length) -
		sizeof(struct dlm_message));
}

static int receive_lvb(struct dlm_ls *ls, struct dlm_lkb *lkb,
		       struct dlm_message *ms)
{
	int len;

	if (lkb->lkb_exflags & DLM_LKF_VALBLK) {
		if (!lkb->lkb_lvbptr)
			lkb->lkb_lvbptr = dlm_allocate_lvb(ls);
		if (!lkb->lkb_lvbptr)
			return -ENOMEM;
		len = receive_extralen(ms);
		if (len > ls->ls_lvblen)
			len = ls->ls_lvblen;
		memcpy(lkb->lkb_lvbptr, ms->m_extra, len);
	}
	return 0;
}

static void fake_bastfn(void *astparam, int mode)
{
	log_print("fake_bastfn should not be called");
}

static void fake_astfn(void *astparam)
{
	log_print("fake_astfn should not be called");
}

static int receive_request_args(struct dlm_ls *ls, struct dlm_lkb *lkb,
				struct dlm_message *ms)
{
	lkb->lkb_nodeid = le32_to_cpu(ms->m_header.h_nodeid);
	lkb->lkb_ownpid = le32_to_cpu(ms->m_pid);
	lkb->lkb_remid = le32_to_cpu(ms->m_lkid);
	lkb->lkb_grmode = DLM_LOCK_IV;
	lkb->lkb_rqmode = le32_to_cpu(ms->m_rqmode);

	lkb->lkb_bastfn = (ms->m_asts & cpu_to_le32(DLM_CB_BAST)) ? &fake_bastfn : NULL;
	lkb->lkb_astfn = (ms->m_asts & cpu_to_le32(DLM_CB_CAST)) ? &fake_astfn : NULL;

	if (lkb->lkb_exflags & DLM_LKF_VALBLK) {
		/* lkb was just created so there won't be an lvb yet */
		lkb->lkb_lvbptr = dlm_allocate_lvb(ls);
		if (!lkb->lkb_lvbptr)
			return -ENOMEM;
	}

	return 0;
}

static int receive_convert_args(struct dlm_ls *ls, struct dlm_lkb *lkb,
				struct dlm_message *ms)
{
	if (lkb->lkb_status != DLM_LKSTS_GRANTED)
		return -EBUSY;

	if (receive_lvb(ls, lkb, ms))
		return -ENOMEM;

	lkb->lkb_rqmode = le32_to_cpu(ms->m_rqmode);
	lkb->lkb_lvbseq = le32_to_cpu(ms->m_lvbseq);

	return 0;
}

static int receive_unlock_args(struct dlm_ls *ls, struct dlm_lkb *lkb,
			       struct dlm_message *ms)
{
	if (receive_lvb(ls, lkb, ms))
		return -ENOMEM;
	return 0;
}

/* We fill in the stub-lkb fields with the info that send_xxxx_reply()
   uses to send a reply and that the remote end uses to process the reply. */

static void setup_stub_lkb(struct dlm_ls *ls, struct dlm_message *ms)
{
	struct dlm_lkb *lkb = &ls->ls_stub_lkb;
	lkb->lkb_nodeid = le32_to_cpu(ms->m_header.h_nodeid);
	lkb->lkb_remid = le32_to_cpu(ms->m_lkid);
}

/* This is called after the rsb is locked so that we can safely inspect
   fields in the lkb. */

static int validate_message(struct dlm_lkb *lkb, struct dlm_message *ms)
{
	int from = le32_to_cpu(ms->m_header.h_nodeid);
	int error = 0;

	/* currently mixing of user/kernel locks are not supported */
	if (ms->m_flags & cpu_to_le32(DLM_IFL_USER) &&
	    ~lkb->lkb_flags & DLM_IFL_USER) {
		log_error(lkb->lkb_resource->res_ls,
			  "got user dlm message for a kernel lock");
		error = -EINVAL;
		goto out;
	}

	switch (ms->m_type) {
	case cpu_to_le32(DLM_MSG_CONVERT):
	case cpu_to_le32(DLM_MSG_UNLOCK):
	case cpu_to_le32(DLM_MSG_CANCEL):
		if (!is_master_copy(lkb) || lkb->lkb_nodeid != from)
			error = -EINVAL;
		break;

	case cpu_to_le32(DLM_MSG_CONVERT_REPLY):
	case cpu_to_le32(DLM_MSG_UNLOCK_REPLY):
	case cpu_to_le32(DLM_MSG_CANCEL_REPLY):
	case cpu_to_le32(DLM_MSG_GRANT):
	case cpu_to_le32(DLM_MSG_BAST):
		if (!is_process_copy(lkb) || lkb->lkb_nodeid != from)
			error = -EINVAL;
		break;

	case cpu_to_le32(DLM_MSG_REQUEST_REPLY):
		if (!is_process_copy(lkb))
			error = -EINVAL;
		else if (lkb->lkb_nodeid != -1 && lkb->lkb_nodeid != from)
			error = -EINVAL;
		break;

	default:
		error = -EINVAL;
	}

out:
	if (error)
		log_error(lkb->lkb_resource->res_ls,
			  "ignore invalid message %d from %d %x %x %x %d",
			  le32_to_cpu(ms->m_type), from, lkb->lkb_id,
			  lkb->lkb_remid, lkb->lkb_flags, lkb->lkb_nodeid);
	return error;
}

static void send_repeat_remove(struct dlm_ls *ls, char *ms_name, int len)
{
	char name[DLM_RESNAME_MAXLEN + 1];
	struct dlm_message *ms;
	struct dlm_mhandle *mh;
	struct dlm_rsb *r;
	uint32_t hash, b;
	int rv, dir_nodeid;

	memset(name, 0, sizeof(name));
	memcpy(name, ms_name, len);

	hash = jhash(name, len, 0);
	b = hash & (ls->ls_rsbtbl_size - 1);

	dir_nodeid = dlm_hash2nodeid(ls, hash);

	log_error(ls, "send_repeat_remove dir %d %s", dir_nodeid, name);

	spin_lock(&ls->ls_rsbtbl[b].lock);
	rv = dlm_search_rsb_tree(&ls->ls_rsbtbl[b].keep, name, len, &r);
	if (!rv) {
		spin_unlock(&ls->ls_rsbtbl[b].lock);
		log_error(ls, "repeat_remove on keep %s", name);
		return;
	}

	rv = dlm_search_rsb_tree(&ls->ls_rsbtbl[b].toss, name, len, &r);
	if (!rv) {
		spin_unlock(&ls->ls_rsbtbl[b].lock);
		log_error(ls, "repeat_remove on toss %s", name);
		return;
	}

	/* use ls->remove_name2 to avoid conflict with shrink? */

	spin_lock(&ls->ls_remove_spin);
	ls->ls_remove_len = len;
	memcpy(ls->ls_remove_name, name, DLM_RESNAME_MAXLEN);
	spin_unlock(&ls->ls_remove_spin);
	spin_unlock(&ls->ls_rsbtbl[b].lock);

	rv = _create_message(ls, sizeof(struct dlm_message) + len,
			     dir_nodeid, DLM_MSG_REMOVE, &ms, &mh);
	if (rv)
		goto out;

	memcpy(ms->m_extra, name, len);
	ms->m_hash = cpu_to_le32(hash);

	send_message(mh, ms);

out:
	spin_lock(&ls->ls_remove_spin);
	ls->ls_remove_len = 0;
	memset(ls->ls_remove_name, 0, DLM_RESNAME_MAXLEN);
	spin_unlock(&ls->ls_remove_spin);
	wake_up(&ls->ls_remove_wait);
}

static int receive_request(struct dlm_ls *ls, struct dlm_message *ms)
{
	struct dlm_lkb *lkb;
	struct dlm_rsb *r;
	int from_nodeid;
	int error, namelen = 0;

	from_nodeid = le32_to_cpu(ms->m_header.h_nodeid);

	error = create_lkb(ls, &lkb);
	if (error)
		goto fail;

	receive_flags(lkb, ms);
	lkb->lkb_flags |= DLM_IFL_MSTCPY;
	error = receive_request_args(ls, lkb, ms);
	if (error) {
		__put_lkb(ls, lkb);
		goto fail;
	}

	/* The dir node is the authority on whether we are the master
	   for this rsb or not, so if the master sends us a request, we should
	   recreate the rsb if we've destroyed it.   This race happens when we
	   send a remove message to the dir node at the same time that the dir
	   node sends us a request for the rsb. */

	namelen = receive_extralen(ms);

	error = find_rsb(ls, ms->m_extra, namelen, from_nodeid,
			 R_RECEIVE_REQUEST, &r);
	if (error) {
		__put_lkb(ls, lkb);
		goto fail;
	}

	lock_rsb(r);

	if (r->res_master_nodeid != dlm_our_nodeid()) {
		error = validate_master_nodeid(ls, r, from_nodeid);
		if (error) {
			unlock_rsb(r);
			put_rsb(r);
			__put_lkb(ls, lkb);
			goto fail;
		}
	}

	attach_lkb(r, lkb);
	error = do_request(r, lkb);
	send_request_reply(r, lkb, error);
	do_request_effects(r, lkb, error);

	unlock_rsb(r);
	put_rsb(r);

	if (error == -EINPROGRESS)
		error = 0;
	if (error)
		dlm_put_lkb(lkb);
	return 0;

 fail:
	/* TODO: instead of returning ENOTBLK, add the lkb to res_lookup
	   and do this receive_request again from process_lookup_list once
	   we get the lookup reply.  This would avoid a many repeated
	   ENOTBLK request failures when the lookup reply designating us
	   as master is delayed. */

	/* We could repeatedly return -EBADR here if our send_remove() is
	   delayed in being sent/arriving/being processed on the dir node.
	   Another node would repeatedly lookup up the master, and the dir
	   node would continue returning our nodeid until our send_remove
	   took effect.

	   We send another remove message in case our previous send_remove
	   was lost/ignored/missed somehow. */

	if (error != -ENOTBLK) {
		log_limit(ls, "receive_request %x from %d %d",
			  le32_to_cpu(ms->m_lkid), from_nodeid, error);
	}

	if (namelen && error == -EBADR) {
		send_repeat_remove(ls, ms->m_extra, namelen);
		msleep(1000);
	}

	setup_stub_lkb(ls, ms);
	send_request_reply(&ls->ls_stub_rsb, &ls->ls_stub_lkb, error);
	return error;
}

static int receive_convert(struct dlm_ls *ls, struct dlm_message *ms)
{
	struct dlm_lkb *lkb;
	struct dlm_rsb *r;
	int error, reply = 1;

	error = find_lkb(ls, le32_to_cpu(ms->m_remid), &lkb);
	if (error)
		goto fail;

	if (lkb->lkb_remid != le32_to_cpu(ms->m_lkid)) {
		log_error(ls, "receive_convert %x remid %x recover_seq %llu "
			  "remote %d %x", lkb->lkb_id, lkb->lkb_remid,
			  (unsigned long long)lkb->lkb_recover_seq,
			  le32_to_cpu(ms->m_header.h_nodeid),
			  le32_to_cpu(ms->m_lkid));
		error = -ENOENT;
		dlm_put_lkb(lkb);
		goto fail;
	}

	r = lkb->lkb_resource;

	hold_rsb(r);
	lock_rsb(r);

	error = validate_message(lkb, ms);
	if (error)
		goto out;

	receive_flags(lkb, ms);

	error = receive_convert_args(ls, lkb, ms);
	if (error) {
		send_convert_reply(r, lkb, error);
		goto out;
	}

	reply = !down_conversion(lkb);

	error = do_convert(r, lkb);
	if (reply)
		send_convert_reply(r, lkb, error);
	do_convert_effects(r, lkb, error);
 out:
	unlock_rsb(r);
	put_rsb(r);
	dlm_put_lkb(lkb);
	return 0;

 fail:
	setup_stub_lkb(ls, ms);
	send_convert_reply(&ls->ls_stub_rsb, &ls->ls_stub_lkb, error);
	return error;
}

static int receive_unlock(struct dlm_ls *ls, struct dlm_message *ms)
{
	struct dlm_lkb *lkb;
	struct dlm_rsb *r;
	int error;

	error = find_lkb(ls, le32_to_cpu(ms->m_remid), &lkb);
	if (error)
		goto fail;

	if (lkb->lkb_remid != le32_to_cpu(ms->m_lkid)) {
		log_error(ls, "receive_unlock %x remid %x remote %d %x",
			  lkb->lkb_id, lkb->lkb_remid,
			  le32_to_cpu(ms->m_header.h_nodeid),
			  le32_to_cpu(ms->m_lkid));
		error = -ENOENT;
		dlm_put_lkb(lkb);
		goto fail;
	}

	r = lkb->lkb_resource;

	hold_rsb(r);
	lock_rsb(r);

	error = validate_message(lkb, ms);
	if (error)
		goto out;

	receive_flags(lkb, ms);

	error = receive_unlock_args(ls, lkb, ms);
	if (error) {
		send_unlock_reply(r, lkb, error);
		goto out;
	}

	error = do_unlock(r, lkb);
	send_unlock_reply(r, lkb, error);
	do_unlock_effects(r, lkb, error);
 out:
	unlock_rsb(r);
	put_rsb(r);
	dlm_put_lkb(lkb);
	return 0;

 fail:
	setup_stub_lkb(ls, ms);
	send_unlock_reply(&ls->ls_stub_rsb, &ls->ls_stub_lkb, error);
	return error;
}

static int receive_cancel(struct dlm_ls *ls, struct dlm_message *ms)
{
	struct dlm_lkb *lkb;
	struct dlm_rsb *r;
	int error;

	error = find_lkb(ls, le32_to_cpu(ms->m_remid), &lkb);
	if (error)
		goto fail;

	receive_flags(lkb, ms);

	r = lkb->lkb_resource;

	hold_rsb(r);
	lock_rsb(r);

	error = validate_message(lkb, ms);
	if (error)
		goto out;

	error = do_cancel(r, lkb);
	send_cancel_reply(r, lkb, error);
	do_cancel_effects(r, lkb, error);
 out:
	unlock_rsb(r);
	put_rsb(r);
	dlm_put_lkb(lkb);
	return 0;

 fail:
	setup_stub_lkb(ls, ms);
	send_cancel_reply(&ls->ls_stub_rsb, &ls->ls_stub_lkb, error);
	return error;
}

static int receive_grant(struct dlm_ls *ls, struct dlm_message *ms)
{
	struct dlm_lkb *lkb;
	struct dlm_rsb *r;
	int error;

	error = find_lkb(ls, le32_to_cpu(ms->m_remid), &lkb);
	if (error)
		return error;

	r = lkb->lkb_resource;

	hold_rsb(r);
	lock_rsb(r);

	error = validate_message(lkb, ms);
	if (error)
		goto out;

	receive_flags_reply(lkb, ms);
	if (is_altmode(lkb))
		munge_altmode(lkb, ms);
	grant_lock_pc(r, lkb, ms);
	queue_cast(r, lkb, 0);
 out:
	unlock_rsb(r);
	put_rsb(r);
	dlm_put_lkb(lkb);
	return 0;
}

static int receive_bast(struct dlm_ls *ls, struct dlm_message *ms)
{
	struct dlm_lkb *lkb;
	struct dlm_rsb *r;
	int error;

	error = find_lkb(ls, le32_to_cpu(ms->m_remid), &lkb);
	if (error)
		return error;

	r = lkb->lkb_resource;

	hold_rsb(r);
	lock_rsb(r);

	error = validate_message(lkb, ms);
	if (error)
		goto out;

	queue_bast(r, lkb, le32_to_cpu(ms->m_bastmode));
	lkb->lkb_highbast = le32_to_cpu(ms->m_bastmode);
 out:
	unlock_rsb(r);
	put_rsb(r);
	dlm_put_lkb(lkb);
	return 0;
}

static void receive_lookup(struct dlm_ls *ls, struct dlm_message *ms)
{
	int len, error, ret_nodeid, from_nodeid, our_nodeid;

	from_nodeid = le32_to_cpu(ms->m_header.h_nodeid);
	our_nodeid = dlm_our_nodeid();

	len = receive_extralen(ms);

	error = dlm_master_lookup(ls, from_nodeid, ms->m_extra, len, 0,
				  &ret_nodeid, NULL);

	/* Optimization: we're master so treat lookup as a request */
	if (!error && ret_nodeid == our_nodeid) {
		receive_request(ls, ms);
		return;
	}
	send_lookup_reply(ls, ms, ret_nodeid, error);
}

static void receive_remove(struct dlm_ls *ls, struct dlm_message *ms)
{
	char name[DLM_RESNAME_MAXLEN+1];
	struct dlm_rsb *r;
	uint32_t hash, b;
	int rv, len, dir_nodeid, from_nodeid;

	from_nodeid = le32_to_cpu(ms->m_header.h_nodeid);

	len = receive_extralen(ms);

	if (len > DLM_RESNAME_MAXLEN) {
		log_error(ls, "receive_remove from %d bad len %d",
			  from_nodeid, len);
		return;
	}

	dir_nodeid = dlm_hash2nodeid(ls, le32_to_cpu(ms->m_hash));
	if (dir_nodeid != dlm_our_nodeid()) {
		log_error(ls, "receive_remove from %d bad nodeid %d",
			  from_nodeid, dir_nodeid);
		return;
	}

	/* Look for name on rsbtbl.toss, if it's there, kill it.
	   If it's on rsbtbl.keep, it's being used, and we should ignore this
	   message.  This is an expected race between the dir node sending a
	   request to the master node at the same time as the master node sends
	   a remove to the dir node.  The resolution to that race is for the
	   dir node to ignore the remove message, and the master node to
	   recreate the master rsb when it gets a request from the dir node for
	   an rsb it doesn't have. */

	memset(name, 0, sizeof(name));
	memcpy(name, ms->m_extra, len);

	hash = jhash(name, len, 0);
	b = hash & (ls->ls_rsbtbl_size - 1);

	spin_lock(&ls->ls_rsbtbl[b].lock);

	rv = dlm_search_rsb_tree(&ls->ls_rsbtbl[b].toss, name, len, &r);
	if (rv) {
		/* verify the rsb is on keep list per comment above */
		rv = dlm_search_rsb_tree(&ls->ls_rsbtbl[b].keep, name, len, &r);
		if (rv) {
			/* should not happen */
			log_error(ls, "receive_remove from %d not found %s",
				  from_nodeid, name);
			spin_unlock(&ls->ls_rsbtbl[b].lock);
			return;
		}
		if (r->res_master_nodeid != from_nodeid) {
			/* should not happen */
			log_error(ls, "receive_remove keep from %d master %d",
				  from_nodeid, r->res_master_nodeid);
			dlm_print_rsb(r);
			spin_unlock(&ls->ls_rsbtbl[b].lock);
			return;
		}

		log_debug(ls, "receive_remove from %d master %d first %x %s",
			  from_nodeid, r->res_master_nodeid, r->res_first_lkid,
			  name);
		spin_unlock(&ls->ls_rsbtbl[b].lock);
		return;
	}

	if (r->res_master_nodeid != from_nodeid) {
		log_error(ls, "receive_remove toss from %d master %d",
			  from_nodeid, r->res_master_nodeid);
		dlm_print_rsb(r);
		spin_unlock(&ls->ls_rsbtbl[b].lock);
		return;
	}

	if (kref_put(&r->res_ref, kill_rsb)) {
		rb_erase(&r->res_hashnode, &ls->ls_rsbtbl[b].toss);
		spin_unlock(&ls->ls_rsbtbl[b].lock);
		dlm_free_rsb(r);
	} else {
		log_error(ls, "receive_remove from %d rsb ref error",
			  from_nodeid);
		dlm_print_rsb(r);
		spin_unlock(&ls->ls_rsbtbl[b].lock);
	}
}

static void receive_purge(struct dlm_ls *ls, struct dlm_message *ms)
{
	do_purge(ls, le32_to_cpu(ms->m_nodeid), le32_to_cpu(ms->m_pid));
}

static int receive_request_reply(struct dlm_ls *ls, struct dlm_message *ms)
{
	struct dlm_lkb *lkb;
	struct dlm_rsb *r;
	int error, mstype, result;
	int from_nodeid = le32_to_cpu(ms->m_header.h_nodeid);

	error = find_lkb(ls, le32_to_cpu(ms->m_remid), &lkb);
	if (error)
		return error;

	r = lkb->lkb_resource;
	hold_rsb(r);
	lock_rsb(r);

	error = validate_message(lkb, ms);
	if (error)
		goto out;

	mstype = lkb->lkb_wait_type;
	error = remove_from_waiters(lkb, DLM_MSG_REQUEST_REPLY);
	if (error) {
		log_error(ls, "receive_request_reply %x remote %d %x result %d",
			  lkb->lkb_id, from_nodeid, le32_to_cpu(ms->m_lkid),
			  from_dlm_errno(le32_to_cpu(ms->m_result)));
		dlm_dump_rsb(r);
		goto out;
	}

	/* Optimization: the dir node was also the master, so it took our
	   lookup as a request and sent request reply instead of lookup reply */
	if (mstype == DLM_MSG_LOOKUP) {
		r->res_master_nodeid = from_nodeid;
		r->res_nodeid = from_nodeid;
		lkb->lkb_nodeid = from_nodeid;
	}

	/* this is the value returned from do_request() on the master */
	result = from_dlm_errno(le32_to_cpu(ms->m_result));

	switch (result) {
	case -EAGAIN:
		/* request would block (be queued) on remote master */
		queue_cast(r, lkb, -EAGAIN);
		confirm_master(r, -EAGAIN);
		unhold_lkb(lkb); /* undoes create_lkb() */
		break;

	case -EINPROGRESS:
	case 0:
		/* request was queued or granted on remote master */
		receive_flags_reply(lkb, ms);
		lkb->lkb_remid = le32_to_cpu(ms->m_lkid);
		if (is_altmode(lkb))
			munge_altmode(lkb, ms);
		if (result) {
			add_lkb(r, lkb, DLM_LKSTS_WAITING);
			add_timeout(lkb);
		} else {
			grant_lock_pc(r, lkb, ms);
			queue_cast(r, lkb, 0);
		}
		confirm_master(r, result);
		break;

	case -EBADR:
	case -ENOTBLK:
		/* find_rsb failed to find rsb or rsb wasn't master */
		log_limit(ls, "receive_request_reply %x from %d %d "
			  "master %d dir %d first %x %s", lkb->lkb_id,
			  from_nodeid, result, r->res_master_nodeid,
			  r->res_dir_nodeid, r->res_first_lkid, r->res_name);

		if (r->res_dir_nodeid != dlm_our_nodeid() &&
		    r->res_master_nodeid != dlm_our_nodeid()) {
			/* cause _request_lock->set_master->send_lookup */
			r->res_master_nodeid = 0;
			r->res_nodeid = -1;
			lkb->lkb_nodeid = -1;
		}

		if (is_overlap(lkb)) {
			/* we'll ignore error in cancel/unlock reply */
			queue_cast_overlap(r, lkb);
			confirm_master(r, result);
			unhold_lkb(lkb); /* undoes create_lkb() */
		} else {
			_request_lock(r, lkb);

			if (r->res_master_nodeid == dlm_our_nodeid())
				confirm_master(r, 0);
		}
		break;

	default:
		log_error(ls, "receive_request_reply %x error %d",
			  lkb->lkb_id, result);
	}

	if (is_overlap_unlock(lkb) && (result == 0 || result == -EINPROGRESS)) {
		log_debug(ls, "receive_request_reply %x result %d unlock",
			  lkb->lkb_id, result);
		lkb->lkb_flags &= ~DLM_IFL_OVERLAP_UNLOCK;
		lkb->lkb_flags &= ~DLM_IFL_OVERLAP_CANCEL;
		send_unlock(r, lkb);
	} else if (is_overlap_cancel(lkb) && (result == -EINPROGRESS)) {
		log_debug(ls, "receive_request_reply %x cancel", lkb->lkb_id);
		lkb->lkb_flags &= ~DLM_IFL_OVERLAP_UNLOCK;
		lkb->lkb_flags &= ~DLM_IFL_OVERLAP_CANCEL;
		send_cancel(r, lkb);
	} else {
		lkb->lkb_flags &= ~DLM_IFL_OVERLAP_CANCEL;
		lkb->lkb_flags &= ~DLM_IFL_OVERLAP_UNLOCK;
	}
 out:
	unlock_rsb(r);
	put_rsb(r);
	dlm_put_lkb(lkb);
	return 0;
}

static void __receive_convert_reply(struct dlm_rsb *r, struct dlm_lkb *lkb,
				    struct dlm_message *ms)
{
	/* this is the value returned from do_convert() on the master */
	switch (from_dlm_errno(le32_to_cpu(ms->m_result))) {
	case -EAGAIN:
		/* convert would block (be queued) on remote master */
		queue_cast(r, lkb, -EAGAIN);
		break;

	case -EDEADLK:
		receive_flags_reply(lkb, ms);
		revert_lock_pc(r, lkb);
		queue_cast(r, lkb, -EDEADLK);
		break;

	case -EINPROGRESS:
		/* convert was queued on remote master */
		receive_flags_reply(lkb, ms);
		if (is_demoted(lkb))
			munge_demoted(lkb);
		del_lkb(r, lkb);
		add_lkb(r, lkb, DLM_LKSTS_CONVERT);
		add_timeout(lkb);
		break;

	case 0:
		/* convert was granted on remote master */
		receive_flags_reply(lkb, ms);
		if (is_demoted(lkb))
			munge_demoted(lkb);
		grant_lock_pc(r, lkb, ms);
		queue_cast(r, lkb, 0);
		break;

	default:
		log_error(r->res_ls, "receive_convert_reply %x remote %d %x %d",
			  lkb->lkb_id, le32_to_cpu(ms->m_header.h_nodeid),
			  le32_to_cpu(ms->m_lkid),
			  from_dlm_errno(le32_to_cpu(ms->m_result)));
		dlm_print_rsb(r);
		dlm_print_lkb(lkb);
	}
}

static void _receive_convert_reply(struct dlm_lkb *lkb, struct dlm_message *ms)
{
	struct dlm_rsb *r = lkb->lkb_resource;
	int error;

	hold_rsb(r);
	lock_rsb(r);

	error = validate_message(lkb, ms);
	if (error)
		goto out;

	/* stub reply can happen with waiters_mutex held */
	error = remove_from_waiters_ms(lkb, ms);
	if (error)
		goto out;

	__receive_convert_reply(r, lkb, ms);
 out:
	unlock_rsb(r);
	put_rsb(r);
}

static int receive_convert_reply(struct dlm_ls *ls, struct dlm_message *ms)
{
	struct dlm_lkb *lkb;
	int error;

	error = find_lkb(ls, le32_to_cpu(ms->m_remid), &lkb);
	if (error)
		return error;

	_receive_convert_reply(lkb, ms);
	dlm_put_lkb(lkb);
	return 0;
}

static void _receive_unlock_reply(struct dlm_lkb *lkb, struct dlm_message *ms)
{
	struct dlm_rsb *r = lkb->lkb_resource;
	int error;

	hold_rsb(r);
	lock_rsb(r);

	error = validate_message(lkb, ms);
	if (error)
		goto out;

	/* stub reply can happen with waiters_mutex held */
	error = remove_from_waiters_ms(lkb, ms);
	if (error)
		goto out;

	/* this is the value returned from do_unlock() on the master */

	switch (from_dlm_errno(le32_to_cpu(ms->m_result))) {
	case -DLM_EUNLOCK:
		receive_flags_reply(lkb, ms);
		remove_lock_pc(r, lkb);
		queue_cast(r, lkb, -DLM_EUNLOCK);
		break;
	case -ENOENT:
		break;
	default:
		log_error(r->res_ls, "receive_unlock_reply %x error %d",
			  lkb->lkb_id, from_dlm_errno(le32_to_cpu(ms->m_result)));
	}
 out:
	unlock_rsb(r);
	put_rsb(r);
}

static int receive_unlock_reply(struct dlm_ls *ls, struct dlm_message *ms)
{
	struct dlm_lkb *lkb;
	int error;

	error = find_lkb(ls, le32_to_cpu(ms->m_remid), &lkb);
	if (error)
		return error;

	_receive_unlock_reply(lkb, ms);
	dlm_put_lkb(lkb);
	return 0;
}

static void _receive_cancel_reply(struct dlm_lkb *lkb, struct dlm_message *ms)
{
	struct dlm_rsb *r = lkb->lkb_resource;
	int error;

	hold_rsb(r);
	lock_rsb(r);

	error = validate_message(lkb, ms);
	if (error)
		goto out;

	/* stub reply can happen with waiters_mutex held */
	error = remove_from_waiters_ms(lkb, ms);
	if (error)
		goto out;

	/* this is the value returned from do_cancel() on the master */

	switch (from_dlm_errno(le32_to_cpu(ms->m_result))) {
	case -DLM_ECANCEL:
		receive_flags_reply(lkb, ms);
		revert_lock_pc(r, lkb);
		queue_cast(r, lkb, -DLM_ECANCEL);
		break;
	case 0:
		break;
	default:
		log_error(r->res_ls, "receive_cancel_reply %x error %d",
			  lkb->lkb_id,
			  from_dlm_errno(le32_to_cpu(ms->m_result)));
	}
 out:
	unlock_rsb(r);
	put_rsb(r);
}

static int receive_cancel_reply(struct dlm_ls *ls, struct dlm_message *ms)
{
	struct dlm_lkb *lkb;
	int error;

	error = find_lkb(ls, le32_to_cpu(ms->m_remid), &lkb);
	if (error)
		return error;

	_receive_cancel_reply(lkb, ms);
	dlm_put_lkb(lkb);
	return 0;
}

static void receive_lookup_reply(struct dlm_ls *ls, struct dlm_message *ms)
{
	struct dlm_lkb *lkb;
	struct dlm_rsb *r;
	int error, ret_nodeid;
	int do_lookup_list = 0;

	error = find_lkb(ls, le32_to_cpu(ms->m_lkid), &lkb);
	if (error) {
		log_error(ls, "%s no lkid %x", __func__,
			  le32_to_cpu(ms->m_lkid));
		return;
	}

	/* ms->m_result is the value returned by dlm_master_lookup on dir node
	   FIXME: will a non-zero error ever be returned? */

	r = lkb->lkb_resource;
	hold_rsb(r);
	lock_rsb(r);

	error = remove_from_waiters(lkb, DLM_MSG_LOOKUP_REPLY);
	if (error)
		goto out;

	ret_nodeid = le32_to_cpu(ms->m_nodeid);

	/* We sometimes receive a request from the dir node for this
	   rsb before we've received the dir node's loookup_reply for it.
	   The request from the dir node implies we're the master, so we set
	   ourself as master in receive_request_reply, and verify here that
	   we are indeed the master. */

	if (r->res_master_nodeid && (r->res_master_nodeid != ret_nodeid)) {
		/* This should never happen */
		log_error(ls, "receive_lookup_reply %x from %d ret %d "
			  "master %d dir %d our %d first %x %s",
			  lkb->lkb_id, le32_to_cpu(ms->m_header.h_nodeid),
			  ret_nodeid, r->res_master_nodeid, r->res_dir_nodeid,
			  dlm_our_nodeid(), r->res_first_lkid, r->res_name);
	}

	if (ret_nodeid == dlm_our_nodeid()) {
		r->res_master_nodeid = ret_nodeid;
		r->res_nodeid = 0;
		do_lookup_list = 1;
		r->res_first_lkid = 0;
	} else if (ret_nodeid == -1) {
		/* the remote node doesn't believe it's the dir node */
		log_error(ls, "receive_lookup_reply %x from %d bad ret_nodeid",
			  lkb->lkb_id, le32_to_cpu(ms->m_header.h_nodeid));
		r->res_master_nodeid = 0;
		r->res_nodeid = -1;
		lkb->lkb_nodeid = -1;
	} else {
		/* set_master() will set lkb_nodeid from r */
		r->res_master_nodeid = ret_nodeid;
		r->res_nodeid = ret_nodeid;
	}

	if (is_overlap(lkb)) {
		log_debug(ls, "receive_lookup_reply %x unlock %x",
			  lkb->lkb_id, lkb->lkb_flags);
		queue_cast_overlap(r, lkb);
		unhold_lkb(lkb); /* undoes create_lkb() */
		goto out_list;
	}

	_request_lock(r, lkb);

 out_list:
	if (do_lookup_list)
		process_lookup_list(r);
 out:
	unlock_rsb(r);
	put_rsb(r);
	dlm_put_lkb(lkb);
}

static void _receive_message(struct dlm_ls *ls, struct dlm_message *ms,
			     uint32_t saved_seq)
{
	int error = 0, noent = 0;

	if (!dlm_is_member(ls, le32_to_cpu(ms->m_header.h_nodeid))) {
		log_limit(ls, "receive %d from non-member %d %x %x %d",
			  le32_to_cpu(ms->m_type),
			  le32_to_cpu(ms->m_header.h_nodeid),
			  le32_to_cpu(ms->m_lkid), le32_to_cpu(ms->m_remid),
			  from_dlm_errno(le32_to_cpu(ms->m_result)));
		return;
	}

	switch (ms->m_type) {

	/* messages sent to a master node */

	case cpu_to_le32(DLM_MSG_REQUEST):
		error = receive_request(ls, ms);
		break;

	case cpu_to_le32(DLM_MSG_CONVERT):
		error = receive_convert(ls, ms);
		break;

	case cpu_to_le32(DLM_MSG_UNLOCK):
		error = receive_unlock(ls, ms);
		break;

	case cpu_to_le32(DLM_MSG_CANCEL):
		noent = 1;
		error = receive_cancel(ls, ms);
		break;

	/* messages sent from a master node (replies to above) */

	case cpu_to_le32(DLM_MSG_REQUEST_REPLY):
		error = receive_request_reply(ls, ms);
		break;

	case cpu_to_le32(DLM_MSG_CONVERT_REPLY):
		error = receive_convert_reply(ls, ms);
		break;

	case cpu_to_le32(DLM_MSG_UNLOCK_REPLY):
		error = receive_unlock_reply(ls, ms);
		break;

	case cpu_to_le32(DLM_MSG_CANCEL_REPLY):
		error = receive_cancel_reply(ls, ms);
		break;

	/* messages sent from a master node (only two types of async msg) */

	case cpu_to_le32(DLM_MSG_GRANT):
		noent = 1;
		error = receive_grant(ls, ms);
		break;

	case cpu_to_le32(DLM_MSG_BAST):
		noent = 1;
		error = receive_bast(ls, ms);
		break;

	/* messages sent to a dir node */

	case cpu_to_le32(DLM_MSG_LOOKUP):
		receive_lookup(ls, ms);
		break;

	case cpu_to_le32(DLM_MSG_REMOVE):
		receive_remove(ls, ms);
		break;

	/* messages sent from a dir node (remove has no reply) */

	case cpu_to_le32(DLM_MSG_LOOKUP_REPLY):
		receive_lookup_reply(ls, ms);
		break;

	/* other messages */

	case cpu_to_le32(DLM_MSG_PURGE):
		receive_purge(ls, ms);
		break;

	default:
		log_error(ls, "unknown message type %d",
			  le32_to_cpu(ms->m_type));
	}

	/*
	 * When checking for ENOENT, we're checking the result of
	 * find_lkb(m_remid):
	 *
	 * The lock id referenced in the message wasn't found.  This may
	 * happen in normal usage for the async messages and cancel, so
	 * only use log_debug for them.
	 *
	 * Some errors are expected and normal.
	 */

	if (error == -ENOENT && noent) {
		log_debug(ls, "receive %d no %x remote %d %x saved_seq %u",
			  le32_to_cpu(ms->m_type), le32_to_cpu(ms->m_remid),
			  le32_to_cpu(ms->m_header.h_nodeid),
			  le32_to_cpu(ms->m_lkid), saved_seq);
	} else if (error == -ENOENT) {
		log_error(ls, "receive %d no %x remote %d %x saved_seq %u",
			  le32_to_cpu(ms->m_type), le32_to_cpu(ms->m_remid),
			  le32_to_cpu(ms->m_header.h_nodeid),
			  le32_to_cpu(ms->m_lkid), saved_seq);

		if (ms->m_type == cpu_to_le32(DLM_MSG_CONVERT))
			dlm_dump_rsb_hash(ls, le32_to_cpu(ms->m_hash));
	}

	if (error == -EINVAL) {
		log_error(ls, "receive %d inval from %d lkid %x remid %x "
			  "saved_seq %u",
			  le32_to_cpu(ms->m_type),
			  le32_to_cpu(ms->m_header.h_nodeid),
			  le32_to_cpu(ms->m_lkid), le32_to_cpu(ms->m_remid),
			  saved_seq);
	}
}

/* If the lockspace is in recovery mode (locking stopped), then normal
   messages are saved on the requestqueue for processing after recovery is
   done.  When not in recovery mode, we wait for dlm_recoverd to drain saved
   messages off the requestqueue before we process new ones. This occurs right
   after recovery completes when we transition from saving all messages on
   requestqueue, to processing all the saved messages, to processing new
   messages as they arrive. */

static void dlm_receive_message(struct dlm_ls *ls, struct dlm_message *ms,
				int nodeid)
{
	if (dlm_locking_stopped(ls)) {
		/* If we were a member of this lockspace, left, and rejoined,
		   other nodes may still be sending us messages from the
		   lockspace generation before we left. */
		if (!ls->ls_generation) {
			log_limit(ls, "receive %d from %d ignore old gen",
				  le32_to_cpu(ms->m_type), nodeid);
			return;
		}

		dlm_add_requestqueue(ls, nodeid, ms);
	} else {
		dlm_wait_requestqueue(ls);
		_receive_message(ls, ms, 0);
	}
}

/* This is called by dlm_recoverd to process messages that were saved on
   the requestqueue. */

void dlm_receive_message_saved(struct dlm_ls *ls, struct dlm_message *ms,
			       uint32_t saved_seq)
{
	_receive_message(ls, ms, saved_seq);
}

/* This is called by the midcomms layer when something is received for
   the lockspace.  It could be either a MSG (normal message sent as part of
   standard locking activity) or an RCOM (recovery message sent as part of
   lockspace recovery). */

void dlm_receive_buffer(union dlm_packet *p, int nodeid)
{
	struct dlm_header *hd = &p->header;
	struct dlm_ls *ls;
	int type = 0;

	switch (hd->h_cmd) {
	case DLM_MSG:
		type = le32_to_cpu(p->message.m_type);
		break;
	case DLM_RCOM:
		type = le32_to_cpu(p->rcom.rc_type);
		break;
	default:
		log_print("invalid h_cmd %d from %u", hd->h_cmd, nodeid);
		return;
	}

	if (le32_to_cpu(hd->h_nodeid) != nodeid) {
		log_print("invalid h_nodeid %d from %d lockspace %x",
			  le32_to_cpu(hd->h_nodeid), nodeid,
			  le32_to_cpu(hd->u.h_lockspace));
		return;
	}

	ls = dlm_find_lockspace_global(le32_to_cpu(hd->u.h_lockspace));
	if (!ls) {
		if (dlm_config.ci_log_debug) {
			printk_ratelimited(KERN_DEBUG "dlm: invalid lockspace "
				"%u from %d cmd %d type %d\n",
				le32_to_cpu(hd->u.h_lockspace), nodeid,
				hd->h_cmd, type);
		}

		if (hd->h_cmd == DLM_RCOM && type == DLM_RCOM_STATUS)
			dlm_send_ls_not_ready(nodeid, &p->rcom);
		return;
	}

	/* this rwsem allows dlm_ls_stop() to wait for all dlm_recv threads to
	   be inactive (in this ls) before transitioning to recovery mode */

	down_read(&ls->ls_recv_active);
	if (hd->h_cmd == DLM_MSG)
		dlm_receive_message(ls, &p->message, nodeid);
	else if (hd->h_cmd == DLM_RCOM)
		dlm_receive_rcom(ls, &p->rcom, nodeid);
	else
		log_error(ls, "invalid h_cmd %d from %d lockspace %x",
			  hd->h_cmd, nodeid, le32_to_cpu(hd->u.h_lockspace));
	up_read(&ls->ls_recv_active);

	dlm_put_lockspace(ls);
}

static void recover_convert_waiter(struct dlm_ls *ls, struct dlm_lkb *lkb,
				   struct dlm_message *ms_stub)
{
	if (middle_conversion(lkb)) {
		hold_lkb(lkb);
		memset(ms_stub, 0, sizeof(struct dlm_message));
		ms_stub->m_flags = cpu_to_le32(DLM_IFL_STUB_MS);
		ms_stub->m_type = cpu_to_le32(DLM_MSG_CONVERT_REPLY);
		ms_stub->m_result = cpu_to_le32(to_dlm_errno(-EINPROGRESS));
		ms_stub->m_header.h_nodeid = cpu_to_le32(lkb->lkb_nodeid);
		_receive_convert_reply(lkb, ms_stub);

		/* Same special case as in receive_rcom_lock_args() */
		lkb->lkb_grmode = DLM_LOCK_IV;
		rsb_set_flag(lkb->lkb_resource, RSB_RECOVER_CONVERT);
		unhold_lkb(lkb);

	} else if (lkb->lkb_rqmode >= lkb->lkb_grmode) {
		lkb->lkb_flags |= DLM_IFL_RESEND;
	}

	/* lkb->lkb_rqmode < lkb->lkb_grmode shouldn't happen since down
	   conversions are async; there's no reply from the remote master */
}

/* A waiting lkb needs recovery if the master node has failed, or
   the master node is changing (only when no directory is used) */

static int waiter_needs_recovery(struct dlm_ls *ls, struct dlm_lkb *lkb,
				 int dir_nodeid)
{
	if (dlm_no_directory(ls))
		return 1;

	if (dlm_is_removed(ls, lkb->lkb_wait_nodeid))
		return 1;

	return 0;
}

/* Recovery for locks that are waiting for replies from nodes that are now
   gone.  We can just complete unlocks and cancels by faking a reply from the
   dead node.  Requests and up-conversions we flag to be resent after
   recovery.  Down-conversions can just be completed with a fake reply like
   unlocks.  Conversions between PR and CW need special attention. */

void dlm_recover_waiters_pre(struct dlm_ls *ls)
{
	struct dlm_lkb *lkb, *safe;
	struct dlm_message *ms_stub;
	int wait_type, stub_unlock_result, stub_cancel_result;
	int dir_nodeid;

	ms_stub = kmalloc(sizeof(*ms_stub), GFP_KERNEL);
	if (!ms_stub)
		return;

	mutex_lock(&ls->ls_waiters_mutex);

	list_for_each_entry_safe(lkb, safe, &ls->ls_waiters, lkb_wait_reply) {

		dir_nodeid = dlm_dir_nodeid(lkb->lkb_resource);

		/* exclude debug messages about unlocks because there can be so
		   many and they aren't very interesting */

		if (lkb->lkb_wait_type != DLM_MSG_UNLOCK) {
			log_debug(ls, "waiter %x remote %x msg %d r_nodeid %d "
				  "lkb_nodeid %d wait_nodeid %d dir_nodeid %d",
				  lkb->lkb_id,
				  lkb->lkb_remid,
				  lkb->lkb_wait_type,
				  lkb->lkb_resource->res_nodeid,
				  lkb->lkb_nodeid,
				  lkb->lkb_wait_nodeid,
				  dir_nodeid);
		}

		/* all outstanding lookups, regardless of destination  will be
		   resent after recovery is done */

		if (lkb->lkb_wait_type == DLM_MSG_LOOKUP) {
			lkb->lkb_flags |= DLM_IFL_RESEND;
			continue;
		}

		if (!waiter_needs_recovery(ls, lkb, dir_nodeid))
			continue;

		wait_type = lkb->lkb_wait_type;
		stub_unlock_result = -DLM_EUNLOCK;
		stub_cancel_result = -DLM_ECANCEL;

		/* Main reply may have been received leaving a zero wait_type,
		   but a reply for the overlapping op may not have been
		   received.  In that case we need to fake the appropriate
		   reply for the overlap op. */

		if (!wait_type) {
			if (is_overlap_cancel(lkb)) {
				wait_type = DLM_MSG_CANCEL;
				if (lkb->lkb_grmode == DLM_LOCK_IV)
					stub_cancel_result = 0;
			}
			if (is_overlap_unlock(lkb)) {
				wait_type = DLM_MSG_UNLOCK;
				if (lkb->lkb_grmode == DLM_LOCK_IV)
					stub_unlock_result = -ENOENT;
			}

			log_debug(ls, "rwpre overlap %x %x %d %d %d",
				  lkb->lkb_id, lkb->lkb_flags, wait_type,
				  stub_cancel_result, stub_unlock_result);
		}

		switch (wait_type) {

		case DLM_MSG_REQUEST:
			lkb->lkb_flags |= DLM_IFL_RESEND;
			break;

		case DLM_MSG_CONVERT:
			recover_convert_waiter(ls, lkb, ms_stub);
			break;

		case DLM_MSG_UNLOCK:
			hold_lkb(lkb);
			memset(ms_stub, 0, sizeof(struct dlm_message));
			ms_stub->m_flags = cpu_to_le32(DLM_IFL_STUB_MS);
			ms_stub->m_type = cpu_to_le32(DLM_MSG_UNLOCK_REPLY);
			ms_stub->m_result = cpu_to_le32(to_dlm_errno(stub_unlock_result));
			ms_stub->m_header.h_nodeid = cpu_to_le32(lkb->lkb_nodeid);
			_receive_unlock_reply(lkb, ms_stub);
			dlm_put_lkb(lkb);
			break;

		case DLM_MSG_CANCEL:
			hold_lkb(lkb);
			memset(ms_stub, 0, sizeof(struct dlm_message));
			ms_stub->m_flags = cpu_to_le32(DLM_IFL_STUB_MS);
			ms_stub->m_type = cpu_to_le32(DLM_MSG_CANCEL_REPLY);
			ms_stub->m_result = cpu_to_le32(to_dlm_errno(stub_cancel_result));
			ms_stub->m_header.h_nodeid = cpu_to_le32(lkb->lkb_nodeid);
			_receive_cancel_reply(lkb, ms_stub);
			dlm_put_lkb(lkb);
			break;

		default:
			log_error(ls, "invalid lkb wait_type %d %d",
				  lkb->lkb_wait_type, wait_type);
		}
		schedule();
	}
	mutex_unlock(&ls->ls_waiters_mutex);
	kfree(ms_stub);
}

static struct dlm_lkb *find_resend_waiter(struct dlm_ls *ls)
{
	struct dlm_lkb *lkb = NULL, *iter;

	mutex_lock(&ls->ls_waiters_mutex);
	list_for_each_entry(iter, &ls->ls_waiters, lkb_wait_reply) {
		if (iter->lkb_flags & DLM_IFL_RESEND) {
			hold_lkb(iter);
			lkb = iter;
			break;
		}
	}
	mutex_unlock(&ls->ls_waiters_mutex);

	return lkb;
}

/* Deal with lookups and lkb's marked RESEND from _pre.  We may now be the
   master or dir-node for r.  Processing the lkb may result in it being placed
   back on waiters. */

/* We do this after normal locking has been enabled and any saved messages
   (in requestqueue) have been processed.  We should be confident that at
   this point we won't get or process a reply to any of these waiting
   operations.  But, new ops may be coming in on the rsbs/locks here from
   userspace or remotely. */

/* there may have been an overlap unlock/cancel prior to recovery or after
   recovery.  if before, the lkb may still have a pos wait_count; if after, the
   overlap flag would just have been set and nothing new sent.  we can be
   confident here than any replies to either the initial op or overlap ops
   prior to recovery have been received. */

int dlm_recover_waiters_post(struct dlm_ls *ls)
{
	struct dlm_lkb *lkb;
	struct dlm_rsb *r;
	int error = 0, mstype, err, oc, ou;

	while (1) {
		if (dlm_locking_stopped(ls)) {
			log_debug(ls, "recover_waiters_post aborted");
			error = -EINTR;
			break;
		}

		lkb = find_resend_waiter(ls);
		if (!lkb)
			break;

		r = lkb->lkb_resource;
		hold_rsb(r);
		lock_rsb(r);

		mstype = lkb->lkb_wait_type;
		oc = is_overlap_cancel(lkb);
		ou = is_overlap_unlock(lkb);
		err = 0;

		log_debug(ls, "waiter %x remote %x msg %d r_nodeid %d "
			  "lkb_nodeid %d wait_nodeid %d dir_nodeid %d "
			  "overlap %d %d", lkb->lkb_id, lkb->lkb_remid, mstype,
			  r->res_nodeid, lkb->lkb_nodeid, lkb->lkb_wait_nodeid,
			  dlm_dir_nodeid(r), oc, ou);

		/* At this point we assume that we won't get a reply to any
		   previous op or overlap op on this lock.  First, do a big
		   remove_from_waiters() for all previous ops. */

		lkb->lkb_flags &= ~DLM_IFL_RESEND;
		lkb->lkb_flags &= ~DLM_IFL_OVERLAP_UNLOCK;
		lkb->lkb_flags &= ~DLM_IFL_OVERLAP_CANCEL;
		lkb->lkb_wait_type = 0;
		/* drop all wait_count references we still
		 * hold a reference for this iteration.
		 */
		while (lkb->lkb_wait_count) {
			lkb->lkb_wait_count--;
			unhold_lkb(lkb);
		}
		mutex_lock(&ls->ls_waiters_mutex);
		list_del_init(&lkb->lkb_wait_reply);
		mutex_unlock(&ls->ls_waiters_mutex);

		if (oc || ou) {
			/* do an unlock or cancel instead of resending */
			switch (mstype) {
			case DLM_MSG_LOOKUP:
			case DLM_MSG_REQUEST:
				queue_cast(r, lkb, ou ? -DLM_EUNLOCK :
							-DLM_ECANCEL);
				unhold_lkb(lkb); /* undoes create_lkb() */
				break;
			case DLM_MSG_CONVERT:
				if (oc) {
					queue_cast(r, lkb, -DLM_ECANCEL);
				} else {
					lkb->lkb_exflags |= DLM_LKF_FORCEUNLOCK;
					_unlock_lock(r, lkb);
				}
				break;
			default:
				err = 1;
			}
		} else {
			switch (mstype) {
			case DLM_MSG_LOOKUP:
			case DLM_MSG_REQUEST:
				_request_lock(r, lkb);
				if (is_master(r))
					confirm_master(r, 0);
				break;
			case DLM_MSG_CONVERT:
				_convert_lock(r, lkb);
				break;
			default:
				err = 1;
			}
		}

		if (err) {
			log_error(ls, "waiter %x msg %d r_nodeid %d "
				  "dir_nodeid %d overlap %d %d",
				  lkb->lkb_id, mstype, r->res_nodeid,
				  dlm_dir_nodeid(r), oc, ou);
		}
		unlock_rsb(r);
		put_rsb(r);
		dlm_put_lkb(lkb);
	}

	return error;
}

static void purge_mstcpy_list(struct dlm_ls *ls, struct dlm_rsb *r,
			      struct list_head *list)
{
	struct dlm_lkb *lkb, *safe;

	list_for_each_entry_safe(lkb, safe, list, lkb_statequeue) {
		if (!is_master_copy(lkb))
			continue;

		/* don't purge lkbs we've added in recover_master_copy for
		   the current recovery seq */

		if (lkb->lkb_recover_seq == ls->ls_recover_seq)
			continue;

		del_lkb(r, lkb);

		/* this put should free the lkb */
		if (!dlm_put_lkb(lkb))
			log_error(ls, "purged mstcpy lkb not released");
	}
}

void dlm_purge_mstcpy_locks(struct dlm_rsb *r)
{
	struct dlm_ls *ls = r->res_ls;

	purge_mstcpy_list(ls, r, &r->res_grantqueue);
	purge_mstcpy_list(ls, r, &r->res_convertqueue);
	purge_mstcpy_list(ls, r, &r->res_waitqueue);
}

static void purge_dead_list(struct dlm_ls *ls, struct dlm_rsb *r,
			    struct list_head *list,
			    int nodeid_gone, unsigned int *count)
{
	struct dlm_lkb *lkb, *safe;

	list_for_each_entry_safe(lkb, safe, list, lkb_statequeue) {
		if (!is_master_copy(lkb))
			continue;

		if ((lkb->lkb_nodeid == nodeid_gone) ||
		    dlm_is_removed(ls, lkb->lkb_nodeid)) {

			/* tell recover_lvb to invalidate the lvb
			   because a node holding EX/PW failed */
			if ((lkb->lkb_exflags & DLM_LKF_VALBLK) &&
			    (lkb->lkb_grmode >= DLM_LOCK_PW)) {
				rsb_set_flag(r, RSB_RECOVER_LVB_INVAL);
			}

			del_lkb(r, lkb);

			/* this put should free the lkb */
			if (!dlm_put_lkb(lkb))
				log_error(ls, "purged dead lkb not released");

			rsb_set_flag(r, RSB_RECOVER_GRANT);

			(*count)++;
		}
	}
}

/* Get rid of locks held by nodes that are gone. */

void dlm_recover_purge(struct dlm_ls *ls)
{
	struct dlm_rsb *r;
	struct dlm_member *memb;
	int nodes_count = 0;
	int nodeid_gone = 0;
	unsigned int lkb_count = 0;

	/* cache one removed nodeid to optimize the common
	   case of a single node removed */

	list_for_each_entry(memb, &ls->ls_nodes_gone, list) {
		nodes_count++;
		nodeid_gone = memb->nodeid;
	}

	if (!nodes_count)
		return;

	down_write(&ls->ls_root_sem);
	list_for_each_entry(r, &ls->ls_root_list, res_root_list) {
		hold_rsb(r);
		lock_rsb(r);
		if (is_master(r)) {
			purge_dead_list(ls, r, &r->res_grantqueue,
					nodeid_gone, &lkb_count);
			purge_dead_list(ls, r, &r->res_convertqueue,
					nodeid_gone, &lkb_count);
			purge_dead_list(ls, r, &r->res_waitqueue,
					nodeid_gone, &lkb_count);
		}
		unlock_rsb(r);
		unhold_rsb(r);
		cond_resched();
	}
	up_write(&ls->ls_root_sem);

	if (lkb_count)
		log_rinfo(ls, "dlm_recover_purge %u locks for %u nodes",
			  lkb_count, nodes_count);
}

static struct dlm_rsb *find_grant_rsb(struct dlm_ls *ls, int bucket)
{
	struct rb_node *n;
	struct dlm_rsb *r;

	spin_lock(&ls->ls_rsbtbl[bucket].lock);
	for (n = rb_first(&ls->ls_rsbtbl[bucket].keep); n; n = rb_next(n)) {
		r = rb_entry(n, struct dlm_rsb, res_hashnode);

		if (!rsb_flag(r, RSB_RECOVER_GRANT))
			continue;
		if (!is_master(r)) {
			rsb_clear_flag(r, RSB_RECOVER_GRANT);
			continue;
		}
		hold_rsb(r);
		spin_unlock(&ls->ls_rsbtbl[bucket].lock);
		return r;
	}
	spin_unlock(&ls->ls_rsbtbl[bucket].lock);
	return NULL;
}

/*
 * Attempt to grant locks on resources that we are the master of.
 * Locks may have become grantable during recovery because locks
 * from departed nodes have been purged (or not rebuilt), allowing
 * previously blocked locks to now be granted.  The subset of rsb's
 * we are interested in are those with lkb's on either the convert or
 * waiting queues.
 *
 * Simplest would be to go through each master rsb and check for non-empty
 * convert or waiting queues, and attempt to grant on those rsbs.
 * Checking the queues requires lock_rsb, though, for which we'd need
 * to release the rsbtbl lock.  This would make iterating through all
 * rsb's very inefficient.  So, we rely on earlier recovery routines
 * to set RECOVER_GRANT on any rsb's that we should attempt to grant
 * locks for.
 */

void dlm_recover_grant(struct dlm_ls *ls)
{
	struct dlm_rsb *r;
	int bucket = 0;
	unsigned int count = 0;
	unsigned int rsb_count = 0;
	unsigned int lkb_count = 0;

	while (1) {
		r = find_grant_rsb(ls, bucket);
		if (!r) {
			if (bucket == ls->ls_rsbtbl_size - 1)
				break;
			bucket++;
			continue;
		}
		rsb_count++;
		count = 0;
		lock_rsb(r);
		/* the RECOVER_GRANT flag is checked in the grant path */
		grant_pending_locks(r, &count);
		rsb_clear_flag(r, RSB_RECOVER_GRANT);
		lkb_count += count;
		confirm_master(r, 0);
		unlock_rsb(r);
		put_rsb(r);
		cond_resched();
	}

	if (lkb_count)
		log_rinfo(ls, "dlm_recover_grant %u locks on %u resources",
			  lkb_count, rsb_count);
}

static struct dlm_lkb *search_remid_list(struct list_head *head, int nodeid,
					 uint32_t remid)
{
	struct dlm_lkb *lkb;

	list_for_each_entry(lkb, head, lkb_statequeue) {
		if (lkb->lkb_nodeid == nodeid && lkb->lkb_remid == remid)
			return lkb;
	}
	return NULL;
}

static struct dlm_lkb *search_remid(struct dlm_rsb *r, int nodeid,
				    uint32_t remid)
{
	struct dlm_lkb *lkb;

	lkb = search_remid_list(&r->res_grantqueue, nodeid, remid);
	if (lkb)
		return lkb;
	lkb = search_remid_list(&r->res_convertqueue, nodeid, remid);
	if (lkb)
		return lkb;
	lkb = search_remid_list(&r->res_waitqueue, nodeid, remid);
	if (lkb)
		return lkb;
	return NULL;
}

/* needs at least dlm_rcom + rcom_lock */
static int receive_rcom_lock_args(struct dlm_ls *ls, struct dlm_lkb *lkb,
				  struct dlm_rsb *r, struct dlm_rcom *rc)
{
	struct rcom_lock *rl = (struct rcom_lock *) rc->rc_buf;

	lkb->lkb_nodeid = le32_to_cpu(rc->rc_header.h_nodeid);
	lkb->lkb_ownpid = le32_to_cpu(rl->rl_ownpid);
	lkb->lkb_remid = le32_to_cpu(rl->rl_lkid);
	lkb->lkb_exflags = le32_to_cpu(rl->rl_exflags);
	lkb->lkb_flags = le32_to_cpu(rl->rl_flags) & 0x0000FFFF;
	lkb->lkb_flags |= DLM_IFL_MSTCPY;
	lkb->lkb_lvbseq = le32_to_cpu(rl->rl_lvbseq);
	lkb->lkb_rqmode = rl->rl_rqmode;
	lkb->lkb_grmode = rl->rl_grmode;
	/* don't set lkb_status because add_lkb wants to itself */

	lkb->lkb_bastfn = (rl->rl_asts & DLM_CB_BAST) ? &fake_bastfn : NULL;
	lkb->lkb_astfn = (rl->rl_asts & DLM_CB_CAST) ? &fake_astfn : NULL;

	if (lkb->lkb_exflags & DLM_LKF_VALBLK) {
		int lvblen = le16_to_cpu(rc->rc_header.h_length) -
			sizeof(struct dlm_rcom) - sizeof(struct rcom_lock);
		if (lvblen > ls->ls_lvblen)
			return -EINVAL;
		lkb->lkb_lvbptr = dlm_allocate_lvb(ls);
		if (!lkb->lkb_lvbptr)
			return -ENOMEM;
		memcpy(lkb->lkb_lvbptr, rl->rl_lvb, lvblen);
	}

	/* Conversions between PR and CW (middle modes) need special handling.
	   The real granted mode of these converting locks cannot be determined
	   until all locks have been rebuilt on the rsb (recover_conversion) */

	if (rl->rl_wait_type == cpu_to_le16(DLM_MSG_CONVERT) &&
	    middle_conversion(lkb)) {
		rl->rl_status = DLM_LKSTS_CONVERT;
		lkb->lkb_grmode = DLM_LOCK_IV;
		rsb_set_flag(r, RSB_RECOVER_CONVERT);
	}

	return 0;
}

/* This lkb may have been recovered in a previous aborted recovery so we need
   to check if the rsb already has an lkb with the given remote nodeid/lkid.
   If so we just send back a standard reply.  If not, we create a new lkb with
   the given values and send back our lkid.  We send back our lkid by sending
   back the rcom_lock struct we got but with the remid field filled in. */

/* needs at least dlm_rcom + rcom_lock */
int dlm_recover_master_copy(struct dlm_ls *ls, struct dlm_rcom *rc)
{
	struct rcom_lock *rl = (struct rcom_lock *) rc->rc_buf;
	struct dlm_rsb *r;
	struct dlm_lkb *lkb;
	uint32_t remid = 0;
	int from_nodeid = le32_to_cpu(rc->rc_header.h_nodeid);
	int error;

	if (rl->rl_parent_lkid) {
		error = -EOPNOTSUPP;
		goto out;
	}

	remid = le32_to_cpu(rl->rl_lkid);

	/* In general we expect the rsb returned to be R_MASTER, but we don't
	   have to require it.  Recovery of masters on one node can overlap
	   recovery of locks on another node, so one node can send us MSTCPY
	   locks before we've made ourselves master of this rsb.  We can still
	   add new MSTCPY locks that we receive here without any harm; when
	   we make ourselves master, dlm_recover_masters() won't touch the
	   MSTCPY locks we've received early. */

	error = find_rsb(ls, rl->rl_name, le16_to_cpu(rl->rl_namelen),
			 from_nodeid, R_RECEIVE_RECOVER, &r);
	if (error)
		goto out;

	lock_rsb(r);

	if (dlm_no_directory(ls) && (dlm_dir_nodeid(r) != dlm_our_nodeid())) {
		log_error(ls, "dlm_recover_master_copy remote %d %x not dir",
			  from_nodeid, remid);
		error = -EBADR;
		goto out_unlock;
	}

	lkb = search_remid(r, from_nodeid, remid);
	if (lkb) {
		error = -EEXIST;
		goto out_remid;
	}

	error = create_lkb(ls, &lkb);
	if (error)
		goto out_unlock;

	error = receive_rcom_lock_args(ls, lkb, r, rc);
	if (error) {
		__put_lkb(ls, lkb);
		goto out_unlock;
	}

	attach_lkb(r, lkb);
	add_lkb(r, lkb, rl->rl_status);
	ls->ls_recover_locks_in++;

	if (!list_empty(&r->res_waitqueue) || !list_empty(&r->res_convertqueue))
		rsb_set_flag(r, RSB_RECOVER_GRANT);

 out_remid:
	/* this is the new value returned to the lock holder for
	   saving in its process-copy lkb */
	rl->rl_remid = cpu_to_le32(lkb->lkb_id);

	lkb->lkb_recover_seq = ls->ls_recover_seq;

 out_unlock:
	unlock_rsb(r);
	put_rsb(r);
 out:
	if (error && error != -EEXIST)
		log_rinfo(ls, "dlm_recover_master_copy remote %d %x error %d",
			  from_nodeid, remid, error);
	rl->rl_result = cpu_to_le32(error);
	return error;
}

/* needs at least dlm_rcom + rcom_lock */
int dlm_recover_process_copy(struct dlm_ls *ls, struct dlm_rcom *rc)
{
	struct rcom_lock *rl = (struct rcom_lock *) rc->rc_buf;
	struct dlm_rsb *r;
	struct dlm_lkb *lkb;
	uint32_t lkid, remid;
	int error, result;

	lkid = le32_to_cpu(rl->rl_lkid);
	remid = le32_to_cpu(rl->rl_remid);
	result = le32_to_cpu(rl->rl_result);

	error = find_lkb(ls, lkid, &lkb);
	if (error) {
		log_error(ls, "dlm_recover_process_copy no %x remote %d %x %d",
			  lkid, le32_to_cpu(rc->rc_header.h_nodeid), remid,
			  result);
		return error;
	}

	r = lkb->lkb_resource;
	hold_rsb(r);
	lock_rsb(r);

	if (!is_process_copy(lkb)) {
		log_error(ls, "dlm_recover_process_copy bad %x remote %d %x %d",
			  lkid, le32_to_cpu(rc->rc_header.h_nodeid), remid,
			  result);
		dlm_dump_rsb(r);
		unlock_rsb(r);
		put_rsb(r);
		dlm_put_lkb(lkb);
		return -EINVAL;
	}

	switch (result) {
	case -EBADR:
		/* There's a chance the new master received our lock before
		   dlm_recover_master_reply(), this wouldn't happen if we did
		   a barrier between recover_masters and recover_locks. */

		log_debug(ls, "dlm_recover_process_copy %x remote %d %x %d",
			  lkid, le32_to_cpu(rc->rc_header.h_nodeid), remid,
			  result);
	
		dlm_send_rcom_lock(r, lkb);
		goto out;
	case -EEXIST:
	case 0:
		lkb->lkb_remid = remid;
		break;
	default:
		log_error(ls, "dlm_recover_process_copy %x remote %d %x %d unk",
			  lkid, le32_to_cpu(rc->rc_header.h_nodeid), remid,
			  result);
	}

	/* an ack for dlm_recover_locks() which waits for replies from
	   all the locks it sends to new masters */
	dlm_recovered_lock(r);
 out:
	unlock_rsb(r);
	put_rsb(r);
	dlm_put_lkb(lkb);

	return 0;
}

#ifdef CONFIG_DLM_DEPRECATED_API
int dlm_user_request(struct dlm_ls *ls, struct dlm_user_args *ua,
		     int mode, uint32_t flags, void *name, unsigned int namelen,
		     unsigned long timeout_cs)
#else
int dlm_user_request(struct dlm_ls *ls, struct dlm_user_args *ua,
		     int mode, uint32_t flags, void *name, unsigned int namelen)
#endif
{
	struct dlm_lkb *lkb;
	struct dlm_args args;
	bool do_put = true;
	int error;

	dlm_lock_recovery(ls);

	error = create_lkb(ls, &lkb);
	if (error) {
		kfree(ua);
		goto out;
	}

	trace_dlm_lock_start(ls, lkb, name, namelen, mode, flags);

	if (flags & DLM_LKF_VALBLK) {
		ua->lksb.sb_lvbptr = kzalloc(DLM_USER_LVB_LEN, GFP_NOFS);
		if (!ua->lksb.sb_lvbptr) {
			kfree(ua);
			error = -ENOMEM;
			goto out_put;
		}
	}
#ifdef CONFIG_DLM_DEPRECATED_API
	error = set_lock_args(mode, &ua->lksb, flags, namelen, timeout_cs,
			      fake_astfn, ua, fake_bastfn, &args);
#else
	error = set_lock_args(mode, &ua->lksb, flags, namelen, fake_astfn, ua,
			      fake_bastfn, &args);
#endif
	if (error) {
		kfree(ua->lksb.sb_lvbptr);
		ua->lksb.sb_lvbptr = NULL;
		kfree(ua);
		goto out_put;
	}

	/* After ua is attached to lkb it will be freed by dlm_free_lkb().
	   When DLM_IFL_USER is set, the dlm knows that this is a userspace
	   lock and that lkb_astparam is the dlm_user_args structure. */
	lkb->lkb_flags |= DLM_IFL_USER;
	error = request_lock(ls, lkb, name, namelen, &args);

	switch (error) {
	case 0:
		break;
	case -EINPROGRESS:
		error = 0;
		break;
	case -EAGAIN:
		error = 0;
		fallthrough;
	default:
		goto out_put;
	}

	/* add this new lkb to the per-process list of locks */
	spin_lock(&ua->proc->locks_spin);
	hold_lkb(lkb);
	list_add_tail(&lkb->lkb_ownqueue, &ua->proc->locks);
	spin_unlock(&ua->proc->locks_spin);
	do_put = false;
 out_put:
	trace_dlm_lock_end(ls, lkb, name, namelen, mode, flags, error, false);
	if (do_put)
		__put_lkb(ls, lkb);
 out:
	dlm_unlock_recovery(ls);
	return error;
}

#ifdef CONFIG_DLM_DEPRECATED_API
int dlm_user_convert(struct dlm_ls *ls, struct dlm_user_args *ua_tmp,
		     int mode, uint32_t flags, uint32_t lkid, char *lvb_in,
		     unsigned long timeout_cs)
#else
int dlm_user_convert(struct dlm_ls *ls, struct dlm_user_args *ua_tmp,
		     int mode, uint32_t flags, uint32_t lkid, char *lvb_in)
#endif
{
	struct dlm_lkb *lkb;
	struct dlm_args args;
	struct dlm_user_args *ua;
	int error;

	dlm_lock_recovery(ls);

	error = find_lkb(ls, lkid, &lkb);
	if (error)
		goto out;

	trace_dlm_lock_start(ls, lkb, NULL, 0, mode, flags);

	/* user can change the params on its lock when it converts it, or
	   add an lvb that didn't exist before */

	ua = lkb->lkb_ua;

	if (flags & DLM_LKF_VALBLK && !ua->lksb.sb_lvbptr) {
		ua->lksb.sb_lvbptr = kzalloc(DLM_USER_LVB_LEN, GFP_NOFS);
		if (!ua->lksb.sb_lvbptr) {
			error = -ENOMEM;
			goto out_put;
		}
	}
	if (lvb_in && ua->lksb.sb_lvbptr)
		memcpy(ua->lksb.sb_lvbptr, lvb_in, DLM_USER_LVB_LEN);

	ua->xid = ua_tmp->xid;
	ua->castparam = ua_tmp->castparam;
	ua->castaddr = ua_tmp->castaddr;
	ua->bastparam = ua_tmp->bastparam;
	ua->bastaddr = ua_tmp->bastaddr;
	ua->user_lksb = ua_tmp->user_lksb;

#ifdef CONFIG_DLM_DEPRECATED_API
	error = set_lock_args(mode, &ua->lksb, flags, 0, timeout_cs,
			      fake_astfn, ua, fake_bastfn, &args);
#else
	error = set_lock_args(mode, &ua->lksb, flags, 0, fake_astfn, ua,
			      fake_bastfn, &args);
#endif
	if (error)
		goto out_put;

	error = convert_lock(ls, lkb, &args);

	if (error == -EINPROGRESS || error == -EAGAIN || error == -EDEADLK)
		error = 0;
 out_put:
	trace_dlm_lock_end(ls, lkb, NULL, 0, mode, flags, error, false);
	dlm_put_lkb(lkb);
 out:
	dlm_unlock_recovery(ls);
	kfree(ua_tmp);
	return error;
}

/*
 * The caller asks for an orphan lock on a given resource with a given mode.
 * If a matching lock exists, it's moved to the owner's list of locks and
 * the lkid is returned.
 */

int dlm_user_adopt_orphan(struct dlm_ls *ls, struct dlm_user_args *ua_tmp,
		     int mode, uint32_t flags, void *name, unsigned int namelen,
		     uint32_t *lkid)
{
	struct dlm_lkb *lkb = NULL, *iter;
	struct dlm_user_args *ua;
	int found_other_mode = 0;
	int rv = 0;

	mutex_lock(&ls->ls_orphans_mutex);
	list_for_each_entry(iter, &ls->ls_orphans, lkb_ownqueue) {
		if (iter->lkb_resource->res_length != namelen)
			continue;
		if (memcmp(iter->lkb_resource->res_name, name, namelen))
			continue;
		if (iter->lkb_grmode != mode) {
			found_other_mode = 1;
			continue;
		}

		lkb = iter;
		list_del_init(&iter->lkb_ownqueue);
		iter->lkb_flags &= ~DLM_IFL_ORPHAN;
		*lkid = iter->lkb_id;
		break;
	}
	mutex_unlock(&ls->ls_orphans_mutex);

	if (!lkb && found_other_mode) {
		rv = -EAGAIN;
		goto out;
	}

	if (!lkb) {
		rv = -ENOENT;
		goto out;
	}

	lkb->lkb_exflags = flags;
	lkb->lkb_ownpid = (int) current->pid;

	ua = lkb->lkb_ua;

	ua->proc = ua_tmp->proc;
	ua->xid = ua_tmp->xid;
	ua->castparam = ua_tmp->castparam;
	ua->castaddr = ua_tmp->castaddr;
	ua->bastparam = ua_tmp->bastparam;
	ua->bastaddr = ua_tmp->bastaddr;
	ua->user_lksb = ua_tmp->user_lksb;

	/*
	 * The lkb reference from the ls_orphans list was not
	 * removed above, and is now considered the reference
	 * for the proc locks list.
	 */

	spin_lock(&ua->proc->locks_spin);
	list_add_tail(&lkb->lkb_ownqueue, &ua->proc->locks);
	spin_unlock(&ua->proc->locks_spin);
 out:
	kfree(ua_tmp);
	return rv;
}

int dlm_user_unlock(struct dlm_ls *ls, struct dlm_user_args *ua_tmp,
		    uint32_t flags, uint32_t lkid, char *lvb_in)
{
	struct dlm_lkb *lkb;
	struct dlm_args args;
	struct dlm_user_args *ua;
	int error;

	dlm_lock_recovery(ls);

	error = find_lkb(ls, lkid, &lkb);
	if (error)
		goto out;

	trace_dlm_unlock_start(ls, lkb, flags);

	ua = lkb->lkb_ua;

	if (lvb_in && ua->lksb.sb_lvbptr)
		memcpy(ua->lksb.sb_lvbptr, lvb_in, DLM_USER_LVB_LEN);
	if (ua_tmp->castparam)
		ua->castparam = ua_tmp->castparam;
	ua->user_lksb = ua_tmp->user_lksb;

	error = set_unlock_args(flags, ua, &args);
	if (error)
		goto out_put;

	error = unlock_lock(ls, lkb, &args);

	if (error == -DLM_EUNLOCK)
		error = 0;
	/* from validate_unlock_args() */
	if (error == -EBUSY && (flags & DLM_LKF_FORCEUNLOCK))
		error = 0;
	if (error)
		goto out_put;

	spin_lock(&ua->proc->locks_spin);
	/* dlm_user_add_cb() may have already taken lkb off the proc list */
	if (!list_empty(&lkb->lkb_ownqueue))
		list_move(&lkb->lkb_ownqueue, &ua->proc->unlocking);
	spin_unlock(&ua->proc->locks_spin);
 out_put:
	trace_dlm_unlock_end(ls, lkb, flags, error);
	dlm_put_lkb(lkb);
 out:
	dlm_unlock_recovery(ls);
	kfree(ua_tmp);
	return error;
}

int dlm_user_cancel(struct dlm_ls *ls, struct dlm_user_args *ua_tmp,
		    uint32_t flags, uint32_t lkid)
{
	struct dlm_lkb *lkb;
	struct dlm_args args;
	struct dlm_user_args *ua;
	int error;

	dlm_lock_recovery(ls);

	error = find_lkb(ls, lkid, &lkb);
	if (error)
		goto out;

	trace_dlm_unlock_start(ls, lkb, flags);

	ua = lkb->lkb_ua;
	if (ua_tmp->castparam)
		ua->castparam = ua_tmp->castparam;
	ua->user_lksb = ua_tmp->user_lksb;

	error = set_unlock_args(flags, ua, &args);
	if (error)
		goto out_put;

	error = cancel_lock(ls, lkb, &args);

	if (error == -DLM_ECANCEL)
		error = 0;
	/* from validate_unlock_args() */
	if (error == -EBUSY)
		error = 0;
 out_put:
	trace_dlm_unlock_end(ls, lkb, flags, error);
	dlm_put_lkb(lkb);
 out:
	dlm_unlock_recovery(ls);
	kfree(ua_tmp);
	return error;
}

int dlm_user_deadlock(struct dlm_ls *ls, uint32_t flags, uint32_t lkid)
{
	struct dlm_lkb *lkb;
	struct dlm_args args;
	struct dlm_user_args *ua;
	struct dlm_rsb *r;
	int error;

	dlm_lock_recovery(ls);

	error = find_lkb(ls, lkid, &lkb);
	if (error)
		goto out;

	trace_dlm_unlock_start(ls, lkb, flags);

	ua = lkb->lkb_ua;

	error = set_unlock_args(flags, ua, &args);
	if (error)
		goto out_put;

	/* same as cancel_lock(), but set DEADLOCK_CANCEL after lock_rsb */

	r = lkb->lkb_resource;
	hold_rsb(r);
	lock_rsb(r);

	error = validate_unlock_args(lkb, &args);
	if (error)
		goto out_r;
	lkb->lkb_flags |= DLM_IFL_DEADLOCK_CANCEL;

	error = _cancel_lock(r, lkb);
 out_r:
	unlock_rsb(r);
	put_rsb(r);

	if (error == -DLM_ECANCEL)
		error = 0;
	/* from validate_unlock_args() */
	if (error == -EBUSY)
		error = 0;
 out_put:
	trace_dlm_unlock_end(ls, lkb, flags, error);
	dlm_put_lkb(lkb);
 out:
	dlm_unlock_recovery(ls);
	return error;
}

/* lkb's that are removed from the waiters list by revert are just left on the
   orphans list with the granted orphan locks, to be freed by purge */

static int orphan_proc_lock(struct dlm_ls *ls, struct dlm_lkb *lkb)
{
	struct dlm_args args;
	int error;

	hold_lkb(lkb); /* reference for the ls_orphans list */
	mutex_lock(&ls->ls_orphans_mutex);
	list_add_tail(&lkb->lkb_ownqueue, &ls->ls_orphans);
	mutex_unlock(&ls->ls_orphans_mutex);

	set_unlock_args(0, lkb->lkb_ua, &args);

	error = cancel_lock(ls, lkb, &args);
	if (error == -DLM_ECANCEL)
		error = 0;
	return error;
}

/* The FORCEUNLOCK flag allows the unlock to go ahead even if the lkb isn't
   granted.  Regardless of what rsb queue the lock is on, it's removed and
   freed.  The IVVALBLK flag causes the lvb on the resource to be invalidated
   if our lock is PW/EX (it's ignored if our granted mode is smaller.) */

static int unlock_proc_lock(struct dlm_ls *ls, struct dlm_lkb *lkb)
{
	struct dlm_args args;
	int error;

	set_unlock_args(DLM_LKF_FORCEUNLOCK | DLM_LKF_IVVALBLK,
			lkb->lkb_ua, &args);

	error = unlock_lock(ls, lkb, &args);
	if (error == -DLM_EUNLOCK)
		error = 0;
	return error;
}

/* We have to release clear_proc_locks mutex before calling unlock_proc_lock()
   (which does lock_rsb) due to deadlock with receiving a message that does
   lock_rsb followed by dlm_user_add_cb() */

static struct dlm_lkb *del_proc_lock(struct dlm_ls *ls,
				     struct dlm_user_proc *proc)
{
	struct dlm_lkb *lkb = NULL;

	spin_lock(&ls->ls_clear_proc_locks);
	if (list_empty(&proc->locks))
		goto out;

	lkb = list_entry(proc->locks.next, struct dlm_lkb, lkb_ownqueue);
	list_del_init(&lkb->lkb_ownqueue);

	if (lkb->lkb_exflags & DLM_LKF_PERSISTENT)
		lkb->lkb_flags |= DLM_IFL_ORPHAN;
	else
		lkb->lkb_flags |= DLM_IFL_DEAD;
 out:
	spin_unlock(&ls->ls_clear_proc_locks);
	return lkb;
}

/* The ls_clear_proc_locks mutex protects against dlm_user_add_cb() which
   1) references lkb->ua which we free here and 2) adds lkbs to proc->asts,
   which we clear here. */

/* proc CLOSING flag is set so no more device_reads should look at proc->asts
   list, and no more device_writes should add lkb's to proc->locks list; so we
   shouldn't need to take asts_spin or locks_spin here.  this assumes that
   device reads/writes/closes are serialized -- FIXME: we may need to serialize
   them ourself. */

void dlm_clear_proc_locks(struct dlm_ls *ls, struct dlm_user_proc *proc)
{
	struct dlm_lkb *lkb, *safe;

	dlm_lock_recovery(ls);

	while (1) {
		lkb = del_proc_lock(ls, proc);
		if (!lkb)
			break;
		del_timeout(lkb);
		if (lkb->lkb_exflags & DLM_LKF_PERSISTENT)
			orphan_proc_lock(ls, lkb);
		else
			unlock_proc_lock(ls, lkb);

		/* this removes the reference for the proc->locks list
		   added by dlm_user_request, it may result in the lkb
		   being freed */

		dlm_put_lkb(lkb);
	}

	spin_lock(&ls->ls_clear_proc_locks);

	/* in-progress unlocks */
	list_for_each_entry_safe(lkb, safe, &proc->unlocking, lkb_ownqueue) {
		list_del_init(&lkb->lkb_ownqueue);
		lkb->lkb_flags |= DLM_IFL_DEAD;
		dlm_put_lkb(lkb);
	}

	list_for_each_entry_safe(lkb, safe, &proc->asts, lkb_cb_list) {
		memset(&lkb->lkb_callbacks, 0,
		       sizeof(struct dlm_callback) * DLM_CALLBACKS_SIZE);
		list_del_init(&lkb->lkb_cb_list);
		dlm_put_lkb(lkb);
	}

	spin_unlock(&ls->ls_clear_proc_locks);
	dlm_unlock_recovery(ls);
}

static void purge_proc_locks(struct dlm_ls *ls, struct dlm_user_proc *proc)
{
	struct dlm_lkb *lkb, *safe;

	while (1) {
		lkb = NULL;
		spin_lock(&proc->locks_spin);
		if (!list_empty(&proc->locks)) {
			lkb = list_entry(proc->locks.next, struct dlm_lkb,
					 lkb_ownqueue);
			list_del_init(&lkb->lkb_ownqueue);
		}
		spin_unlock(&proc->locks_spin);

		if (!lkb)
			break;

		lkb->lkb_flags |= DLM_IFL_DEAD;
		unlock_proc_lock(ls, lkb);
		dlm_put_lkb(lkb); /* ref from proc->locks list */
	}

	spin_lock(&proc->locks_spin);
	list_for_each_entry_safe(lkb, safe, &proc->unlocking, lkb_ownqueue) {
		list_del_init(&lkb->lkb_ownqueue);
		lkb->lkb_flags |= DLM_IFL_DEAD;
		dlm_put_lkb(lkb);
	}
	spin_unlock(&proc->locks_spin);

	spin_lock(&proc->asts_spin);
	list_for_each_entry_safe(lkb, safe, &proc->asts, lkb_cb_list) {
		memset(&lkb->lkb_callbacks, 0,
		       sizeof(struct dlm_callback) * DLM_CALLBACKS_SIZE);
		list_del_init(&lkb->lkb_cb_list);
		dlm_put_lkb(lkb);
	}
	spin_unlock(&proc->asts_spin);
}

/* pid of 0 means purge all orphans */

static void do_purge(struct dlm_ls *ls, int nodeid, int pid)
{
	struct dlm_lkb *lkb, *safe;

	mutex_lock(&ls->ls_orphans_mutex);
	list_for_each_entry_safe(lkb, safe, &ls->ls_orphans, lkb_ownqueue) {
		if (pid && lkb->lkb_ownpid != pid)
			continue;
		unlock_proc_lock(ls, lkb);
		list_del_init(&lkb->lkb_ownqueue);
		dlm_put_lkb(lkb);
	}
	mutex_unlock(&ls->ls_orphans_mutex);
}

static int send_purge(struct dlm_ls *ls, int nodeid, int pid)
{
	struct dlm_message *ms;
	struct dlm_mhandle *mh;
	int error;

	error = _create_message(ls, sizeof(struct dlm_message), nodeid,
				DLM_MSG_PURGE, &ms, &mh);
	if (error)
		return error;
	ms->m_nodeid = cpu_to_le32(nodeid);
	ms->m_pid = cpu_to_le32(pid);

	return send_message(mh, ms);
}

int dlm_user_purge(struct dlm_ls *ls, struct dlm_user_proc *proc,
		   int nodeid, int pid)
{
	int error = 0;

	if (nodeid && (nodeid != dlm_our_nodeid())) {
		error = send_purge(ls, nodeid, pid);
	} else {
		dlm_lock_recovery(ls);
		if (pid == current->pid)
			purge_proc_locks(ls, proc);
		else
			do_purge(ls, nodeid, pid);
		dlm_unlock_recovery(ls);
	}
	return error;
}

/* debug functionality */
int dlm_debug_add_lkb(struct dlm_ls *ls, uint32_t lkb_id, char *name, int len,
		      int lkb_nodeid, unsigned int lkb_flags, int lkb_status)
{
	struct dlm_lksb *lksb;
	struct dlm_lkb *lkb;
	struct dlm_rsb *r;
	int error;

	/* we currently can't set a valid user lock */
	if (lkb_flags & DLM_IFL_USER)
		return -EOPNOTSUPP;

	lksb = kzalloc(sizeof(*lksb), GFP_NOFS);
	if (!lksb)
		return -ENOMEM;

	error = _create_lkb(ls, &lkb, lkb_id, lkb_id + 1);
	if (error) {
		kfree(lksb);
		return error;
	}

	lkb->lkb_flags = lkb_flags;
	lkb->lkb_nodeid = lkb_nodeid;
	lkb->lkb_lksb = lksb;
	/* user specific pointer, just don't have it NULL for kernel locks */
	if (~lkb_flags & DLM_IFL_USER)
		lkb->lkb_astparam = (void *)0xDEADBEEF;

	error = find_rsb(ls, name, len, 0, R_REQUEST, &r);
	if (error) {
		kfree(lksb);
		__put_lkb(ls, lkb);
		return error;
	}

	lock_rsb(r);
	attach_lkb(r, lkb);
	add_lkb(r, lkb, lkb_status);
	unlock_rsb(r);
	put_rsb(r);

	return 0;
}

int dlm_debug_add_lkb_to_waiters(struct dlm_ls *ls, uint32_t lkb_id,
				 int mstype, int to_nodeid)
{
	struct dlm_lkb *lkb;
	int error;

	error = find_lkb(ls, lkb_id, &lkb);
	if (error)
		return error;

	error = add_to_waiters(lkb, mstype, to_nodeid);
	dlm_put_lkb(lkb);
	return error;
}
<|MERGE_RESOLUTION|>--- conflicted
+++ resolved
@@ -3469,11 +3469,7 @@
 	if (error == -EINPROGRESS)
 		error = 0;
  out_put:
-<<<<<<< HEAD
-	trace_dlm_lock_end(ls, lkb, name, namelen, mode, flags, error);
-=======
 	trace_dlm_lock_end(ls, lkb, name, namelen, mode, flags, error, true);
->>>>>>> 7365df19
 
 	if (convert || error)
 		__put_lkb(ls, lkb);
