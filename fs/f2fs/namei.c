--- conflicted
+++ resolved
@@ -1105,19 +1105,10 @@
 		iput(whiteout);
 	}
 
-<<<<<<< HEAD
-	if (old_is_dir) {
-		if (old_dir_entry && !whiteout)
-=======
-	if (old_dir_entry) {
-		if (old_dir != new_dir)
->>>>>>> 53edb549
-			f2fs_set_link(old_inode, old_dir_entry,
-						old_dir_page, new_dir);
-		else
-			f2fs_put_page(old_dir_page, 0);
+	if (old_dir_entry)
+		f2fs_set_link(old_inode, old_dir_entry, old_dir_page, new_dir);
+	if (old_is_dir)
 		f2fs_i_links_write(old_dir, false);
-	}
 	if (F2FS_OPTION(sbi).fsync_mode == FSYNC_MODE_STRICT) {
 		f2fs_add_ino_entry(sbi, new_dir->i_ino, TRANS_DIR_INO);
 		if (S_ISDIR(old_inode->i_mode))
