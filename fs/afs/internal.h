--- conflicted
+++ resolved
@@ -648,15 +648,8 @@
 #define AFS_VOLUME_UPDATING	1	/* - T if an update is in progress */
 #define AFS_VOLUME_WAIT		2	/* - T if users must wait for update */
 #define AFS_VOLUME_DELETED	3	/* - T if volume appears deleted */
-<<<<<<< HEAD
-#define AFS_VOLUME_OFFLINE	4	/* - T if volume offline notice given */
-#define AFS_VOLUME_BUSY		5	/* - T if volume busy notice given */
-#define AFS_VOLUME_MAYBE_NO_IBULK 6	/* - T if some servers don't have InlineBulkStatus */
-#define AFS_VOLUME_RM_TREE	7	/* - Set if volume removed from cell->volumes */
-=======
 #define AFS_VOLUME_MAYBE_NO_IBULK 4	/* - T if some servers don't have InlineBulkStatus */
 #define AFS_VOLUME_RM_TREE	5	/* - Set if volume removed from cell->volumes */
->>>>>>> 1e2d9016
 #ifdef CONFIG_AFS_FSCACHE
 	struct fscache_volume	*cache;		/* Caching cookie */
 #endif
