--- conflicted
+++ resolved
@@ -2738,17 +2738,6 @@
 		_got = 0;
 		ret = try_get_cap_refs(ci, need, want, endoff,
 				       false, &_got);
-<<<<<<< HEAD
-		if (ret == -EAGAIN) {
-			continue;
-		} else if (!ret) {
-			int err;
-
-			DEFINE_WAIT_FUNC(wait, woken_wake_function);
-			add_wait_queue(&ci->i_cap_wq, &wait);
-
-			while (!(err = try_get_cap_refs(ci, need, want, endoff,
-=======
 		if (ret == -EAGAIN)
 			continue;
 		if (!ret) {
@@ -2756,7 +2745,6 @@
 			add_wait_queue(&ci->i_cap_wq, &wait);
 
 			while (!(ret = try_get_cap_refs(ci, need, want, endoff,
->>>>>>> 4ff96fb5
 							true, &_got))) {
 				if (signal_pending(current)) {
 					ret = -ERESTARTSYS;
@@ -2766,16 +2754,6 @@
 			}
 
 			remove_wait_queue(&ci->i_cap_wq, &wait);
-<<<<<<< HEAD
-			if (err == -EAGAIN)
-				continue;
-		}
-		if (ret == -ESTALE) {
-			/* session was killed, try renew caps */
-			ret = ceph_renew_caps(&ci->vfs_inode);
-			if (ret == 0)
-				continue;
-=======
 			if (ret == -EAGAIN)
 				continue;
 		}
@@ -2786,7 +2764,6 @@
 				if (ret == 0)
 					continue;
 			}
->>>>>>> 4ff96fb5
 			return ret;
 		}
 
