/* SPDX-License-Identifier: GPL-2.0 */
/* Multipath TCP
 *
 * Copyright (c) 2017 - 2019, Intel Corporation.
 */

#ifndef __MPTCP_PROTOCOL_H
#define __MPTCP_PROTOCOL_H

#include <linux/random.h>
#include <net/tcp.h>
#include <net/inet_connection_sock.h>
#include <uapi/linux/mptcp.h>
#include <net/genetlink.h>

#include "mptcp_pm_gen.h"

#define MPTCP_SUPPORTED_VERSION	1

/* MPTCP option bits */
#define OPTION_MPTCP_MPC_SYN	BIT(0)
#define OPTION_MPTCP_MPC_SYNACK	BIT(1)
#define OPTION_MPTCP_MPC_ACK	BIT(2)
#define OPTION_MPTCP_MPJ_SYN	BIT(3)
#define OPTION_MPTCP_MPJ_SYNACK	BIT(4)
#define OPTION_MPTCP_MPJ_ACK	BIT(5)
#define OPTION_MPTCP_ADD_ADDR	BIT(6)
#define OPTION_MPTCP_RM_ADDR	BIT(7)
#define OPTION_MPTCP_FASTCLOSE	BIT(8)
#define OPTION_MPTCP_PRIO	BIT(9)
#define OPTION_MPTCP_RST	BIT(10)
#define OPTION_MPTCP_DSS	BIT(11)
#define OPTION_MPTCP_FAIL	BIT(12)

#define OPTION_MPTCP_CSUMREQD	BIT(13)

#define OPTIONS_MPTCP_MPC	(OPTION_MPTCP_MPC_SYN | OPTION_MPTCP_MPC_SYNACK | \
				 OPTION_MPTCP_MPC_ACK)
#define OPTIONS_MPTCP_MPJ	(OPTION_MPTCP_MPJ_SYN | OPTION_MPTCP_MPJ_SYNACK | \
				 OPTION_MPTCP_MPJ_ACK)

/* MPTCP option subtypes */
#define MPTCPOPT_MP_CAPABLE	0
#define MPTCPOPT_MP_JOIN	1
#define MPTCPOPT_DSS		2
#define MPTCPOPT_ADD_ADDR	3
#define MPTCPOPT_RM_ADDR	4
#define MPTCPOPT_MP_PRIO	5
#define MPTCPOPT_MP_FAIL	6
#define MPTCPOPT_MP_FASTCLOSE	7
#define MPTCPOPT_RST		8

/* MPTCP suboption lengths */
#define TCPOLEN_MPTCP_MPC_SYN		4
#define TCPOLEN_MPTCP_MPC_SYNACK	12
#define TCPOLEN_MPTCP_MPC_ACK		20
#define TCPOLEN_MPTCP_MPC_ACK_DATA	22
#define TCPOLEN_MPTCP_MPJ_SYN		12
#define TCPOLEN_MPTCP_MPJ_SYNACK	16
#define TCPOLEN_MPTCP_MPJ_ACK		24
#define TCPOLEN_MPTCP_DSS_BASE		4
#define TCPOLEN_MPTCP_DSS_ACK32		4
#define TCPOLEN_MPTCP_DSS_ACK64		8
#define TCPOLEN_MPTCP_DSS_MAP32		10
#define TCPOLEN_MPTCP_DSS_MAP64		14
#define TCPOLEN_MPTCP_DSS_CHECKSUM	2
#define TCPOLEN_MPTCP_ADD_ADDR		16
#define TCPOLEN_MPTCP_ADD_ADDR_PORT	18
#define TCPOLEN_MPTCP_ADD_ADDR_BASE	8
#define TCPOLEN_MPTCP_ADD_ADDR_BASE_PORT	10
#define TCPOLEN_MPTCP_ADD_ADDR6		28
#define TCPOLEN_MPTCP_ADD_ADDR6_PORT	30
#define TCPOLEN_MPTCP_ADD_ADDR6_BASE	20
#define TCPOLEN_MPTCP_ADD_ADDR6_BASE_PORT	22
#define TCPOLEN_MPTCP_PORT_LEN		2
#define TCPOLEN_MPTCP_PORT_ALIGN	2
#define TCPOLEN_MPTCP_RM_ADDR_BASE	3
#define TCPOLEN_MPTCP_PRIO		3
#define TCPOLEN_MPTCP_PRIO_ALIGN	4
#define TCPOLEN_MPTCP_FASTCLOSE		12
#define TCPOLEN_MPTCP_RST		4
#define TCPOLEN_MPTCP_FAIL		12

#define TCPOLEN_MPTCP_MPC_ACK_DATA_CSUM	(TCPOLEN_MPTCP_DSS_CHECKSUM + TCPOLEN_MPTCP_MPC_ACK_DATA)

/* MPTCP MP_JOIN flags */
#define MPTCPOPT_BACKUP		BIT(0)
#define MPTCPOPT_THMAC_LEN	8

/* MPTCP MP_CAPABLE flags */
#define MPTCP_VERSION_MASK	(0x0F)
#define MPTCP_CAP_CHECKSUM_REQD	BIT(7)
#define MPTCP_CAP_EXTENSIBILITY	BIT(6)
#define MPTCP_CAP_DENY_JOIN_ID0	BIT(5)
#define MPTCP_CAP_HMAC_SHA256	BIT(0)
#define MPTCP_CAP_FLAG_MASK	(0x1F)

/* MPTCP DSS flags */
#define MPTCP_DSS_DATA_FIN	BIT(4)
#define MPTCP_DSS_DSN64		BIT(3)
#define MPTCP_DSS_HAS_MAP	BIT(2)
#define MPTCP_DSS_ACK64		BIT(1)
#define MPTCP_DSS_HAS_ACK	BIT(0)
#define MPTCP_DSS_FLAG_MASK	(0x1F)

/* MPTCP ADD_ADDR flags */
#define MPTCP_ADDR_ECHO		BIT(0)

/* MPTCP MP_PRIO flags */
#define MPTCP_PRIO_BKUP		BIT(0)

/* MPTCP TCPRST flags */
#define MPTCP_RST_TRANSIENT	BIT(0)

/* MPTCP socket atomic flags */
#define MPTCP_NOSPACE		1
#define MPTCP_WORK_RTX		2
#define MPTCP_FALLBACK_DONE	4
#define MPTCP_WORK_CLOSE_SUBFLOW 5

/* MPTCP socket release cb flags */
#define MPTCP_PUSH_PENDING	1
#define MPTCP_CLEAN_UNA		2
#define MPTCP_ERROR_REPORT	3
#define MPTCP_RETRANSMIT	4
#define MPTCP_FLUSH_JOIN_LIST	5
#define MPTCP_CONNECTED		6
#define MPTCP_SYNC_SNDBUF	7

struct mptcp_skb_cb {
	u64 map_seq;
	u64 end_seq;
	u32 offset;
	u8  has_rxtstamp:1;
};

#define MPTCP_SKB_CB(__skb)	((struct mptcp_skb_cb *)&((__skb)->cb[0]))

static inline bool before64(__u64 seq1, __u64 seq2)
{
	return (__s64)(seq1 - seq2) < 0;
}

#define after64(seq2, seq1)	before64(seq1, seq2)

struct mptcp_options_received {
	u64	sndr_key;
	u64	rcvr_key;
	u64	data_ack;
	u64	data_seq;
	u32	subflow_seq;
	u16	data_len;
	__sum16	csum;
	u16	suboptions;
	u32	token;
	u32	nonce;
	u16	use_map:1,
		dsn64:1,
		data_fin:1,
		use_ack:1,
		ack64:1,
		mpc_map:1,
		reset_reason:4,
		reset_transient:1,
		echo:1,
		backup:1,
		deny_join_id0:1,
		__unused:2;
	u8	join_id;
	u64	thmac;
	u8	hmac[MPTCPOPT_HMAC_LEN];
	struct mptcp_addr_info addr;
	struct mptcp_rm_list rm_list;
	u64	ahmac;
	u64	fail_seq;
};

static inline __be32 mptcp_option(u8 subopt, u8 len, u8 nib, u8 field)
{
	return htonl((TCPOPT_MPTCP << 24) | (len << 16) | (subopt << 12) |
		     ((nib & 0xF) << 8) | field);
}

enum mptcp_pm_status {
	MPTCP_PM_ADD_ADDR_RECEIVED,
	MPTCP_PM_ADD_ADDR_SEND_ACK,
	MPTCP_PM_RM_ADDR_RECEIVED,
	MPTCP_PM_ESTABLISHED,
	MPTCP_PM_SUBFLOW_ESTABLISHED,
	MPTCP_PM_ALREADY_ESTABLISHED,	/* persistent status, set after ESTABLISHED event */
	MPTCP_PM_MPC_ENDPOINT_ACCOUNTED /* persistent status, set after MPC local address is
					 * accounted int id_avail_bitmap
					 */
};

enum mptcp_pm_type {
	MPTCP_PM_TYPE_KERNEL = 0,
	MPTCP_PM_TYPE_USERSPACE,

	__MPTCP_PM_TYPE_NR,
	__MPTCP_PM_TYPE_MAX = __MPTCP_PM_TYPE_NR - 1,
};

/* Status bits below MPTCP_PM_ALREADY_ESTABLISHED need pm worker actions */
#define MPTCP_PM_WORK_MASK ((1 << MPTCP_PM_ALREADY_ESTABLISHED) - 1)

enum mptcp_addr_signal_status {
	MPTCP_ADD_ADDR_SIGNAL,
	MPTCP_ADD_ADDR_ECHO,
	MPTCP_RM_ADDR_SIGNAL,
};

/* max value of mptcp_addr_info.id */
#define MPTCP_PM_MAX_ADDR_ID		U8_MAX

struct mptcp_pm_data {
	struct mptcp_addr_info local;
	struct mptcp_addr_info remote;
	struct list_head anno_list;
	struct list_head userspace_pm_local_addr_list;

	spinlock_t	lock;		/*protects the whole PM data */

	u8		addr_signal;
	bool		server_side;
	bool		work_pending;
	bool		accept_addr;
	bool		accept_subflow;
	bool		remote_deny_join_id0;
	u8		add_addr_signaled;
	u8		add_addr_accepted;
	u8		local_addr_used;
	u8		pm_type;
	u8		subflows;
	u8		status;
	DECLARE_BITMAP(id_avail_bitmap, MPTCP_PM_MAX_ADDR_ID + 1);
	struct mptcp_rm_list rm_list_tx;
	struct mptcp_rm_list rm_list_rx;
};

struct mptcp_pm_addr_entry {
	struct list_head	list;
	struct mptcp_addr_info	addr;
	u8			flags;
	int			ifindex;
	struct socket		*lsk;
};

struct mptcp_data_frag {
	struct list_head list;
	u64 data_seq;
	u16 data_len;
	u16 offset;
	u16 overhead;
	u16 already_sent;
	struct page *page;
};

/* MPTCP connection sock */
struct mptcp_sock {
	/* inet_connection_sock must be the first member */
	struct inet_connection_sock sk;
	u64		local_key;
	u64		remote_key;
	u64		write_seq;
	u64		bytes_sent;
	u64		snd_nxt;
	u64		bytes_received;
	u64		ack_seq;
	atomic64_t	rcv_wnd_sent;
	u64		rcv_data_fin_seq;
	u64		bytes_retrans;
	u64		bytes_consumed;
	int		rmem_fwd_alloc;
	int		snd_burst;
	int		old_wspace;
	u64		recovery_snd_nxt;	/* in recovery mode accept up to this seq;
						 * recovery related fields are under data_lock
						 * protection
						 */
	u64		bytes_acked;
	u64		snd_una;
	u64		wnd_end;
	unsigned long	timer_ival;
	u32		token;
	int		rmem_released;
	unsigned long	flags;
	unsigned long	cb_flags;
	unsigned long	push_pending;
	bool		recovery;		/* closing subflow write queue reinjected */
	bool		can_ack;
	bool		fully_established;
	bool		rcv_data_fin;
	bool		snd_data_fin_enable;
	bool		rcv_fastclose;
	bool		use_64bit_ack; /* Set when we received a 64-bit DSN */
	bool		csum_enabled;
	bool		allow_infinite_fallback;
	u8		mpc_endpoint_id;
	u8		recvmsg_inq:1,
			cork:1,
			nodelay:1,
			fastopening:1,
			in_accept_queue:1,
			free_first:1;
	struct work_struct work;
	struct sk_buff  *ooo_last_skb;
	struct rb_root  out_of_order_queue;
	struct sk_buff_head receive_queue;
	struct list_head conn_list;
	struct list_head rtx_queue;
	struct mptcp_data_frag *first_pending;
	struct list_head join_list;
	struct sock	*first; /* The mptcp ops can safely dereference, using suitable
				 * ONCE annotation, the subflow outside the socket
				 * lock as such sock is freed after close().
				 */
	struct mptcp_pm_data	pm;
	struct mptcp_sched_ops	*sched;
	struct {
		u32	space;	/* bytes copied in last measurement window */
		u32	copied; /* bytes copied in this measurement window */
		u64	time;	/* start time of measurement window */
		u64	rtt_us; /* last maximum rtt of subflows */
	} rcvq_space;
	u8		scaling_ratio;

	u32		subflow_id;
	u32		setsockopt_seq;
	char		ca_name[TCP_CA_NAME_MAX];
};

#define mptcp_data_lock(sk) spin_lock_bh(&(sk)->sk_lock.slock)
#define mptcp_data_unlock(sk) spin_unlock_bh(&(sk)->sk_lock.slock)

#define mptcp_for_each_subflow(__msk, __subflow)			\
	list_for_each_entry(__subflow, &((__msk)->conn_list), node)
#define mptcp_for_each_subflow_safe(__msk, __subflow, __tmp)			\
	list_for_each_entry_safe(__subflow, __tmp, &((__msk)->conn_list), node)

static inline void msk_owned_by_me(const struct mptcp_sock *msk)
{
	sock_owned_by_me((const struct sock *)msk);
}

#define mptcp_sk(ptr) container_of_const(ptr, struct mptcp_sock, sk.icsk_inet.sk)

/* the msk socket don't use the backlog, also account for the bulk
 * free memory
 */
static inline int __mptcp_rmem(const struct sock *sk)
{
	return atomic_read(&sk->sk_rmem_alloc) - READ_ONCE(mptcp_sk(sk)->rmem_released);
}

static inline int mptcp_win_from_space(const struct sock *sk, int space)
{
	return __tcp_win_from_space(mptcp_sk(sk)->scaling_ratio, space);
}

static inline int __mptcp_space(const struct sock *sk)
{
	return mptcp_win_from_space(sk, READ_ONCE(sk->sk_rcvbuf) - __mptcp_rmem(sk));
}

static inline struct mptcp_data_frag *mptcp_send_head(const struct sock *sk)
{
	const struct mptcp_sock *msk = mptcp_sk(sk);

	return READ_ONCE(msk->first_pending);
}

static inline struct mptcp_data_frag *mptcp_send_next(struct sock *sk)
{
	struct mptcp_sock *msk = mptcp_sk(sk);
	struct mptcp_data_frag *cur;

	cur = msk->first_pending;
	return list_is_last(&cur->list, &msk->rtx_queue) ? NULL :
						     list_next_entry(cur, list);
}

static inline struct mptcp_data_frag *mptcp_pending_tail(const struct sock *sk)
{
	const struct mptcp_sock *msk = mptcp_sk(sk);

	if (!msk->first_pending)
		return NULL;

	if (WARN_ON_ONCE(list_empty(&msk->rtx_queue)))
		return NULL;

	return list_last_entry(&msk->rtx_queue, struct mptcp_data_frag, list);
}

static inline struct mptcp_data_frag *mptcp_rtx_head(struct sock *sk)
{
	struct mptcp_sock *msk = mptcp_sk(sk);

	if (msk->snd_una == READ_ONCE(msk->snd_nxt))
		return NULL;

	return list_first_entry_or_null(&msk->rtx_queue, struct mptcp_data_frag, list);
}

struct csum_pseudo_header {
	__be64 data_seq;
	__be32 subflow_seq;
	__be16 data_len;
	__sum16 csum;
};

struct mptcp_subflow_request_sock {
	struct	tcp_request_sock sk;
	u16	mp_capable : 1,
		mp_join : 1,
		backup : 1,
		csum_reqd : 1,
		allow_join_id0 : 1;
	u8	local_id;
	u8	remote_id;
	u64	local_key;
	u64	idsn;
	u32	token;
	u32	ssn_offset;
	u64	thmac;
	u32	local_nonce;
	u32	remote_nonce;
	struct mptcp_sock	*msk;
	struct hlist_nulls_node token_node;
};

static inline struct mptcp_subflow_request_sock *
mptcp_subflow_rsk(const struct request_sock *rsk)
{
	return (struct mptcp_subflow_request_sock *)rsk;
}

struct mptcp_delegated_action {
	struct napi_struct napi;
	struct list_head head;
};

DECLARE_PER_CPU(struct mptcp_delegated_action, mptcp_delegated_actions);

#define MPTCP_DELEGATE_SCHEDULED	0
#define MPTCP_DELEGATE_SEND		1
#define MPTCP_DELEGATE_ACK		2
<<<<<<< HEAD
=======
#define MPTCP_DELEGATE_SNDBUF		3
>>>>>>> 740329d7

#define MPTCP_DELEGATE_ACTIONS_MASK	(~BIT(MPTCP_DELEGATE_SCHEDULED))
/* MPTCP subflow context */
struct mptcp_subflow_context {
	struct	list_head node;/* conn_list of subflows */

	struct_group(reset,

	unsigned long avg_pacing_rate; /* protected by msk socket lock */
	u64	local_key;
	u64	remote_key;
	u64	idsn;
	u64	map_seq;
	u32	snd_isn;
	u32	token;
	u32	rel_write_seq;
	u32	map_subflow_seq;
	u32	ssn_offset;
	u32	map_data_len;
	__wsum	map_data_csum;
	u32	map_csum_len;
	u32	request_mptcp : 1,  /* send MP_CAPABLE */
		request_join : 1,   /* send MP_JOIN */
		request_bkup : 1,
		mp_capable : 1,	    /* remote is MPTCP capable */
		mp_join : 1,	    /* remote is JOINing */
		fully_established : 1,	    /* path validated */
		pm_notified : 1,    /* PM hook called for established status */
		conn_finished : 1,
		map_valid : 1,
		map_csum_reqd : 1,
		map_data_fin : 1,
		mpc_map : 1,
		backup : 1,
		send_mp_prio : 1,
		send_mp_fail : 1,
		send_fastclose : 1,
		send_infinite_map : 1,
		remote_key_valid : 1,        /* received the peer key from */
		disposable : 1,	    /* ctx can be free at ulp release time */
		stale : 1,	    /* unable to snd/rcv data, do not use for xmit */
		local_id_valid : 1, /* local_id is correctly initialized */
		valid_csum_seen : 1,        /* at least one csum validated */
		is_mptfo : 1,	    /* subflow is doing TFO */
		__unused : 9;
	bool	data_avail;
	bool	scheduled;
	u32	remote_nonce;
	u64	thmac;
	u32	local_nonce;
	u32	remote_token;
	union {
		u8	hmac[MPTCPOPT_HMAC_LEN]; /* MPJ subflow only */
		u64	iasn;	    /* initial ack sequence number, MPC subflows only */
	};
	u8	local_id;
	u8	remote_id;
	u8	reset_seen:1;
	u8	reset_transient:1;
	u8	reset_reason:4;
	u8	stale_count;

	u32	subflow_id;

	long	delegated_status;
	unsigned long	fail_tout;

	);

	struct	list_head delegated_node;   /* link into delegated_action, protected by local BH */

	u32	setsockopt_seq;
	u32	stale_rcv_tstamp;
	int     cached_sndbuf;	    /* sndbuf size when last synced with the msk sndbuf,
				     * protected by the msk socket lock
				     */

	struct	sock *tcp_sock;	    /* tcp sk backpointer */
	struct	sock *conn;	    /* parent mptcp_sock */
	const	struct inet_connection_sock_af_ops *icsk_af_ops;
	void	(*tcp_state_change)(struct sock *sk);
	void	(*tcp_error_report)(struct sock *sk);

	struct	rcu_head rcu;
};

static inline struct mptcp_subflow_context *
mptcp_subflow_ctx(const struct sock *sk)
{
	struct inet_connection_sock *icsk = inet_csk(sk);

	/* Use RCU on icsk_ulp_data only for sock diag code */
	return (__force struct mptcp_subflow_context *)icsk->icsk_ulp_data;
}

static inline struct sock *
mptcp_subflow_tcp_sock(const struct mptcp_subflow_context *subflow)
{
	return subflow->tcp_sock;
}

static inline void
mptcp_subflow_ctx_reset(struct mptcp_subflow_context *subflow)
{
	memset(&subflow->reset, 0, sizeof(subflow->reset));
	subflow->request_mptcp = 1;
}

static inline u64
mptcp_subflow_get_map_offset(const struct mptcp_subflow_context *subflow)
{
	return tcp_sk(mptcp_subflow_tcp_sock(subflow))->copied_seq -
		      subflow->ssn_offset -
		      subflow->map_subflow_seq;
}

static inline u64
mptcp_subflow_get_mapped_dsn(const struct mptcp_subflow_context *subflow)
{
	return subflow->map_seq + mptcp_subflow_get_map_offset(subflow);
}

void mptcp_subflow_process_delegated(struct sock *ssk, long actions);

static inline void mptcp_subflow_delegate(struct mptcp_subflow_context *subflow, int action)
{
	long old, set_bits = BIT(MPTCP_DELEGATE_SCHEDULED) | BIT(action);
	struct mptcp_delegated_action *delegated;
	bool schedule;

	/* the caller held the subflow bh socket lock */
	lockdep_assert_in_softirq();

	/* The implied barrier pairs with tcp_release_cb_override()
	 * mptcp_napi_poll(), and ensures the below list check sees list
	 * updates done prior to delegated status bits changes
	 */
	old = set_mask_bits(&subflow->delegated_status, 0, set_bits);
	if (!(old & BIT(MPTCP_DELEGATE_SCHEDULED))) {
		if (WARN_ON_ONCE(!list_empty(&subflow->delegated_node)))
			return;

		delegated = this_cpu_ptr(&mptcp_delegated_actions);
		schedule = list_empty(&delegated->head);
		list_add_tail(&subflow->delegated_node, &delegated->head);
		sock_hold(mptcp_subflow_tcp_sock(subflow));
		if (schedule)
			napi_schedule(&delegated->napi);
	}
}

static inline struct mptcp_subflow_context *
mptcp_subflow_delegated_next(struct mptcp_delegated_action *delegated)
{
	struct mptcp_subflow_context *ret;

	if (list_empty(&delegated->head))
		return NULL;

	ret = list_first_entry(&delegated->head, struct mptcp_subflow_context, delegated_node);
	list_del_init(&ret->delegated_node);
	return ret;
}

int mptcp_is_enabled(const struct net *net);
unsigned int mptcp_get_add_addr_timeout(const struct net *net);
int mptcp_is_checksum_enabled(const struct net *net);
int mptcp_allow_join_id0(const struct net *net);
unsigned int mptcp_stale_loss_cnt(const struct net *net);
unsigned int mptcp_close_timeout(const struct sock *sk);
int mptcp_get_pm_type(const struct net *net);
const char *mptcp_get_scheduler(const struct net *net);
void mptcp_subflow_fully_established(struct mptcp_subflow_context *subflow,
				     const struct mptcp_options_received *mp_opt);
bool __mptcp_retransmit_pending_data(struct sock *sk);
void mptcp_check_and_set_pending(struct sock *sk);
void __mptcp_push_pending(struct sock *sk, unsigned int flags);
bool mptcp_subflow_data_available(struct sock *sk);
void __init mptcp_subflow_init(void);
void mptcp_subflow_shutdown(struct sock *sk, struct sock *ssk, int how);
void mptcp_close_ssk(struct sock *sk, struct sock *ssk,
		     struct mptcp_subflow_context *subflow);
void __mptcp_subflow_send_ack(struct sock *ssk);
void mptcp_subflow_reset(struct sock *ssk);
void mptcp_subflow_queue_clean(struct sock *sk, struct sock *ssk);
void mptcp_sock_graft(struct sock *sk, struct socket *parent);
struct sock *__mptcp_nmpc_sk(struct mptcp_sock *msk);
bool __mptcp_close(struct sock *sk, long timeout);
void mptcp_cancel_work(struct sock *sk);
void __mptcp_unaccepted_force_close(struct sock *sk);
void mptcp_set_owner_r(struct sk_buff *skb, struct sock *sk);

bool mptcp_addresses_equal(const struct mptcp_addr_info *a,
			   const struct mptcp_addr_info *b, bool use_port);
void mptcp_local_address(const struct sock_common *skc, struct mptcp_addr_info *addr);

/* called with sk socket lock held */
int __mptcp_subflow_connect(struct sock *sk, const struct mptcp_addr_info *loc,
			    const struct mptcp_addr_info *remote);
int mptcp_subflow_create_socket(struct sock *sk, unsigned short family,
				struct socket **new_sock);
void mptcp_info2sockaddr(const struct mptcp_addr_info *info,
			 struct sockaddr_storage *addr,
			 unsigned short family);
struct mptcp_sched_ops *mptcp_sched_find(const char *name);
int mptcp_register_scheduler(struct mptcp_sched_ops *sched);
void mptcp_unregister_scheduler(struct mptcp_sched_ops *sched);
void mptcp_sched_init(void);
int mptcp_init_sched(struct mptcp_sock *msk,
		     struct mptcp_sched_ops *sched);
void mptcp_release_sched(struct mptcp_sock *msk);
void mptcp_subflow_set_scheduled(struct mptcp_subflow_context *subflow,
				 bool scheduled);
struct sock *mptcp_subflow_get_send(struct mptcp_sock *msk);
struct sock *mptcp_subflow_get_retrans(struct mptcp_sock *msk);
int mptcp_sched_get_send(struct mptcp_sock *msk);
int mptcp_sched_get_retrans(struct mptcp_sock *msk);

static inline u64 mptcp_data_avail(const struct mptcp_sock *msk)
{
	return READ_ONCE(msk->bytes_received) - READ_ONCE(msk->bytes_consumed);
}

static inline bool mptcp_epollin_ready(const struct sock *sk)
{
	/* mptcp doesn't have to deal with small skbs in the receive queue,
	 * at it can always coalesce them
	 */
	return (mptcp_data_avail(mptcp_sk(sk)) >= sk->sk_rcvlowat) ||
	       (mem_cgroup_sockets_enabled && sk->sk_memcg &&
		mem_cgroup_under_socket_pressure(sk->sk_memcg)) ||
	       READ_ONCE(tcp_memory_pressure);
}

int mptcp_set_rcvlowat(struct sock *sk, int val);

static inline bool __tcp_can_send(const struct sock *ssk)
{
	/* only send if our side has not closed yet */
	return ((1 << inet_sk_state_load(ssk)) & (TCPF_ESTABLISHED | TCPF_CLOSE_WAIT));
}

static inline bool __mptcp_subflow_active(struct mptcp_subflow_context *subflow)
{
	/* can't send if JOIN hasn't completed yet (i.e. is usable for mptcp) */
	if (subflow->request_join && !subflow->fully_established)
		return false;

	return __tcp_can_send(mptcp_subflow_tcp_sock(subflow));
}

void mptcp_subflow_set_active(struct mptcp_subflow_context *subflow);

bool mptcp_subflow_active(struct mptcp_subflow_context *subflow);

void mptcp_subflow_drop_ctx(struct sock *ssk);

static inline void mptcp_subflow_tcp_fallback(struct sock *sk,
					      struct mptcp_subflow_context *ctx)
{
	sk->sk_data_ready = sock_def_readable;
	sk->sk_state_change = ctx->tcp_state_change;
	sk->sk_write_space = sk_stream_write_space;
	sk->sk_error_report = ctx->tcp_error_report;

	inet_csk(sk)->icsk_af_ops = ctx->icsk_af_ops;
}

void __init mptcp_proto_init(void);
#if IS_ENABLED(CONFIG_MPTCP_IPV6)
int __init mptcp_proto_v6_init(void);
#endif

struct sock *mptcp_sk_clone_init(const struct sock *sk,
				 const struct mptcp_options_received *mp_opt,
				 struct sock *ssk,
				 struct request_sock *req);
void mptcp_get_options(const struct sk_buff *skb,
		       struct mptcp_options_received *mp_opt);

void mptcp_finish_connect(struct sock *sk);
void __mptcp_set_connected(struct sock *sk);
void mptcp_reset_tout_timer(struct mptcp_sock *msk, unsigned long fail_tout);

static inline void mptcp_stop_tout_timer(struct sock *sk)
{
	if (!inet_csk(sk)->icsk_mtup.probe_timestamp)
		return;

	sk_stop_timer(sk, &sk->sk_timer);
	inet_csk(sk)->icsk_mtup.probe_timestamp = 0;
}

static inline void mptcp_set_close_tout(struct sock *sk, unsigned long tout)
{
	/* avoid 0 timestamp, as that means no close timeout */
	inet_csk(sk)->icsk_mtup.probe_timestamp = tout ? : 1;
}

static inline void mptcp_start_tout_timer(struct sock *sk)
{
	mptcp_set_close_tout(sk, tcp_jiffies32);
	mptcp_reset_tout_timer(mptcp_sk(sk), 0);
}

static inline bool mptcp_is_fully_established(struct sock *sk)
{
	return inet_sk_state_load(sk) == TCP_ESTABLISHED &&
	       READ_ONCE(mptcp_sk(sk)->fully_established);
}

void mptcp_rcv_space_init(struct mptcp_sock *msk, const struct sock *ssk);
void mptcp_data_ready(struct sock *sk, struct sock *ssk);
bool mptcp_finish_join(struct sock *sk);
bool mptcp_schedule_work(struct sock *sk);
int mptcp_setsockopt(struct sock *sk, int level, int optname,
		     sockptr_t optval, unsigned int optlen);
int mptcp_getsockopt(struct sock *sk, int level, int optname,
		     char __user *optval, int __user *option);

u64 __mptcp_expand_seq(u64 old_seq, u64 cur_seq);
static inline u64 mptcp_expand_seq(u64 old_seq, u64 cur_seq, bool use_64bit)
{
	if (use_64bit)
		return cur_seq;

	return __mptcp_expand_seq(old_seq, cur_seq);
}
void __mptcp_check_push(struct sock *sk, struct sock *ssk);
void __mptcp_data_acked(struct sock *sk);
void __mptcp_error_report(struct sock *sk);
bool mptcp_update_rcv_data_fin(struct mptcp_sock *msk, u64 data_fin_seq, bool use_64bit);
static inline bool mptcp_data_fin_enabled(const struct mptcp_sock *msk)
{
	return READ_ONCE(msk->snd_data_fin_enable) &&
	       READ_ONCE(msk->write_seq) == READ_ONCE(msk->snd_nxt);
}

static inline void __mptcp_sync_sndbuf(struct sock *sk)
{
	struct mptcp_subflow_context *subflow;
	int ssk_sndbuf, new_sndbuf;

	if (sk->sk_userlocks & SOCK_SNDBUF_LOCK)
		return;

	new_sndbuf = sock_net(sk)->ipv4.sysctl_tcp_wmem[0];
	mptcp_for_each_subflow(mptcp_sk(sk), subflow) {
		ssk_sndbuf =  READ_ONCE(mptcp_subflow_tcp_sock(subflow)->sk_sndbuf);

		subflow->cached_sndbuf = ssk_sndbuf;
		new_sndbuf += ssk_sndbuf;
	}

	/* the msk max wmem limit is <nr_subflows> * tcp wmem[2] */
	WRITE_ONCE(sk->sk_sndbuf, new_sndbuf);
}

/* The called held both the msk socket and the subflow socket locks,
 * possibly under BH
 */
static inline void __mptcp_propagate_sndbuf(struct sock *sk, struct sock *ssk)
{
	struct mptcp_subflow_context *subflow = mptcp_subflow_ctx(ssk);

	if (READ_ONCE(ssk->sk_sndbuf) != subflow->cached_sndbuf)
		__mptcp_sync_sndbuf(sk);
}

/* the caller held only the subflow socket lock, either in process or
 * BH context. Additionally this can be called under the msk data lock,
 * so we can't acquire such lock here: let the delegate action acquires
 * the needed locks in suitable order.
 */
static inline void mptcp_propagate_sndbuf(struct sock *sk, struct sock *ssk)
{
	struct mptcp_subflow_context *subflow = mptcp_subflow_ctx(ssk);

	if (likely(READ_ONCE(ssk->sk_sndbuf) == subflow->cached_sndbuf))
		return;

	local_bh_disable();
	mptcp_subflow_delegate(subflow, MPTCP_DELEGATE_SNDBUF);
	local_bh_enable();
}

static inline void mptcp_write_space(struct sock *sk)
{
	if (sk_stream_is_writeable(sk)) {
		/* pairs with memory barrier in mptcp_poll */
		smp_mb();
		if (test_and_clear_bit(MPTCP_NOSPACE, &mptcp_sk(sk)->flags))
			sk_stream_write_space(sk);
	}
}

void mptcp_destroy_common(struct mptcp_sock *msk, unsigned int flags);

#define MPTCP_TOKEN_MAX_RETRIES	4

void __init mptcp_token_init(void);
static inline void mptcp_token_init_request(struct request_sock *req)
{
	mptcp_subflow_rsk(req)->token_node.pprev = NULL;
}

int mptcp_token_new_request(struct request_sock *req);
void mptcp_token_destroy_request(struct request_sock *req);
int mptcp_token_new_connect(struct sock *ssk);
void mptcp_token_accept(struct mptcp_subflow_request_sock *r,
			struct mptcp_sock *msk);
bool mptcp_token_exists(u32 token);
struct mptcp_sock *mptcp_token_get_sock(struct net *net, u32 token);
struct mptcp_sock *mptcp_token_iter_next(const struct net *net, long *s_slot,
					 long *s_num);
void mptcp_token_destroy(struct mptcp_sock *msk);

void mptcp_crypto_key_sha(u64 key, u32 *token, u64 *idsn);

void mptcp_crypto_hmac_sha(u64 key1, u64 key2, u8 *msg, int len, void *hmac);
__sum16 __mptcp_make_csum(u64 data_seq, u32 subflow_seq, u16 data_len, __wsum sum);

void __init mptcp_pm_init(void);
void mptcp_pm_data_init(struct mptcp_sock *msk);
void mptcp_pm_data_reset(struct mptcp_sock *msk);
int mptcp_pm_parse_addr(struct nlattr *attr, struct genl_info *info,
			struct mptcp_addr_info *addr);
int mptcp_pm_parse_entry(struct nlattr *attr, struct genl_info *info,
			 bool require_family,
			 struct mptcp_pm_addr_entry *entry);
bool mptcp_pm_addr_families_match(const struct sock *sk,
				  const struct mptcp_addr_info *loc,
				  const struct mptcp_addr_info *rem);
void mptcp_pm_subflow_chk_stale(const struct mptcp_sock *msk, struct sock *ssk);
void mptcp_pm_nl_subflow_chk_stale(const struct mptcp_sock *msk, struct sock *ssk);
void mptcp_pm_new_connection(struct mptcp_sock *msk, const struct sock *ssk, int server_side);
void mptcp_pm_fully_established(struct mptcp_sock *msk, const struct sock *ssk);
bool mptcp_pm_allow_new_subflow(struct mptcp_sock *msk);
void mptcp_pm_connection_closed(struct mptcp_sock *msk);
void mptcp_pm_subflow_established(struct mptcp_sock *msk);
bool mptcp_pm_nl_check_work_pending(struct mptcp_sock *msk);
void mptcp_pm_subflow_check_next(struct mptcp_sock *msk,
				 const struct mptcp_subflow_context *subflow);
void mptcp_pm_add_addr_received(const struct sock *ssk,
				const struct mptcp_addr_info *addr);
void mptcp_pm_add_addr_echoed(struct mptcp_sock *msk,
			      const struct mptcp_addr_info *addr);
void mptcp_pm_add_addr_send_ack(struct mptcp_sock *msk);
void mptcp_pm_nl_addr_send_ack(struct mptcp_sock *msk);
void mptcp_pm_rm_addr_received(struct mptcp_sock *msk,
			       const struct mptcp_rm_list *rm_list);
void mptcp_pm_mp_prio_received(struct sock *sk, u8 bkup);
void mptcp_pm_mp_fail_received(struct sock *sk, u64 fail_seq);
int mptcp_pm_nl_mp_prio_send_ack(struct mptcp_sock *msk,
				 struct mptcp_addr_info *addr,
				 struct mptcp_addr_info *rem,
				 u8 bkup);
bool mptcp_pm_alloc_anno_list(struct mptcp_sock *msk,
			      const struct mptcp_addr_info *addr);
void mptcp_pm_free_anno_list(struct mptcp_sock *msk);
bool mptcp_pm_sport_in_anno_list(struct mptcp_sock *msk, const struct sock *sk);
struct mptcp_pm_add_entry *
mptcp_pm_del_add_timer(struct mptcp_sock *msk,
		       const struct mptcp_addr_info *addr, bool check_id);
struct mptcp_pm_add_entry *
mptcp_lookup_anno_list_by_saddr(const struct mptcp_sock *msk,
				const struct mptcp_addr_info *addr);
int mptcp_pm_get_flags_and_ifindex_by_id(struct mptcp_sock *msk,
					 unsigned int id,
					 u8 *flags, int *ifindex);
int mptcp_pm_nl_get_flags_and_ifindex_by_id(struct mptcp_sock *msk, unsigned int id,
					    u8 *flags, int *ifindex);
int mptcp_userspace_pm_get_flags_and_ifindex_by_id(struct mptcp_sock *msk,
						   unsigned int id,
						   u8 *flags, int *ifindex);
int mptcp_pm_set_flags(struct net *net, struct nlattr *token,
		       struct mptcp_pm_addr_entry *loc,
		       struct mptcp_pm_addr_entry *rem, u8 bkup);
int mptcp_pm_nl_set_flags(struct net *net, struct mptcp_pm_addr_entry *addr, u8 bkup);
int mptcp_userspace_pm_set_flags(struct net *net, struct nlattr *token,
				 struct mptcp_pm_addr_entry *loc,
				 struct mptcp_pm_addr_entry *rem, u8 bkup);
int mptcp_pm_announce_addr(struct mptcp_sock *msk,
			   const struct mptcp_addr_info *addr,
			   bool echo);
int mptcp_pm_remove_addr(struct mptcp_sock *msk, const struct mptcp_rm_list *rm_list);
int mptcp_pm_remove_subflow(struct mptcp_sock *msk, const struct mptcp_rm_list *rm_list);
void mptcp_pm_remove_addrs(struct mptcp_sock *msk, struct list_head *rm_list);
void mptcp_pm_remove_addrs_and_subflows(struct mptcp_sock *msk,
					struct list_head *rm_list);

void mptcp_free_local_addr_list(struct mptcp_sock *msk);

void mptcp_event(enum mptcp_event_type type, const struct mptcp_sock *msk,
		 const struct sock *ssk, gfp_t gfp);
void mptcp_event_addr_announced(const struct sock *ssk, const struct mptcp_addr_info *info);
void mptcp_event_addr_removed(const struct mptcp_sock *msk, u8 id);
void mptcp_event_pm_listener(const struct sock *ssk,
			     enum mptcp_event_type event);
bool mptcp_userspace_pm_active(const struct mptcp_sock *msk);

void mptcp_fastopen_gen_msk_ackseq(struct mptcp_sock *msk, struct mptcp_subflow_context *subflow,
				   const struct mptcp_options_received *mp_opt);
void mptcp_fastopen_subflow_synack_set_params(struct mptcp_subflow_context *subflow,
					      struct request_sock *req);

static inline bool mptcp_pm_should_add_signal(struct mptcp_sock *msk)
{
	return READ_ONCE(msk->pm.addr_signal) &
		(BIT(MPTCP_ADD_ADDR_SIGNAL) | BIT(MPTCP_ADD_ADDR_ECHO));
}

static inline bool mptcp_pm_should_add_signal_addr(struct mptcp_sock *msk)
{
	return READ_ONCE(msk->pm.addr_signal) & BIT(MPTCP_ADD_ADDR_SIGNAL);
}

static inline bool mptcp_pm_should_add_signal_echo(struct mptcp_sock *msk)
{
	return READ_ONCE(msk->pm.addr_signal) & BIT(MPTCP_ADD_ADDR_ECHO);
}

static inline bool mptcp_pm_should_rm_signal(struct mptcp_sock *msk)
{
	return READ_ONCE(msk->pm.addr_signal) & BIT(MPTCP_RM_ADDR_SIGNAL);
}

static inline bool mptcp_pm_is_userspace(const struct mptcp_sock *msk)
{
	return READ_ONCE(msk->pm.pm_type) == MPTCP_PM_TYPE_USERSPACE;
}

static inline bool mptcp_pm_is_kernel(const struct mptcp_sock *msk)
{
	return READ_ONCE(msk->pm.pm_type) == MPTCP_PM_TYPE_KERNEL;
}

static inline unsigned int mptcp_add_addr_len(int family, bool echo, bool port)
{
	u8 len = TCPOLEN_MPTCP_ADD_ADDR_BASE;

	if (family == AF_INET6)
		len = TCPOLEN_MPTCP_ADD_ADDR6_BASE;
	if (!echo)
		len += MPTCPOPT_THMAC_LEN;
	/* account for 2 trailing 'nop' options */
	if (port)
		len += TCPOLEN_MPTCP_PORT_LEN + TCPOLEN_MPTCP_PORT_ALIGN;

	return len;
}

static inline int mptcp_rm_addr_len(const struct mptcp_rm_list *rm_list)
{
	if (rm_list->nr == 0 || rm_list->nr > MPTCP_RM_IDS_MAX)
		return -EINVAL;

	return TCPOLEN_MPTCP_RM_ADDR_BASE + roundup(rm_list->nr - 1, 4) + 1;
}

bool mptcp_pm_add_addr_signal(struct mptcp_sock *msk, const struct sk_buff *skb,
			      unsigned int opt_size, unsigned int remaining,
			      struct mptcp_addr_info *addr, bool *echo,
			      bool *drop_other_suboptions);
bool mptcp_pm_rm_addr_signal(struct mptcp_sock *msk, unsigned int remaining,
			     struct mptcp_rm_list *rm_list);
int mptcp_pm_get_local_id(struct mptcp_sock *msk, struct sock_common *skc);
int mptcp_pm_nl_get_local_id(struct mptcp_sock *msk, struct mptcp_addr_info *skc);
int mptcp_userspace_pm_get_local_id(struct mptcp_sock *msk, struct mptcp_addr_info *skc);

void __init mptcp_pm_nl_init(void);
void mptcp_pm_nl_work(struct mptcp_sock *msk);
void mptcp_pm_nl_rm_subflow_received(struct mptcp_sock *msk,
				     const struct mptcp_rm_list *rm_list);
unsigned int mptcp_pm_get_add_addr_signal_max(const struct mptcp_sock *msk);
unsigned int mptcp_pm_get_add_addr_accept_max(const struct mptcp_sock *msk);
unsigned int mptcp_pm_get_subflows_max(const struct mptcp_sock *msk);
unsigned int mptcp_pm_get_local_addr_max(const struct mptcp_sock *msk);

/* called under PM lock */
static inline void __mptcp_pm_close_subflow(struct mptcp_sock *msk)
{
	if (--msk->pm.subflows < mptcp_pm_get_subflows_max(msk))
		WRITE_ONCE(msk->pm.accept_subflow, true);
}

static inline void mptcp_pm_close_subflow(struct mptcp_sock *msk)
{
	spin_lock_bh(&msk->pm.lock);
	__mptcp_pm_close_subflow(msk);
	spin_unlock_bh(&msk->pm.lock);
}

void mptcp_sockopt_sync(struct mptcp_sock *msk, struct sock *ssk);
void mptcp_sockopt_sync_locked(struct mptcp_sock *msk, struct sock *ssk);

static inline struct mptcp_ext *mptcp_get_ext(const struct sk_buff *skb)
{
	return (struct mptcp_ext *)skb_ext_find(skb, SKB_EXT_MPTCP);
}

void mptcp_diag_subflow_init(struct tcp_ulp_ops *ops);

static inline bool __mptcp_check_fallback(const struct mptcp_sock *msk)
{
	return test_bit(MPTCP_FALLBACK_DONE, &msk->flags);
}

static inline bool mptcp_check_fallback(const struct sock *sk)
{
	struct mptcp_subflow_context *subflow = mptcp_subflow_ctx(sk);
	struct mptcp_sock *msk = mptcp_sk(subflow->conn);

	return __mptcp_check_fallback(msk);
}

static inline void __mptcp_do_fallback(struct mptcp_sock *msk)
{
	if (__mptcp_check_fallback(msk)) {
		pr_debug("TCP fallback already done (msk=%p)", msk);
		return;
	}
	set_bit(MPTCP_FALLBACK_DONE, &msk->flags);
}

static inline void mptcp_do_fallback(struct sock *ssk)
{
	struct mptcp_subflow_context *subflow = mptcp_subflow_ctx(ssk);
	struct sock *sk = subflow->conn;
	struct mptcp_sock *msk;

	msk = mptcp_sk(sk);
	__mptcp_do_fallback(msk);
	if (READ_ONCE(msk->snd_data_fin_enable) && !(ssk->sk_shutdown & SEND_SHUTDOWN)) {
		gfp_t saved_allocation = ssk->sk_allocation;

		/* we are in a atomic (BH) scope, override ssk default for data
		 * fin allocation
		 */
		ssk->sk_allocation = GFP_ATOMIC;
		ssk->sk_shutdown |= SEND_SHUTDOWN;
		tcp_shutdown(ssk, SEND_SHUTDOWN);
		ssk->sk_allocation = saved_allocation;
	}
}

#define pr_fallback(a) pr_debug("%s:fallback to TCP (msk=%p)", __func__, a)

static inline bool mptcp_check_infinite_map(struct sk_buff *skb)
{
	struct mptcp_ext *mpext;

	mpext = skb ? mptcp_get_ext(skb) : NULL;
	if (mpext && mpext->infinite_map)
		return true;

	return false;
}

static inline bool is_active_ssk(struct mptcp_subflow_context *subflow)
{
	return (subflow->request_mptcp || subflow->request_join);
}

static inline bool subflow_simultaneous_connect(struct sock *sk)
{
	struct mptcp_subflow_context *subflow = mptcp_subflow_ctx(sk);

	return sk->sk_state == TCP_ESTABLISHED &&
	       is_active_ssk(subflow) &&
	       !subflow->conn_finished;
}

#ifdef CONFIG_SYN_COOKIES
void subflow_init_req_cookie_join_save(const struct mptcp_subflow_request_sock *subflow_req,
				       struct sk_buff *skb);
bool mptcp_token_join_cookie_init_state(struct mptcp_subflow_request_sock *subflow_req,
					struct sk_buff *skb);
void __init mptcp_join_cookie_init(void);
#else
static inline void
subflow_init_req_cookie_join_save(const struct mptcp_subflow_request_sock *subflow_req,
				  struct sk_buff *skb) {}
static inline bool
mptcp_token_join_cookie_init_state(struct mptcp_subflow_request_sock *subflow_req,
				   struct sk_buff *skb)
{
	return false;
}

static inline void mptcp_join_cookie_init(void) {}
#endif

#endif /* __MPTCP_PROTOCOL_H */<|MERGE_RESOLUTION|>--- conflicted
+++ resolved
@@ -446,10 +446,7 @@
 #define MPTCP_DELEGATE_SCHEDULED	0
 #define MPTCP_DELEGATE_SEND		1
 #define MPTCP_DELEGATE_ACK		2
-<<<<<<< HEAD
-=======
 #define MPTCP_DELEGATE_SNDBUF		3
->>>>>>> 740329d7
 
 #define MPTCP_DELEGATE_ACTIONS_MASK	(~BIT(MPTCP_DELEGATE_SCHEDULED))
 /* MPTCP subflow context */
