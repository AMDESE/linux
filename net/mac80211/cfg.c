// SPDX-License-Identifier: GPL-2.0-only
/*
 * mac80211 configuration hooks for cfg80211
 *
 * Copyright 2006-2010	Johannes Berg <johannes@sipsolutions.net>
 * Copyright 2013-2015  Intel Mobile Communications GmbH
 * Copyright (C) 2015-2017 Intel Deutschland GmbH
 * Copyright (C) 2018-2022 Intel Corporation
 */

#include <linux/ieee80211.h>
#include <linux/nl80211.h>
#include <linux/rtnetlink.h>
#include <linux/slab.h>
#include <net/net_namespace.h>
#include <linux/rcupdate.h>
#include <linux/fips.h>
#include <linux/if_ether.h>
#include <net/cfg80211.h>
#include "ieee80211_i.h"
#include "driver-ops.h"
#include "rate.h"
#include "mesh.h"
#include "wme.h"

static struct ieee80211_link_data *
ieee80211_link_or_deflink(struct ieee80211_sub_if_data *sdata, int link_id,
			  bool require_valid)
{
	struct ieee80211_link_data *link;

	if (link_id < 0) {
		/*
		 * For keys, if sdata is not an MLD, we might not use
		 * the return value at all (if it's not a pairwise key),
		 * so in that case (require_valid==false) don't error.
		 */
		if (require_valid && ieee80211_vif_is_mld(&sdata->vif))
			return ERR_PTR(-EINVAL);

		return &sdata->deflink;
	}

	link = sdata_dereference(sdata->link[link_id], sdata);
	if (!link)
		return ERR_PTR(-ENOLINK);
	return link;
}

static void ieee80211_set_mu_mimo_follow(struct ieee80211_sub_if_data *sdata,
					 struct vif_params *params)
{
	bool mu_mimo_groups = false;
	bool mu_mimo_follow = false;

	if (params->vht_mumimo_groups) {
		u64 membership;

		BUILD_BUG_ON(sizeof(membership) != WLAN_MEMBERSHIP_LEN);

		memcpy(sdata->vif.bss_conf.mu_group.membership,
		       params->vht_mumimo_groups, WLAN_MEMBERSHIP_LEN);
		memcpy(sdata->vif.bss_conf.mu_group.position,
		       params->vht_mumimo_groups + WLAN_MEMBERSHIP_LEN,
		       WLAN_USER_POSITION_LEN);
		ieee80211_link_info_change_notify(sdata, &sdata->deflink,
						  BSS_CHANGED_MU_GROUPS);
		/* don't care about endianness - just check for 0 */
		memcpy(&membership, params->vht_mumimo_groups,
		       WLAN_MEMBERSHIP_LEN);
		mu_mimo_groups = membership != 0;
	}

	if (params->vht_mumimo_follow_addr) {
		mu_mimo_follow =
			is_valid_ether_addr(params->vht_mumimo_follow_addr);
		ether_addr_copy(sdata->u.mntr.mu_follow_addr,
				params->vht_mumimo_follow_addr);
	}

	sdata->vif.bss_conf.mu_mimo_owner = mu_mimo_groups || mu_mimo_follow;
}

static int ieee80211_set_mon_options(struct ieee80211_sub_if_data *sdata,
				     struct vif_params *params)
{
	struct ieee80211_local *local = sdata->local;
	struct ieee80211_sub_if_data *monitor_sdata;

	/* check flags first */
	if (params->flags && ieee80211_sdata_running(sdata)) {
		u32 mask = MONITOR_FLAG_COOK_FRAMES | MONITOR_FLAG_ACTIVE;

		/*
		 * Prohibit MONITOR_FLAG_COOK_FRAMES and
		 * MONITOR_FLAG_ACTIVE to be changed while the
		 * interface is up.
		 * Else we would need to add a lot of cruft
		 * to update everything:
		 *	cooked_mntrs, monitor and all fif_* counters
		 *	reconfigure hardware
		 */
		if ((params->flags & mask) != (sdata->u.mntr.flags & mask))
			return -EBUSY;
	}

	/* also validate MU-MIMO change */
	monitor_sdata = wiphy_dereference(local->hw.wiphy,
					  local->monitor_sdata);

	if (!monitor_sdata &&
	    (params->vht_mumimo_groups || params->vht_mumimo_follow_addr))
		return -EOPNOTSUPP;

	/* apply all changes now - no failures allowed */

	if (monitor_sdata)
		ieee80211_set_mu_mimo_follow(monitor_sdata, params);

	if (params->flags) {
		if (ieee80211_sdata_running(sdata)) {
			ieee80211_adjust_monitor_flags(sdata, -1);
			sdata->u.mntr.flags = params->flags;
			ieee80211_adjust_monitor_flags(sdata, 1);

			ieee80211_configure_filter(local);
		} else {
			/*
			 * Because the interface is down, ieee80211_do_stop
			 * and ieee80211_do_open take care of "everything"
			 * mentioned in the comment above.
			 */
			sdata->u.mntr.flags = params->flags;
		}
	}

	return 0;
}

static int ieee80211_set_ap_mbssid_options(struct ieee80211_sub_if_data *sdata,
					   struct cfg80211_mbssid_config params,
					   struct ieee80211_bss_conf *link_conf)
{
	struct ieee80211_sub_if_data *tx_sdata;

	sdata->vif.mbssid_tx_vif = NULL;
	link_conf->bssid_index = 0;
	link_conf->nontransmitted = false;
	link_conf->ema_ap = false;
	link_conf->bssid_indicator = 0;

	if (sdata->vif.type != NL80211_IFTYPE_AP || !params.tx_wdev)
		return -EINVAL;

	tx_sdata = IEEE80211_WDEV_TO_SUB_IF(params.tx_wdev);
	if (!tx_sdata)
		return -EINVAL;

	if (tx_sdata == sdata) {
		sdata->vif.mbssid_tx_vif = &sdata->vif;
	} else {
		sdata->vif.mbssid_tx_vif = &tx_sdata->vif;
		link_conf->nontransmitted = true;
		link_conf->bssid_index = params.index;
	}
	if (params.ema)
		link_conf->ema_ap = true;

	return 0;
}

static struct wireless_dev *ieee80211_add_iface(struct wiphy *wiphy,
						const char *name,
						unsigned char name_assign_type,
						enum nl80211_iftype type,
						struct vif_params *params)
{
	struct ieee80211_local *local = wiphy_priv(wiphy);
	struct wireless_dev *wdev;
	struct ieee80211_sub_if_data *sdata;
	int err;

	err = ieee80211_if_add(local, name, name_assign_type, &wdev, type, params);
	if (err)
		return ERR_PTR(err);

	sdata = IEEE80211_WDEV_TO_SUB_IF(wdev);

	if (type == NL80211_IFTYPE_MONITOR) {
		err = ieee80211_set_mon_options(sdata, params);
		if (err) {
			ieee80211_if_remove(sdata);
			return NULL;
		}
	}

	return wdev;
}

static int ieee80211_del_iface(struct wiphy *wiphy, struct wireless_dev *wdev)
{
	ieee80211_if_remove(IEEE80211_WDEV_TO_SUB_IF(wdev));

	return 0;
}

static int ieee80211_change_iface(struct wiphy *wiphy,
				  struct net_device *dev,
				  enum nl80211_iftype type,
				  struct vif_params *params)
{
	struct ieee80211_sub_if_data *sdata = IEEE80211_DEV_TO_SUB_IF(dev);
	struct ieee80211_local *local = sdata->local;
	struct sta_info *sta;
	int ret;

	lockdep_assert_wiphy(local->hw.wiphy);

	ret = ieee80211_if_change_type(sdata, type);
	if (ret)
		return ret;

	if (type == NL80211_IFTYPE_AP_VLAN && params->use_4addr == 0) {
		RCU_INIT_POINTER(sdata->u.vlan.sta, NULL);
		ieee80211_check_fast_rx_iface(sdata);
	} else if (type == NL80211_IFTYPE_STATION && params->use_4addr >= 0) {
		struct ieee80211_if_managed *ifmgd = &sdata->u.mgd;

		if (params->use_4addr == ifmgd->use_4addr)
			return 0;

		/* FIXME: no support for 4-addr MLO yet */
		if (ieee80211_vif_is_mld(&sdata->vif))
			return -EOPNOTSUPP;

		sdata->u.mgd.use_4addr = params->use_4addr;
		if (!ifmgd->associated)
			return 0;

		sta = sta_info_get(sdata, sdata->deflink.u.mgd.bssid);
		if (sta)
			drv_sta_set_4addr(local, sdata, &sta->sta,
					  params->use_4addr);

		if (params->use_4addr)
			ieee80211_send_4addr_nullfunc(local, sdata);
	}

	if (sdata->vif.type == NL80211_IFTYPE_MONITOR) {
		ret = ieee80211_set_mon_options(sdata, params);
		if (ret)
			return ret;
	}

	return 0;
}

static int ieee80211_start_p2p_device(struct wiphy *wiphy,
				      struct wireless_dev *wdev)
{
	struct ieee80211_sub_if_data *sdata = IEEE80211_WDEV_TO_SUB_IF(wdev);
	int ret;

	lockdep_assert_wiphy(sdata->local->hw.wiphy);

	ret = ieee80211_check_combinations(sdata, NULL, 0, 0);
	if (ret < 0)
		return ret;

	return ieee80211_do_open(wdev, true);
}

static void ieee80211_stop_p2p_device(struct wiphy *wiphy,
				      struct wireless_dev *wdev)
{
	ieee80211_sdata_stop(IEEE80211_WDEV_TO_SUB_IF(wdev));
}

static int ieee80211_start_nan(struct wiphy *wiphy,
			       struct wireless_dev *wdev,
			       struct cfg80211_nan_conf *conf)
{
	struct ieee80211_sub_if_data *sdata = IEEE80211_WDEV_TO_SUB_IF(wdev);
	int ret;

	lockdep_assert_wiphy(sdata->local->hw.wiphy);

	ret = ieee80211_check_combinations(sdata, NULL, 0, 0);
	if (ret < 0)
		return ret;

	ret = ieee80211_do_open(wdev, true);
	if (ret)
		return ret;

	ret = drv_start_nan(sdata->local, sdata, conf);
	if (ret)
		ieee80211_sdata_stop(sdata);

	sdata->u.nan.conf = *conf;

	return ret;
}

static void ieee80211_stop_nan(struct wiphy *wiphy,
			       struct wireless_dev *wdev)
{
	struct ieee80211_sub_if_data *sdata = IEEE80211_WDEV_TO_SUB_IF(wdev);

	drv_stop_nan(sdata->local, sdata);
	ieee80211_sdata_stop(sdata);
}

static int ieee80211_nan_change_conf(struct wiphy *wiphy,
				     struct wireless_dev *wdev,
				     struct cfg80211_nan_conf *conf,
				     u32 changes)
{
	struct ieee80211_sub_if_data *sdata = IEEE80211_WDEV_TO_SUB_IF(wdev);
	struct cfg80211_nan_conf new_conf;
	int ret = 0;

	if (sdata->vif.type != NL80211_IFTYPE_NAN)
		return -EOPNOTSUPP;

	if (!ieee80211_sdata_running(sdata))
		return -ENETDOWN;

	new_conf = sdata->u.nan.conf;

	if (changes & CFG80211_NAN_CONF_CHANGED_PREF)
		new_conf.master_pref = conf->master_pref;

	if (changes & CFG80211_NAN_CONF_CHANGED_BANDS)
		new_conf.bands = conf->bands;

	ret = drv_nan_change_conf(sdata->local, sdata, &new_conf, changes);
	if (!ret)
		sdata->u.nan.conf = new_conf;

	return ret;
}

static int ieee80211_add_nan_func(struct wiphy *wiphy,
				  struct wireless_dev *wdev,
				  struct cfg80211_nan_func *nan_func)
{
	struct ieee80211_sub_if_data *sdata = IEEE80211_WDEV_TO_SUB_IF(wdev);
	int ret;

	if (sdata->vif.type != NL80211_IFTYPE_NAN)
		return -EOPNOTSUPP;

	if (!ieee80211_sdata_running(sdata))
		return -ENETDOWN;

	spin_lock_bh(&sdata->u.nan.func_lock);

	ret = idr_alloc(&sdata->u.nan.function_inst_ids,
			nan_func, 1, sdata->local->hw.max_nan_de_entries + 1,
			GFP_ATOMIC);
	spin_unlock_bh(&sdata->u.nan.func_lock);

	if (ret < 0)
		return ret;

	nan_func->instance_id = ret;

	WARN_ON(nan_func->instance_id == 0);

	ret = drv_add_nan_func(sdata->local, sdata, nan_func);
	if (ret) {
		spin_lock_bh(&sdata->u.nan.func_lock);
		idr_remove(&sdata->u.nan.function_inst_ids,
			   nan_func->instance_id);
		spin_unlock_bh(&sdata->u.nan.func_lock);
	}

	return ret;
}

static struct cfg80211_nan_func *
ieee80211_find_nan_func_by_cookie(struct ieee80211_sub_if_data *sdata,
				  u64 cookie)
{
	struct cfg80211_nan_func *func;
	int id;

	lockdep_assert_held(&sdata->u.nan.func_lock);

	idr_for_each_entry(&sdata->u.nan.function_inst_ids, func, id) {
		if (func->cookie == cookie)
			return func;
	}

	return NULL;
}

static void ieee80211_del_nan_func(struct wiphy *wiphy,
				  struct wireless_dev *wdev, u64 cookie)
{
	struct ieee80211_sub_if_data *sdata = IEEE80211_WDEV_TO_SUB_IF(wdev);
	struct cfg80211_nan_func *func;
	u8 instance_id = 0;

	if (sdata->vif.type != NL80211_IFTYPE_NAN ||
	    !ieee80211_sdata_running(sdata))
		return;

	spin_lock_bh(&sdata->u.nan.func_lock);

	func = ieee80211_find_nan_func_by_cookie(sdata, cookie);
	if (func)
		instance_id = func->instance_id;

	spin_unlock_bh(&sdata->u.nan.func_lock);

	if (instance_id)
		drv_del_nan_func(sdata->local, sdata, instance_id);
}

static int ieee80211_set_noack_map(struct wiphy *wiphy,
				  struct net_device *dev,
				  u16 noack_map)
{
	struct ieee80211_sub_if_data *sdata = IEEE80211_DEV_TO_SUB_IF(dev);

	sdata->noack_map = noack_map;

	ieee80211_check_fast_xmit_iface(sdata);

	return 0;
}

static int ieee80211_set_tx(struct ieee80211_sub_if_data *sdata,
			    const u8 *mac_addr, u8 key_idx)
{
	struct ieee80211_local *local = sdata->local;
	struct ieee80211_key *key;
	struct sta_info *sta;
	int ret = -EINVAL;

	if (!wiphy_ext_feature_isset(local->hw.wiphy,
				     NL80211_EXT_FEATURE_EXT_KEY_ID))
		return -EINVAL;

	sta = sta_info_get_bss(sdata, mac_addr);

	if (!sta)
		return -EINVAL;

	if (sta->ptk_idx == key_idx)
		return 0;

	key = wiphy_dereference(local->hw.wiphy, sta->ptk[key_idx]);

	if (key && key->conf.flags & IEEE80211_KEY_FLAG_NO_AUTO_TX)
		ret = ieee80211_set_tx_key(key);

	return ret;
}

static int ieee80211_add_key(struct wiphy *wiphy, struct net_device *dev,
			     int link_id, u8 key_idx, bool pairwise,
			     const u8 *mac_addr, struct key_params *params)
{
	struct ieee80211_sub_if_data *sdata = IEEE80211_DEV_TO_SUB_IF(dev);
	struct ieee80211_link_data *link =
		ieee80211_link_or_deflink(sdata, link_id, false);
	struct ieee80211_local *local = sdata->local;
	struct sta_info *sta = NULL;
	struct ieee80211_key *key;
	int err;

	lockdep_assert_wiphy(local->hw.wiphy);

	if (!ieee80211_sdata_running(sdata))
		return -ENETDOWN;

	if (IS_ERR(link))
		return PTR_ERR(link);

	if (pairwise && params->mode == NL80211_KEY_SET_TX)
		return ieee80211_set_tx(sdata, mac_addr, key_idx);

	/* reject WEP and TKIP keys if WEP failed to initialize */
	switch (params->cipher) {
	case WLAN_CIPHER_SUITE_WEP40:
	case WLAN_CIPHER_SUITE_TKIP:
	case WLAN_CIPHER_SUITE_WEP104:
		if (link_id >= 0)
			return -EINVAL;
		if (WARN_ON_ONCE(fips_enabled))
			return -EINVAL;
		break;
	default:
		break;
	}

	key = ieee80211_key_alloc(params->cipher, key_idx, params->key_len,
				  params->key, params->seq_len, params->seq);
	if (IS_ERR(key))
		return PTR_ERR(key);

	key->conf.link_id = link_id;

	if (pairwise)
		key->conf.flags |= IEEE80211_KEY_FLAG_PAIRWISE;

	if (params->mode == NL80211_KEY_NO_TX)
		key->conf.flags |= IEEE80211_KEY_FLAG_NO_AUTO_TX;

	if (mac_addr) {
		sta = sta_info_get_bss(sdata, mac_addr);
		/*
		 * The ASSOC test makes sure the driver is ready to
		 * receive the key. When wpa_supplicant has roamed
		 * using FT, it attempts to set the key before
		 * association has completed, this rejects that attempt
		 * so it will set the key again after association.
		 *
		 * TODO: accept the key if we have a station entry and
		 *       add it to the device after the station.
		 */
		if (!sta || !test_sta_flag(sta, WLAN_STA_ASSOC)) {
			ieee80211_key_free_unused(key);
			return -ENOENT;
		}
	}

	switch (sdata->vif.type) {
	case NL80211_IFTYPE_STATION:
		if (sdata->u.mgd.mfp != IEEE80211_MFP_DISABLED)
			key->conf.flags |= IEEE80211_KEY_FLAG_RX_MGMT;
		break;
	case NL80211_IFTYPE_AP:
	case NL80211_IFTYPE_AP_VLAN:
		/* Keys without a station are used for TX only */
		if (sta && test_sta_flag(sta, WLAN_STA_MFP))
			key->conf.flags |= IEEE80211_KEY_FLAG_RX_MGMT;
		break;
	case NL80211_IFTYPE_ADHOC:
		/* no MFP (yet) */
		break;
	case NL80211_IFTYPE_MESH_POINT:
#ifdef CONFIG_MAC80211_MESH
		if (sdata->u.mesh.security != IEEE80211_MESH_SEC_NONE)
			key->conf.flags |= IEEE80211_KEY_FLAG_RX_MGMT;
		break;
#endif
	case NL80211_IFTYPE_WDS:
	case NL80211_IFTYPE_MONITOR:
	case NL80211_IFTYPE_P2P_DEVICE:
	case NL80211_IFTYPE_NAN:
	case NL80211_IFTYPE_UNSPECIFIED:
	case NUM_NL80211_IFTYPES:
	case NL80211_IFTYPE_P2P_CLIENT:
	case NL80211_IFTYPE_P2P_GO:
	case NL80211_IFTYPE_OCB:
		/* shouldn't happen */
		WARN_ON_ONCE(1);
		break;
	}

	err = ieee80211_key_link(key, link, sta);
	/* KRACK protection, shouldn't happen but just silently accept key */
	if (err == -EALREADY)
		err = 0;
<<<<<<< HEAD

 out_unlock:
	mutex_unlock(&local->sta_mtx);
=======
>>>>>>> 740329d7

	return err;
}

static struct ieee80211_key *
ieee80211_lookup_key(struct ieee80211_sub_if_data *sdata, int link_id,
		     u8 key_idx, bool pairwise, const u8 *mac_addr)
{
	struct ieee80211_local *local __maybe_unused = sdata->local;
	struct ieee80211_link_data *link = &sdata->deflink;
	struct ieee80211_key *key;

	if (link_id >= 0) {
		link = sdata_dereference(sdata->link[link_id], sdata);
		if (!link)
			return NULL;
	}

	if (mac_addr) {
		struct sta_info *sta;
		struct link_sta_info *link_sta;

		sta = sta_info_get_bss(sdata, mac_addr);
		if (!sta)
			return NULL;

		if (link_id >= 0) {
			link_sta = rcu_dereference_check(sta->link[link_id],
							 lockdep_is_held(&local->hw.wiphy->mtx));
			if (!link_sta)
				return NULL;
		} else {
			link_sta = &sta->deflink;
		}

		if (pairwise && key_idx < NUM_DEFAULT_KEYS)
			return wiphy_dereference(local->hw.wiphy,
						 sta->ptk[key_idx]);

		if (!pairwise &&
		    key_idx < NUM_DEFAULT_KEYS +
			      NUM_DEFAULT_MGMT_KEYS +
			      NUM_DEFAULT_BEACON_KEYS)
			return wiphy_dereference(local->hw.wiphy,
						 link_sta->gtk[key_idx]);

		return NULL;
	}

	if (pairwise && key_idx < NUM_DEFAULT_KEYS)
		return wiphy_dereference(local->hw.wiphy, sdata->keys[key_idx]);

	key = wiphy_dereference(local->hw.wiphy, link->gtk[key_idx]);
	if (key)
		return key;

	/* or maybe it was a WEP key */
	if (key_idx < NUM_DEFAULT_KEYS)
		return wiphy_dereference(local->hw.wiphy, sdata->keys[key_idx]);

	return NULL;
}

static int ieee80211_del_key(struct wiphy *wiphy, struct net_device *dev,
			     int link_id, u8 key_idx, bool pairwise,
			     const u8 *mac_addr)
{
	struct ieee80211_sub_if_data *sdata = IEEE80211_DEV_TO_SUB_IF(dev);
	struct ieee80211_local *local = sdata->local;
	struct ieee80211_key *key;

	lockdep_assert_wiphy(local->hw.wiphy);

	key = ieee80211_lookup_key(sdata, link_id, key_idx, pairwise, mac_addr);
	if (!key)
		return -ENOENT;

	ieee80211_key_free(key, sdata->vif.type == NL80211_IFTYPE_STATION);

	return 0;
}

static int ieee80211_get_key(struct wiphy *wiphy, struct net_device *dev,
			     int link_id, u8 key_idx, bool pairwise,
			     const u8 *mac_addr, void *cookie,
			     void (*callback)(void *cookie,
					      struct key_params *params))
{
	struct ieee80211_sub_if_data *sdata;
	u8 seq[6] = {0};
	struct key_params params;
	struct ieee80211_key *key;
	u64 pn64;
	u32 iv32;
	u16 iv16;
	int err = -ENOENT;
	struct ieee80211_key_seq kseq = {};

	sdata = IEEE80211_DEV_TO_SUB_IF(dev);

	rcu_read_lock();

	key = ieee80211_lookup_key(sdata, link_id, key_idx, pairwise, mac_addr);
	if (!key)
		goto out;

	memset(&params, 0, sizeof(params));

	params.cipher = key->conf.cipher;

	switch (key->conf.cipher) {
	case WLAN_CIPHER_SUITE_TKIP:
		pn64 = atomic64_read(&key->conf.tx_pn);
		iv32 = TKIP_PN_TO_IV32(pn64);
		iv16 = TKIP_PN_TO_IV16(pn64);

		if (key->flags & KEY_FLAG_UPLOADED_TO_HARDWARE &&
		    !(key->conf.flags & IEEE80211_KEY_FLAG_GENERATE_IV)) {
			drv_get_key_seq(sdata->local, key, &kseq);
			iv32 = kseq.tkip.iv32;
			iv16 = kseq.tkip.iv16;
		}

		seq[0] = iv16 & 0xff;
		seq[1] = (iv16 >> 8) & 0xff;
		seq[2] = iv32 & 0xff;
		seq[3] = (iv32 >> 8) & 0xff;
		seq[4] = (iv32 >> 16) & 0xff;
		seq[5] = (iv32 >> 24) & 0xff;
		params.seq = seq;
		params.seq_len = 6;
		break;
	case WLAN_CIPHER_SUITE_CCMP:
	case WLAN_CIPHER_SUITE_CCMP_256:
	case WLAN_CIPHER_SUITE_AES_CMAC:
	case WLAN_CIPHER_SUITE_BIP_CMAC_256:
		BUILD_BUG_ON(offsetof(typeof(kseq), ccmp) !=
			     offsetof(typeof(kseq), aes_cmac));
		fallthrough;
	case WLAN_CIPHER_SUITE_BIP_GMAC_128:
	case WLAN_CIPHER_SUITE_BIP_GMAC_256:
		BUILD_BUG_ON(offsetof(typeof(kseq), ccmp) !=
			     offsetof(typeof(kseq), aes_gmac));
		fallthrough;
	case WLAN_CIPHER_SUITE_GCMP:
	case WLAN_CIPHER_SUITE_GCMP_256:
		BUILD_BUG_ON(offsetof(typeof(kseq), ccmp) !=
			     offsetof(typeof(kseq), gcmp));

		if (key->flags & KEY_FLAG_UPLOADED_TO_HARDWARE &&
		    !(key->conf.flags & IEEE80211_KEY_FLAG_GENERATE_IV)) {
			drv_get_key_seq(sdata->local, key, &kseq);
			memcpy(seq, kseq.ccmp.pn, 6);
		} else {
			pn64 = atomic64_read(&key->conf.tx_pn);
			seq[0] = pn64;
			seq[1] = pn64 >> 8;
			seq[2] = pn64 >> 16;
			seq[3] = pn64 >> 24;
			seq[4] = pn64 >> 32;
			seq[5] = pn64 >> 40;
		}
		params.seq = seq;
		params.seq_len = 6;
		break;
	default:
		if (!(key->flags & KEY_FLAG_UPLOADED_TO_HARDWARE))
			break;
		if (WARN_ON(key->conf.flags & IEEE80211_KEY_FLAG_GENERATE_IV))
			break;
		drv_get_key_seq(sdata->local, key, &kseq);
		params.seq = kseq.hw.seq;
		params.seq_len = kseq.hw.seq_len;
		break;
	}

	params.key = key->conf.key;
	params.key_len = key->conf.keylen;

	callback(cookie, &params);
	err = 0;

 out:
	rcu_read_unlock();
	return err;
}

static int ieee80211_config_default_key(struct wiphy *wiphy,
					struct net_device *dev,
					int link_id, u8 key_idx, bool uni,
					bool multi)
{
	struct ieee80211_sub_if_data *sdata = IEEE80211_DEV_TO_SUB_IF(dev);
	struct ieee80211_link_data *link =
		ieee80211_link_or_deflink(sdata, link_id, false);

	if (IS_ERR(link))
		return PTR_ERR(link);

	ieee80211_set_default_key(link, key_idx, uni, multi);

	return 0;
}

static int ieee80211_config_default_mgmt_key(struct wiphy *wiphy,
					     struct net_device *dev,
					     int link_id, u8 key_idx)
{
	struct ieee80211_sub_if_data *sdata = IEEE80211_DEV_TO_SUB_IF(dev);
	struct ieee80211_link_data *link =
		ieee80211_link_or_deflink(sdata, link_id, true);

	if (IS_ERR(link))
		return PTR_ERR(link);

	ieee80211_set_default_mgmt_key(link, key_idx);

	return 0;
}

static int ieee80211_config_default_beacon_key(struct wiphy *wiphy,
					       struct net_device *dev,
					       int link_id, u8 key_idx)
{
	struct ieee80211_sub_if_data *sdata = IEEE80211_DEV_TO_SUB_IF(dev);
	struct ieee80211_link_data *link =
		ieee80211_link_or_deflink(sdata, link_id, true);

	if (IS_ERR(link))
		return PTR_ERR(link);

	ieee80211_set_default_beacon_key(link, key_idx);

	return 0;
}

void sta_set_rate_info_tx(struct sta_info *sta,
			  const struct ieee80211_tx_rate *rate,
			  struct rate_info *rinfo)
{
	rinfo->flags = 0;
	if (rate->flags & IEEE80211_TX_RC_MCS) {
		rinfo->flags |= RATE_INFO_FLAGS_MCS;
		rinfo->mcs = rate->idx;
	} else if (rate->flags & IEEE80211_TX_RC_VHT_MCS) {
		rinfo->flags |= RATE_INFO_FLAGS_VHT_MCS;
		rinfo->mcs = ieee80211_rate_get_vht_mcs(rate);
		rinfo->nss = ieee80211_rate_get_vht_nss(rate);
	} else {
		struct ieee80211_supported_band *sband;

		sband = ieee80211_get_sband(sta->sdata);
		WARN_ON_ONCE(sband && !sband->bitrates);
		if (sband && sband->bitrates)
			rinfo->legacy = sband->bitrates[rate->idx].bitrate;
	}
	if (rate->flags & IEEE80211_TX_RC_40_MHZ_WIDTH)
		rinfo->bw = RATE_INFO_BW_40;
	else if (rate->flags & IEEE80211_TX_RC_80_MHZ_WIDTH)
		rinfo->bw = RATE_INFO_BW_80;
	else if (rate->flags & IEEE80211_TX_RC_160_MHZ_WIDTH)
		rinfo->bw = RATE_INFO_BW_160;
	else
		rinfo->bw = RATE_INFO_BW_20;
	if (rate->flags & IEEE80211_TX_RC_SHORT_GI)
		rinfo->flags |= RATE_INFO_FLAGS_SHORT_GI;
}

static int ieee80211_dump_station(struct wiphy *wiphy, struct net_device *dev,
				  int idx, u8 *mac, struct station_info *sinfo)
{
	struct ieee80211_sub_if_data *sdata = IEEE80211_DEV_TO_SUB_IF(dev);
	struct ieee80211_local *local = sdata->local;
	struct sta_info *sta;
	int ret = -ENOENT;

	lockdep_assert_wiphy(local->hw.wiphy);

	sta = sta_info_get_by_idx(sdata, idx);
	if (sta) {
		ret = 0;
		memcpy(mac, sta->sta.addr, ETH_ALEN);
		sta_set_sinfo(sta, sinfo, true);
	}

	return ret;
}

static int ieee80211_dump_survey(struct wiphy *wiphy, struct net_device *dev,
				 int idx, struct survey_info *survey)
{
	struct ieee80211_local *local = wdev_priv(dev->ieee80211_ptr);

	return drv_get_survey(local, idx, survey);
}

static int ieee80211_get_station(struct wiphy *wiphy, struct net_device *dev,
				 const u8 *mac, struct station_info *sinfo)
{
	struct ieee80211_sub_if_data *sdata = IEEE80211_DEV_TO_SUB_IF(dev);
	struct ieee80211_local *local = sdata->local;
	struct sta_info *sta;
	int ret = -ENOENT;

	lockdep_assert_wiphy(local->hw.wiphy);

	sta = sta_info_get_bss(sdata, mac);
	if (sta) {
		ret = 0;
		sta_set_sinfo(sta, sinfo, true);
	}

	return ret;
}

static int ieee80211_set_monitor_channel(struct wiphy *wiphy,
					 struct cfg80211_chan_def *chandef)
{
	struct ieee80211_local *local = wiphy_priv(wiphy);
	struct ieee80211_sub_if_data *sdata;
	int ret = 0;

	lockdep_assert_wiphy(local->hw.wiphy);

	if (cfg80211_chandef_identical(&local->monitor_chandef, chandef))
		return 0;

	if (local->use_chanctx) {
		sdata = wiphy_dereference(local->hw.wiphy,
					  local->monitor_sdata);
		if (sdata) {
			ieee80211_link_release_channel(&sdata->deflink);
			ret = ieee80211_link_use_channel(&sdata->deflink,
							 chandef,
							 IEEE80211_CHANCTX_EXCLUSIVE);
		}
	} else {
		if (local->open_count == local->monitors) {
			local->_oper_chandef = *chandef;
			ieee80211_hw_config(local, 0);
		}
	}

	if (ret == 0)
		local->monitor_chandef = *chandef;

	return ret;
}

static int
ieee80211_set_probe_resp(struct ieee80211_sub_if_data *sdata,
			 const u8 *resp, size_t resp_len,
			 const struct ieee80211_csa_settings *csa,
			 const struct ieee80211_color_change_settings *cca,
			 struct ieee80211_link_data *link)
{
	struct probe_resp *new, *old;

	if (!resp || !resp_len)
		return 1;

	old = sdata_dereference(link->u.ap.probe_resp, sdata);

	new = kzalloc(sizeof(struct probe_resp) + resp_len, GFP_KERNEL);
	if (!new)
		return -ENOMEM;

	new->len = resp_len;
	memcpy(new->data, resp, resp_len);

	if (csa)
		memcpy(new->cntdwn_counter_offsets, csa->counter_offsets_presp,
		       csa->n_counter_offsets_presp *
		       sizeof(new->cntdwn_counter_offsets[0]));
	else if (cca)
		new->cntdwn_counter_offsets[0] = cca->counter_offset_presp;

	rcu_assign_pointer(link->u.ap.probe_resp, new);
	if (old)
		kfree_rcu(old, rcu_head);

	return 0;
}

static int ieee80211_set_fils_discovery(struct ieee80211_sub_if_data *sdata,
					struct cfg80211_fils_discovery *params,
					struct ieee80211_link_data *link,
					struct ieee80211_bss_conf *link_conf)
{
	struct fils_discovery_data *new, *old = NULL;
	struct ieee80211_fils_discovery *fd;

	if (!params->update)
		return 0;

	fd = &link_conf->fils_discovery;
	fd->min_interval = params->min_interval;
	fd->max_interval = params->max_interval;

	old = sdata_dereference(link->u.ap.fils_discovery, sdata);
	if (old)
		kfree_rcu(old, rcu_head);

	if (params->tmpl && params->tmpl_len) {
		new = kzalloc(sizeof(*new) + params->tmpl_len, GFP_KERNEL);
		if (!new)
			return -ENOMEM;
		new->len = params->tmpl_len;
		memcpy(new->data, params->tmpl, params->tmpl_len);
		rcu_assign_pointer(link->u.ap.fils_discovery, new);
	} else {
		RCU_INIT_POINTER(link->u.ap.fils_discovery, NULL);
	}

	return BSS_CHANGED_FILS_DISCOVERY;
}

static int
ieee80211_set_unsol_bcast_probe_resp(struct ieee80211_sub_if_data *sdata,
				     struct cfg80211_unsol_bcast_probe_resp *params,
				     struct ieee80211_link_data *link,
				     struct ieee80211_bss_conf *link_conf)
{
	struct unsol_bcast_probe_resp_data *new, *old = NULL;

	if (!params->update)
		return 0;

	link_conf->unsol_bcast_probe_resp_interval = params->interval;

	old = sdata_dereference(link->u.ap.unsol_bcast_probe_resp, sdata);
	if (old)
		kfree_rcu(old, rcu_head);

	if (params->tmpl && params->tmpl_len) {
		new = kzalloc(sizeof(*new) + params->tmpl_len, GFP_KERNEL);
		if (!new)
			return -ENOMEM;
		new->len = params->tmpl_len;
		memcpy(new->data, params->tmpl, params->tmpl_len);
		rcu_assign_pointer(link->u.ap.unsol_bcast_probe_resp, new);
	} else {
		RCU_INIT_POINTER(link->u.ap.unsol_bcast_probe_resp, NULL);
	}

	return BSS_CHANGED_UNSOL_BCAST_PROBE_RESP;
}

static int ieee80211_set_ftm_responder_params(
				struct ieee80211_sub_if_data *sdata,
				const u8 *lci, size_t lci_len,
				const u8 *civicloc, size_t civicloc_len,
				struct ieee80211_bss_conf *link_conf)
{
	struct ieee80211_ftm_responder_params *new, *old;
	u8 *pos;
	int len;

	if (!lci_len && !civicloc_len)
		return 0;

	old = link_conf->ftmr_params;
	len = lci_len + civicloc_len;

	new = kzalloc(sizeof(*new) + len, GFP_KERNEL);
	if (!new)
		return -ENOMEM;

	pos = (u8 *)(new + 1);
	if (lci_len) {
		new->lci_len = lci_len;
		new->lci = pos;
		memcpy(pos, lci, lci_len);
		pos += lci_len;
	}

	if (civicloc_len) {
		new->civicloc_len = civicloc_len;
		new->civicloc = pos;
		memcpy(pos, civicloc, civicloc_len);
		pos += civicloc_len;
	}

	link_conf->ftmr_params = new;
	kfree(old);

	return 0;
}

static int
ieee80211_copy_mbssid_beacon(u8 *pos, struct cfg80211_mbssid_elems *dst,
			     struct cfg80211_mbssid_elems *src)
{
	int i, offset = 0;

	for (i = 0; i < src->cnt; i++) {
		memcpy(pos + offset, src->elem[i].data, src->elem[i].len);
		dst->elem[i].len = src->elem[i].len;
		dst->elem[i].data = pos + offset;
		offset += dst->elem[i].len;
	}
	dst->cnt = src->cnt;

	return offset;
}

static int
ieee80211_copy_rnr_beacon(u8 *pos, struct cfg80211_rnr_elems *dst,
			  struct cfg80211_rnr_elems *src)
{
	int i, offset = 0;

	for (i = 0; i < src->cnt; i++) {
		memcpy(pos + offset, src->elem[i].data, src->elem[i].len);
		dst->elem[i].len = src->elem[i].len;
		dst->elem[i].data = pos + offset;
		offset += dst->elem[i].len;
	}
	dst->cnt = src->cnt;

	return offset;
}

static int
ieee80211_assign_beacon(struct ieee80211_sub_if_data *sdata,
			struct ieee80211_link_data *link,
			struct cfg80211_beacon_data *params,
			const struct ieee80211_csa_settings *csa,
			const struct ieee80211_color_change_settings *cca,
			u64 *changed)
{
	struct cfg80211_mbssid_elems *mbssid = NULL;
	struct cfg80211_rnr_elems *rnr = NULL;
	struct beacon_data *new, *old;
	int new_head_len, new_tail_len;
	int size, err;
	u64 _changed = BSS_CHANGED_BEACON;
	struct ieee80211_bss_conf *link_conf = link->conf;

	old = sdata_dereference(link->u.ap.beacon, sdata);

	/* Need to have a beacon head if we don't have one yet */
	if (!params->head && !old)
		return -EINVAL;

	/* new or old head? */
	if (params->head)
		new_head_len = params->head_len;
	else
		new_head_len = old->head_len;

	/* new or old tail? */
	if (params->tail || !old)
		/* params->tail_len will be zero for !params->tail */
		new_tail_len = params->tail_len;
	else
		new_tail_len = old->tail_len;

	size = sizeof(*new) + new_head_len + new_tail_len;

	/* new or old multiple BSSID elements? */
	if (params->mbssid_ies) {
		mbssid = params->mbssid_ies;
		size += struct_size(new->mbssid_ies, elem, mbssid->cnt);
		if (params->rnr_ies) {
			rnr = params->rnr_ies;
			size += struct_size(new->rnr_ies, elem, rnr->cnt);
		}
		size += ieee80211_get_mbssid_beacon_len(mbssid, rnr,
							mbssid->cnt);
	} else if (old && old->mbssid_ies) {
		mbssid = old->mbssid_ies;
		size += struct_size(new->mbssid_ies, elem, mbssid->cnt);
		if (old && old->rnr_ies) {
			rnr = old->rnr_ies;
			size += struct_size(new->rnr_ies, elem, rnr->cnt);
		}
		size += ieee80211_get_mbssid_beacon_len(mbssid, rnr,
							mbssid->cnt);
	}

	new = kzalloc(size, GFP_KERNEL);
	if (!new)
		return -ENOMEM;

	/* start filling the new info now */

	/*
	 * pointers go into the block we allocated,
	 * memory is | beacon_data | head | tail | mbssid_ies | rnr_ies
	 */
	new->head = ((u8 *) new) + sizeof(*new);
	new->tail = new->head + new_head_len;
	new->head_len = new_head_len;
	new->tail_len = new_tail_len;
	/* copy in optional mbssid_ies */
	if (mbssid) {
		u8 *pos = new->tail + new->tail_len;

		new->mbssid_ies = (void *)pos;
		pos += struct_size(new->mbssid_ies, elem, mbssid->cnt);
		pos += ieee80211_copy_mbssid_beacon(pos, new->mbssid_ies,
						    mbssid);
		if (rnr) {
			new->rnr_ies = (void *)pos;
			pos += struct_size(new->rnr_ies, elem, rnr->cnt);
			ieee80211_copy_rnr_beacon(pos, new->rnr_ies, rnr);
		}
		/* update bssid_indicator */
		link_conf->bssid_indicator =
			ilog2(__roundup_pow_of_two(mbssid->cnt + 1));
	}

	if (csa) {
		new->cntdwn_current_counter = csa->count;
		memcpy(new->cntdwn_counter_offsets, csa->counter_offsets_beacon,
		       csa->n_counter_offsets_beacon *
		       sizeof(new->cntdwn_counter_offsets[0]));
	} else if (cca) {
		new->cntdwn_current_counter = cca->count;
		new->cntdwn_counter_offsets[0] = cca->counter_offset_beacon;
	}

	/* copy in head */
	if (params->head)
		memcpy(new->head, params->head, new_head_len);
	else
		memcpy(new->head, old->head, new_head_len);

	/* copy in optional tail */
	if (params->tail)
		memcpy(new->tail, params->tail, new_tail_len);
	else
		if (old)
			memcpy(new->tail, old->tail, new_tail_len);

	err = ieee80211_set_probe_resp(sdata, params->probe_resp,
				       params->probe_resp_len, csa, cca, link);
	if (err < 0) {
		kfree(new);
		return err;
	}
	if (err == 0)
		_changed |= BSS_CHANGED_AP_PROBE_RESP;

	if (params->ftm_responder != -1) {
		link_conf->ftm_responder = params->ftm_responder;
		err = ieee80211_set_ftm_responder_params(sdata,
							 params->lci,
							 params->lci_len,
							 params->civicloc,
							 params->civicloc_len,
							 link_conf);

		if (err < 0) {
			kfree(new);
			return err;
		}

		_changed |= BSS_CHANGED_FTM_RESPONDER;
	}

	rcu_assign_pointer(link->u.ap.beacon, new);
	sdata->u.ap.active = true;

	if (old)
		kfree_rcu(old, rcu_head);

	*changed |= _changed;
	return 0;
}

static int ieee80211_start_ap(struct wiphy *wiphy, struct net_device *dev,
			      struct cfg80211_ap_settings *params)
{
	struct ieee80211_sub_if_data *sdata = IEEE80211_DEV_TO_SUB_IF(dev);
	struct ieee80211_local *local = sdata->local;
	struct beacon_data *old;
	struct ieee80211_sub_if_data *vlan;
	u64 changed = BSS_CHANGED_BEACON_INT |
		      BSS_CHANGED_BEACON_ENABLED |
		      BSS_CHANGED_BEACON |
		      BSS_CHANGED_P2P_PS |
		      BSS_CHANGED_TXPOWER |
		      BSS_CHANGED_TWT;
	int i, err;
	int prev_beacon_int;
	unsigned int link_id = params->beacon.link_id;
	struct ieee80211_link_data *link;
	struct ieee80211_bss_conf *link_conf;

	lockdep_assert_wiphy(local->hw.wiphy);

	link = sdata_dereference(sdata->link[link_id], sdata);
	if (!link)
		return -ENOLINK;

	link_conf = link->conf;

	old = sdata_dereference(link->u.ap.beacon, sdata);
	if (old)
		return -EALREADY;

	if (params->smps_mode != NL80211_SMPS_OFF)
		return -ENOTSUPP;

	link->smps_mode = IEEE80211_SMPS_OFF;

	link->needed_rx_chains = sdata->local->rx_chains;

	prev_beacon_int = link_conf->beacon_int;
	link_conf->beacon_int = params->beacon_interval;

	if (params->ht_cap)
		link_conf->ht_ldpc =
			params->ht_cap->cap_info &
				cpu_to_le16(IEEE80211_HT_CAP_LDPC_CODING);

	if (params->vht_cap) {
		link_conf->vht_ldpc =
			params->vht_cap->vht_cap_info &
				cpu_to_le32(IEEE80211_VHT_CAP_RXLDPC);
		link_conf->vht_su_beamformer =
			params->vht_cap->vht_cap_info &
				cpu_to_le32(IEEE80211_VHT_CAP_SU_BEAMFORMER_CAPABLE);
		link_conf->vht_su_beamformee =
			params->vht_cap->vht_cap_info &
				cpu_to_le32(IEEE80211_VHT_CAP_SU_BEAMFORMEE_CAPABLE);
		link_conf->vht_mu_beamformer =
			params->vht_cap->vht_cap_info &
				cpu_to_le32(IEEE80211_VHT_CAP_MU_BEAMFORMER_CAPABLE);
		link_conf->vht_mu_beamformee =
			params->vht_cap->vht_cap_info &
				cpu_to_le32(IEEE80211_VHT_CAP_MU_BEAMFORMEE_CAPABLE);
	}

	if (params->he_cap && params->he_oper) {
		link_conf->he_support = true;
		link_conf->htc_trig_based_pkt_ext =
			le32_get_bits(params->he_oper->he_oper_params,
			      IEEE80211_HE_OPERATION_DFLT_PE_DURATION_MASK);
		link_conf->frame_time_rts_th =
			le32_get_bits(params->he_oper->he_oper_params,
			      IEEE80211_HE_OPERATION_RTS_THRESHOLD_MASK);
		changed |= BSS_CHANGED_HE_OBSS_PD;

		if (params->beacon.he_bss_color.enabled)
			changed |= BSS_CHANGED_HE_BSS_COLOR;
	}

	if (params->he_cap) {
		link_conf->he_ldpc =
			params->he_cap->phy_cap_info[1] &
				IEEE80211_HE_PHY_CAP1_LDPC_CODING_IN_PAYLOAD;
		link_conf->he_su_beamformer =
			params->he_cap->phy_cap_info[3] &
				IEEE80211_HE_PHY_CAP3_SU_BEAMFORMER;
		link_conf->he_su_beamformee =
			params->he_cap->phy_cap_info[4] &
				IEEE80211_HE_PHY_CAP4_SU_BEAMFORMEE;
		link_conf->he_mu_beamformer =
			params->he_cap->phy_cap_info[4] &
				IEEE80211_HE_PHY_CAP4_MU_BEAMFORMER;
		link_conf->he_full_ul_mumimo =
			params->he_cap->phy_cap_info[2] &
				IEEE80211_HE_PHY_CAP2_UL_MU_FULL_MU_MIMO;
	}

	if (params->eht_cap) {
		if (!link_conf->he_support)
			return -EOPNOTSUPP;

		link_conf->eht_support = true;
		link_conf->eht_puncturing = params->punct_bitmap;
		changed |= BSS_CHANGED_EHT_PUNCTURING;

		link_conf->eht_su_beamformer =
			params->eht_cap->fixed.phy_cap_info[0] &
				IEEE80211_EHT_PHY_CAP0_SU_BEAMFORMER;
		link_conf->eht_su_beamformee =
			params->eht_cap->fixed.phy_cap_info[0] &
				IEEE80211_EHT_PHY_CAP0_SU_BEAMFORMEE;
		link_conf->eht_mu_beamformer =
			params->eht_cap->fixed.phy_cap_info[7] &
				(IEEE80211_EHT_PHY_CAP7_MU_BEAMFORMER_80MHZ |
				 IEEE80211_EHT_PHY_CAP7_MU_BEAMFORMER_160MHZ |
				 IEEE80211_EHT_PHY_CAP7_MU_BEAMFORMER_320MHZ);
	} else {
		link_conf->eht_su_beamformer = false;
		link_conf->eht_su_beamformee = false;
		link_conf->eht_mu_beamformer = false;
	}

	if (sdata->vif.type == NL80211_IFTYPE_AP &&
	    params->mbssid_config.tx_wdev) {
		err = ieee80211_set_ap_mbssid_options(sdata,
						      params->mbssid_config,
						      link_conf);
		if (err)
			return err;
	}

	err = ieee80211_link_use_channel(link, &params->chandef,
					 IEEE80211_CHANCTX_SHARED);
	if (!err)
		ieee80211_link_copy_chanctx_to_vlans(link, false);
	if (err) {
		link_conf->beacon_int = prev_beacon_int;
		return err;
	}

	/*
	 * Apply control port protocol, this allows us to
	 * not encrypt dynamic WEP control frames.
	 */
	sdata->control_port_protocol = params->crypto.control_port_ethertype;
	sdata->control_port_no_encrypt = params->crypto.control_port_no_encrypt;
	sdata->control_port_over_nl80211 =
				params->crypto.control_port_over_nl80211;
	sdata->control_port_no_preauth =
				params->crypto.control_port_no_preauth;

	list_for_each_entry(vlan, &sdata->u.ap.vlans, u.vlan.list) {
		vlan->control_port_protocol =
			params->crypto.control_port_ethertype;
		vlan->control_port_no_encrypt =
			params->crypto.control_port_no_encrypt;
		vlan->control_port_over_nl80211 =
			params->crypto.control_port_over_nl80211;
		vlan->control_port_no_preauth =
			params->crypto.control_port_no_preauth;
	}

	link_conf->dtim_period = params->dtim_period;
	link_conf->enable_beacon = true;
	link_conf->allow_p2p_go_ps = sdata->vif.p2p;
	link_conf->twt_responder = params->twt_responder;
	link_conf->he_obss_pd = params->he_obss_pd;
	link_conf->he_bss_color = params->beacon.he_bss_color;
	sdata->vif.cfg.s1g = params->chandef.chan->band ==
				  NL80211_BAND_S1GHZ;

	sdata->vif.cfg.ssid_len = params->ssid_len;
	if (params->ssid_len)
		memcpy(sdata->vif.cfg.ssid, params->ssid,
		       params->ssid_len);
	link_conf->hidden_ssid =
		(params->hidden_ssid != NL80211_HIDDEN_SSID_NOT_IN_USE);

	memset(&link_conf->p2p_noa_attr, 0,
	       sizeof(link_conf->p2p_noa_attr));
	link_conf->p2p_noa_attr.oppps_ctwindow =
		params->p2p_ctwindow & IEEE80211_P2P_OPPPS_CTWINDOW_MASK;
	if (params->p2p_opp_ps)
		link_conf->p2p_noa_attr.oppps_ctwindow |=
					IEEE80211_P2P_OPPPS_ENABLE_BIT;

	sdata->beacon_rate_set = false;
	if (wiphy_ext_feature_isset(local->hw.wiphy,
				    NL80211_EXT_FEATURE_BEACON_RATE_LEGACY)) {
		for (i = 0; i < NUM_NL80211_BANDS; i++) {
			sdata->beacon_rateidx_mask[i] =
				params->beacon_rate.control[i].legacy;
			if (sdata->beacon_rateidx_mask[i])
				sdata->beacon_rate_set = true;
		}
	}

	if (ieee80211_hw_check(&local->hw, HAS_RATE_CONTROL))
		link_conf->beacon_tx_rate = params->beacon_rate;

	err = ieee80211_assign_beacon(sdata, link, &params->beacon, NULL, NULL,
				      &changed);
	if (err < 0)
		goto error;

	err = ieee80211_set_fils_discovery(sdata, &params->fils_discovery,
					   link, link_conf);
	if (err < 0)
		goto error;
	changed |= err;

	err = ieee80211_set_unsol_bcast_probe_resp(sdata,
						   &params->unsol_bcast_probe_resp,
						   link, link_conf);
	if (err < 0)
		goto error;
	changed |= err;

	err = drv_start_ap(sdata->local, sdata, link_conf);
	if (err) {
		old = sdata_dereference(link->u.ap.beacon, sdata);

		if (old)
			kfree_rcu(old, rcu_head);
		RCU_INIT_POINTER(link->u.ap.beacon, NULL);
		sdata->u.ap.active = false;
		goto error;
	}

	ieee80211_recalc_dtim(local, sdata);
	ieee80211_vif_cfg_change_notify(sdata, BSS_CHANGED_SSID);
	ieee80211_link_info_change_notify(sdata, link, changed);

	netif_carrier_on(dev);
	list_for_each_entry(vlan, &sdata->u.ap.vlans, u.vlan.list)
		netif_carrier_on(vlan->dev);

	return 0;

error:
	ieee80211_link_release_channel(link);

	return err;
}

static int ieee80211_change_beacon(struct wiphy *wiphy, struct net_device *dev,
				   struct cfg80211_ap_update *params)

{
	struct ieee80211_sub_if_data *sdata = IEEE80211_DEV_TO_SUB_IF(dev);
	struct ieee80211_link_data *link;
	struct cfg80211_beacon_data *beacon = &params->beacon;
	struct beacon_data *old;
	int err;
	struct ieee80211_bss_conf *link_conf;
	u64 changed = 0;

	lockdep_assert_wiphy(wiphy);

	link = sdata_dereference(sdata->link[beacon->link_id], sdata);
	if (!link)
		return -ENOLINK;

	link_conf = link->conf;

	/* don't allow changing the beacon while a countdown is in place - offset
	 * of channel switch counter may change
	 */
	if (link_conf->csa_active || link_conf->color_change_active)
		return -EBUSY;

	old = sdata_dereference(link->u.ap.beacon, sdata);
	if (!old)
		return -ENOENT;

	err = ieee80211_assign_beacon(sdata, link, beacon, NULL, NULL,
				      &changed);
	if (err < 0)
		return err;

	err = ieee80211_set_fils_discovery(sdata, &params->fils_discovery,
					   link, link_conf);
	if (err < 0)
		return err;
	changed |= err;

	err = ieee80211_set_unsol_bcast_probe_resp(sdata,
						   &params->unsol_bcast_probe_resp,
						   link, link_conf);
	if (err < 0)
		return err;
	changed |= err;

	if (beacon->he_bss_color_valid &&
	    beacon->he_bss_color.enabled != link_conf->he_bss_color.enabled) {
		link_conf->he_bss_color.enabled = beacon->he_bss_color.enabled;
		changed |= BSS_CHANGED_HE_BSS_COLOR;
	}

	ieee80211_link_info_change_notify(sdata, link, changed);
	return 0;
}

static void ieee80211_free_next_beacon(struct ieee80211_link_data *link)
{
	if (!link->u.ap.next_beacon)
		return;

	kfree(link->u.ap.next_beacon->mbssid_ies);
	kfree(link->u.ap.next_beacon->rnr_ies);
	kfree(link->u.ap.next_beacon);
	link->u.ap.next_beacon = NULL;
}

static int ieee80211_stop_ap(struct wiphy *wiphy, struct net_device *dev,
			     unsigned int link_id)
{
	struct ieee80211_sub_if_data *sdata = IEEE80211_DEV_TO_SUB_IF(dev);
	struct ieee80211_sub_if_data *vlan;
	struct ieee80211_local *local = sdata->local;
	struct beacon_data *old_beacon;
	struct probe_resp *old_probe_resp;
	struct fils_discovery_data *old_fils_discovery;
	struct unsol_bcast_probe_resp_data *old_unsol_bcast_probe_resp;
	struct cfg80211_chan_def chandef;
	struct ieee80211_link_data *link =
		sdata_dereference(sdata->link[link_id], sdata);
	struct ieee80211_bss_conf *link_conf = link->conf;

	lockdep_assert_wiphy(local->hw.wiphy);

	old_beacon = sdata_dereference(link->u.ap.beacon, sdata);
	if (!old_beacon)
		return -ENOENT;
	old_probe_resp = sdata_dereference(link->u.ap.probe_resp,
					   sdata);
	old_fils_discovery = sdata_dereference(link->u.ap.fils_discovery,
					       sdata);
	old_unsol_bcast_probe_resp =
		sdata_dereference(link->u.ap.unsol_bcast_probe_resp,
				  sdata);

	/* abort any running channel switch or color change */
	link_conf->csa_active = false;
	link_conf->color_change_active = false;
	if (link->csa_block_tx) {
		ieee80211_wake_vif_queues(local, sdata,
					  IEEE80211_QUEUE_STOP_REASON_CSA);
		link->csa_block_tx = false;
	}

	ieee80211_free_next_beacon(link);

	/* turn off carrier for this interface and dependent VLANs */
	list_for_each_entry(vlan, &sdata->u.ap.vlans, u.vlan.list)
		netif_carrier_off(vlan->dev);
	netif_carrier_off(dev);

	/* remove beacon and probe response */
	sdata->u.ap.active = false;
	RCU_INIT_POINTER(link->u.ap.beacon, NULL);
	RCU_INIT_POINTER(link->u.ap.probe_resp, NULL);
	RCU_INIT_POINTER(link->u.ap.fils_discovery, NULL);
	RCU_INIT_POINTER(link->u.ap.unsol_bcast_probe_resp, NULL);
	kfree_rcu(old_beacon, rcu_head);
	if (old_probe_resp)
		kfree_rcu(old_probe_resp, rcu_head);
	if (old_fils_discovery)
		kfree_rcu(old_fils_discovery, rcu_head);
	if (old_unsol_bcast_probe_resp)
		kfree_rcu(old_unsol_bcast_probe_resp, rcu_head);

	kfree(link_conf->ftmr_params);
	link_conf->ftmr_params = NULL;

	sdata->vif.mbssid_tx_vif = NULL;
	link_conf->bssid_index = 0;
	link_conf->nontransmitted = false;
	link_conf->ema_ap = false;
	link_conf->bssid_indicator = 0;

	__sta_info_flush(sdata, true);
	ieee80211_free_keys(sdata, true);

	link_conf->enable_beacon = false;
	sdata->beacon_rate_set = false;
	sdata->vif.cfg.ssid_len = 0;
	clear_bit(SDATA_STATE_OFFCHANNEL_BEACON_STOPPED, &sdata->state);
	ieee80211_link_info_change_notify(sdata, link,
					  BSS_CHANGED_BEACON_ENABLED);

	if (sdata->wdev.cac_started) {
		chandef = link_conf->chandef;
		wiphy_delayed_work_cancel(wiphy, &link->dfs_cac_timer_work);
		cfg80211_cac_event(sdata->dev, &chandef,
				   NL80211_RADAR_CAC_ABORTED,
				   GFP_KERNEL);
	}

	drv_stop_ap(sdata->local, sdata, link_conf);

	/* free all potentially still buffered bcast frames */
	local->total_ps_buffered -= skb_queue_len(&sdata->u.ap.ps.bc_buf);
	ieee80211_purge_tx_queue(&local->hw, &sdata->u.ap.ps.bc_buf);

	ieee80211_link_copy_chanctx_to_vlans(link, true);
	ieee80211_link_release_channel(link);

	return 0;
}

static int sta_apply_auth_flags(struct ieee80211_local *local,
				struct sta_info *sta,
				u32 mask, u32 set)
{
	int ret;

	if (mask & BIT(NL80211_STA_FLAG_AUTHENTICATED) &&
	    set & BIT(NL80211_STA_FLAG_AUTHENTICATED) &&
	    !test_sta_flag(sta, WLAN_STA_AUTH)) {
		ret = sta_info_move_state(sta, IEEE80211_STA_AUTH);
		if (ret)
			return ret;
	}

	if (mask & BIT(NL80211_STA_FLAG_ASSOCIATED) &&
	    set & BIT(NL80211_STA_FLAG_ASSOCIATED) &&
	    !test_sta_flag(sta, WLAN_STA_ASSOC)) {
		/*
		 * When peer becomes associated, init rate control as
		 * well. Some drivers require rate control initialized
		 * before drv_sta_state() is called.
		 */
		if (!test_sta_flag(sta, WLAN_STA_RATE_CONTROL))
			rate_control_rate_init(sta);

		ret = sta_info_move_state(sta, IEEE80211_STA_ASSOC);
		if (ret)
			return ret;
	}

	if (mask & BIT(NL80211_STA_FLAG_AUTHORIZED)) {
		if (set & BIT(NL80211_STA_FLAG_AUTHORIZED))
			ret = sta_info_move_state(sta, IEEE80211_STA_AUTHORIZED);
		else if (test_sta_flag(sta, WLAN_STA_AUTHORIZED))
			ret = sta_info_move_state(sta, IEEE80211_STA_ASSOC);
		else
			ret = 0;
		if (ret)
			return ret;
	}

	if (mask & BIT(NL80211_STA_FLAG_ASSOCIATED) &&
	    !(set & BIT(NL80211_STA_FLAG_ASSOCIATED)) &&
	    test_sta_flag(sta, WLAN_STA_ASSOC)) {
		ret = sta_info_move_state(sta, IEEE80211_STA_AUTH);
		if (ret)
			return ret;
	}

	if (mask & BIT(NL80211_STA_FLAG_AUTHENTICATED) &&
	    !(set & BIT(NL80211_STA_FLAG_AUTHENTICATED)) &&
	    test_sta_flag(sta, WLAN_STA_AUTH)) {
		ret = sta_info_move_state(sta, IEEE80211_STA_NONE);
		if (ret)
			return ret;
	}

	return 0;
}

static void sta_apply_mesh_params(struct ieee80211_local *local,
				  struct sta_info *sta,
				  struct station_parameters *params)
{
#ifdef CONFIG_MAC80211_MESH
	struct ieee80211_sub_if_data *sdata = sta->sdata;
	u64 changed = 0;

	if (params->sta_modify_mask & STATION_PARAM_APPLY_PLINK_STATE) {
		switch (params->plink_state) {
		case NL80211_PLINK_ESTAB:
			if (sta->mesh->plink_state != NL80211_PLINK_ESTAB)
				changed = mesh_plink_inc_estab_count(sdata);
			sta->mesh->plink_state = params->plink_state;
			sta->mesh->aid = params->peer_aid;

			ieee80211_mps_sta_status_update(sta);
			changed |= ieee80211_mps_set_sta_local_pm(sta,
				      sdata->u.mesh.mshcfg.power_mode);

			ewma_mesh_tx_rate_avg_init(&sta->mesh->tx_rate_avg);
			/* init at low value */
			ewma_mesh_tx_rate_avg_add(&sta->mesh->tx_rate_avg, 10);

			break;
		case NL80211_PLINK_LISTEN:
		case NL80211_PLINK_BLOCKED:
		case NL80211_PLINK_OPN_SNT:
		case NL80211_PLINK_OPN_RCVD:
		case NL80211_PLINK_CNF_RCVD:
		case NL80211_PLINK_HOLDING:
			if (sta->mesh->plink_state == NL80211_PLINK_ESTAB)
				changed = mesh_plink_dec_estab_count(sdata);
			sta->mesh->plink_state = params->plink_state;

			ieee80211_mps_sta_status_update(sta);
			changed |= ieee80211_mps_set_sta_local_pm(sta,
					NL80211_MESH_POWER_UNKNOWN);
			break;
		default:
			/*  nothing  */
			break;
		}
	}

	switch (params->plink_action) {
	case NL80211_PLINK_ACTION_NO_ACTION:
		/* nothing */
		break;
	case NL80211_PLINK_ACTION_OPEN:
		changed |= mesh_plink_open(sta);
		break;
	case NL80211_PLINK_ACTION_BLOCK:
		changed |= mesh_plink_block(sta);
		break;
	}

	if (params->local_pm)
		changed |= ieee80211_mps_set_sta_local_pm(sta,
							  params->local_pm);

	ieee80211_mbss_info_change_notify(sdata, changed);
#endif
}

static int sta_link_apply_parameters(struct ieee80211_local *local,
				     struct sta_info *sta, bool new_link,
				     struct link_station_parameters *params)
{
	int ret = 0;
	struct ieee80211_supported_band *sband;
	struct ieee80211_sub_if_data *sdata = sta->sdata;
	u32 link_id = params->link_id < 0 ? 0 : params->link_id;
	struct ieee80211_link_data *link =
		sdata_dereference(sdata->link[link_id], sdata);
	struct link_sta_info *link_sta =
		rcu_dereference_protected(sta->link[link_id],
					  lockdep_is_held(&local->hw.wiphy->mtx));

	/*
	 * If there are no changes, then accept a link that doesn't exist,
	 * unless it's a new link.
	 */
	if (params->link_id < 0 && !new_link &&
	    !params->link_mac && !params->txpwr_set &&
	    !params->supported_rates_len &&
	    !params->ht_capa && !params->vht_capa &&
	    !params->he_capa && !params->eht_capa &&
	    !params->opmode_notif_used)
		return 0;

	if (!link || !link_sta)
		return -EINVAL;

	sband = ieee80211_get_link_sband(link);
	if (!sband)
		return -EINVAL;

	if (params->link_mac) {
		if (new_link) {
			memcpy(link_sta->addr, params->link_mac, ETH_ALEN);
			memcpy(link_sta->pub->addr, params->link_mac, ETH_ALEN);
		} else if (!ether_addr_equal(link_sta->addr,
					     params->link_mac)) {
			return -EINVAL;
		}
	} else if (new_link) {
		return -EINVAL;
	}

	if (params->txpwr_set) {
		link_sta->pub->txpwr.type = params->txpwr.type;
		if (params->txpwr.type == NL80211_TX_POWER_LIMITED)
			link_sta->pub->txpwr.power = params->txpwr.power;
		ret = drv_sta_set_txpwr(local, sdata, sta);
		if (ret)
			return ret;
	}

	if (params->supported_rates &&
	    params->supported_rates_len) {
		ieee80211_parse_bitrates(link->conf->chandef.width,
					 sband, params->supported_rates,
					 params->supported_rates_len,
					 &link_sta->pub->supp_rates[sband->band]);
	}

	if (params->ht_capa)
		ieee80211_ht_cap_ie_to_sta_ht_cap(sdata, sband,
						  params->ht_capa, link_sta);

	/* VHT can override some HT caps such as the A-MSDU max length */
	if (params->vht_capa)
		ieee80211_vht_cap_ie_to_sta_vht_cap(sdata, sband,
						    params->vht_capa, NULL,
						    link_sta);

	if (params->he_capa)
		ieee80211_he_cap_ie_to_sta_he_cap(sdata, sband,
						  (void *)params->he_capa,
						  params->he_capa_len,
						  (void *)params->he_6ghz_capa,
						  link_sta);

	if (params->he_capa && params->eht_capa)
		ieee80211_eht_cap_ie_to_sta_eht_cap(sdata, sband,
						    (u8 *)params->he_capa,
						    params->he_capa_len,
						    params->eht_capa,
						    params->eht_capa_len,
						    link_sta);

	if (params->opmode_notif_used) {
		/* returned value is only needed for rc update, but the
		 * rc isn't initialized here yet, so ignore it
		 */
		__ieee80211_vht_handle_opmode(sdata, link_sta,
					      params->opmode_notif,
					      sband->band);
	}

	return ret;
}

static int sta_apply_parameters(struct ieee80211_local *local,
				struct sta_info *sta,
				struct station_parameters *params)
{
	struct ieee80211_sub_if_data *sdata = sta->sdata;
	u32 mask, set;
	int ret = 0;

	mask = params->sta_flags_mask;
	set = params->sta_flags_set;

	if (ieee80211_vif_is_mesh(&sdata->vif)) {
		/*
		 * In mesh mode, ASSOCIATED isn't part of the nl80211
		 * API but must follow AUTHENTICATED for driver state.
		 */
		if (mask & BIT(NL80211_STA_FLAG_AUTHENTICATED))
			mask |= BIT(NL80211_STA_FLAG_ASSOCIATED);
		if (set & BIT(NL80211_STA_FLAG_AUTHENTICATED))
			set |= BIT(NL80211_STA_FLAG_ASSOCIATED);
	} else if (test_sta_flag(sta, WLAN_STA_TDLS_PEER)) {
		/*
		 * TDLS -- everything follows authorized, but
		 * only becoming authorized is possible, not
		 * going back
		 */
		if (set & BIT(NL80211_STA_FLAG_AUTHORIZED)) {
			set |= BIT(NL80211_STA_FLAG_AUTHENTICATED) |
			       BIT(NL80211_STA_FLAG_ASSOCIATED);
			mask |= BIT(NL80211_STA_FLAG_AUTHENTICATED) |
				BIT(NL80211_STA_FLAG_ASSOCIATED);
		}
	}

	if (mask & BIT(NL80211_STA_FLAG_WME) &&
	    local->hw.queues >= IEEE80211_NUM_ACS)
		sta->sta.wme = set & BIT(NL80211_STA_FLAG_WME);

	/* auth flags will be set later for TDLS,
	 * and for unassociated stations that move to associated */
	if (!test_sta_flag(sta, WLAN_STA_TDLS_PEER) &&
	    !((mask & BIT(NL80211_STA_FLAG_ASSOCIATED)) &&
	      (set & BIT(NL80211_STA_FLAG_ASSOCIATED)))) {
		ret = sta_apply_auth_flags(local, sta, mask, set);
		if (ret)
			return ret;
	}

	if (mask & BIT(NL80211_STA_FLAG_SHORT_PREAMBLE)) {
		if (set & BIT(NL80211_STA_FLAG_SHORT_PREAMBLE))
			set_sta_flag(sta, WLAN_STA_SHORT_PREAMBLE);
		else
			clear_sta_flag(sta, WLAN_STA_SHORT_PREAMBLE);
	}

	if (mask & BIT(NL80211_STA_FLAG_MFP)) {
		sta->sta.mfp = !!(set & BIT(NL80211_STA_FLAG_MFP));
		if (set & BIT(NL80211_STA_FLAG_MFP))
			set_sta_flag(sta, WLAN_STA_MFP);
		else
			clear_sta_flag(sta, WLAN_STA_MFP);
	}

	if (mask & BIT(NL80211_STA_FLAG_TDLS_PEER)) {
		if (set & BIT(NL80211_STA_FLAG_TDLS_PEER))
			set_sta_flag(sta, WLAN_STA_TDLS_PEER);
		else
			clear_sta_flag(sta, WLAN_STA_TDLS_PEER);
	}

	/* mark TDLS channel switch support, if the AP allows it */
	if (test_sta_flag(sta, WLAN_STA_TDLS_PEER) &&
	    !sdata->deflink.u.mgd.tdls_chan_switch_prohibited &&
	    params->ext_capab_len >= 4 &&
	    params->ext_capab[3] & WLAN_EXT_CAPA4_TDLS_CHAN_SWITCH)
		set_sta_flag(sta, WLAN_STA_TDLS_CHAN_SWITCH);

	if (test_sta_flag(sta, WLAN_STA_TDLS_PEER) &&
	    !sdata->u.mgd.tdls_wider_bw_prohibited &&
	    ieee80211_hw_check(&local->hw, TDLS_WIDER_BW) &&
	    params->ext_capab_len >= 8 &&
	    params->ext_capab[7] & WLAN_EXT_CAPA8_TDLS_WIDE_BW_ENABLED)
		set_sta_flag(sta, WLAN_STA_TDLS_WIDER_BW);

	if (params->sta_modify_mask & STATION_PARAM_APPLY_UAPSD) {
		sta->sta.uapsd_queues = params->uapsd_queues;
		sta->sta.max_sp = params->max_sp;
	}

	ieee80211_sta_set_max_amsdu_subframes(sta, params->ext_capab,
					      params->ext_capab_len);

	/*
	 * cfg80211 validates this (1-2007) and allows setting the AID
	 * only when creating a new station entry
	 */
	if (params->aid)
		sta->sta.aid = params->aid;

	/*
	 * Some of the following updates would be racy if called on an
	 * existing station, via ieee80211_change_station(). However,
	 * all such changes are rejected by cfg80211 except for updates
	 * changing the supported rates on an existing but not yet used
	 * TDLS peer.
	 */

	if (params->listen_interval >= 0)
		sta->listen_interval = params->listen_interval;

	ret = sta_link_apply_parameters(local, sta, false,
					&params->link_sta_params);
	if (ret)
		return ret;

	if (params->support_p2p_ps >= 0)
		sta->sta.support_p2p_ps = params->support_p2p_ps;

	if (ieee80211_vif_is_mesh(&sdata->vif))
		sta_apply_mesh_params(local, sta, params);

	if (params->airtime_weight)
		sta->airtime_weight = params->airtime_weight;

	/* set the STA state after all sta info from usermode has been set */
	if (test_sta_flag(sta, WLAN_STA_TDLS_PEER) ||
	    set & BIT(NL80211_STA_FLAG_ASSOCIATED)) {
		ret = sta_apply_auth_flags(local, sta, mask, set);
		if (ret)
			return ret;
	}

	/* Mark the STA as MLO if MLD MAC address is available */
	if (params->link_sta_params.mld_mac)
		sta->sta.mlo = true;

	return 0;
}

static int ieee80211_add_station(struct wiphy *wiphy, struct net_device *dev,
				 const u8 *mac,
				 struct station_parameters *params)
{
	struct ieee80211_local *local = wiphy_priv(wiphy);
	struct sta_info *sta;
	struct ieee80211_sub_if_data *sdata;
	int err;

	lockdep_assert_wiphy(local->hw.wiphy);

	if (params->vlan) {
		sdata = IEEE80211_DEV_TO_SUB_IF(params->vlan);

		if (sdata->vif.type != NL80211_IFTYPE_AP_VLAN &&
		    sdata->vif.type != NL80211_IFTYPE_AP)
			return -EINVAL;
	} else
		sdata = IEEE80211_DEV_TO_SUB_IF(dev);

	if (ether_addr_equal(mac, sdata->vif.addr))
		return -EINVAL;

	if (!is_valid_ether_addr(mac))
		return -EINVAL;

	if (params->sta_flags_set & BIT(NL80211_STA_FLAG_TDLS_PEER) &&
	    sdata->vif.type == NL80211_IFTYPE_STATION &&
	    !sdata->u.mgd.associated)
		return -EINVAL;

	/*
	 * If we have a link ID, it can be a non-MLO station on an AP MLD,
	 * but we need to have a link_mac in that case as well, so use the
	 * STA's MAC address in that case.
	 */
	if (params->link_sta_params.link_id >= 0)
		sta = sta_info_alloc_with_link(sdata, mac,
					       params->link_sta_params.link_id,
					       params->link_sta_params.link_mac ?: mac,
					       GFP_KERNEL);
	else
		sta = sta_info_alloc(sdata, mac, GFP_KERNEL);

	if (!sta)
		return -ENOMEM;

	if (params->sta_flags_set & BIT(NL80211_STA_FLAG_TDLS_PEER))
		sta->sta.tdls = true;

	/* Though the mutex is not needed here (since the station is not
	 * visible yet), sta_apply_parameters (and inner functions) require
	 * the mutex due to other paths.
	 */
	err = sta_apply_parameters(local, sta, params);
	if (err) {
		sta_info_free(local, sta);
		return err;
	}

	/*
	 * for TDLS and for unassociated station, rate control should be
	 * initialized only when rates are known and station is marked
	 * authorized/associated
	 */
	if (!test_sta_flag(sta, WLAN_STA_TDLS_PEER) &&
	    test_sta_flag(sta, WLAN_STA_ASSOC))
		rate_control_rate_init(sta);

	return sta_info_insert(sta);
}

static int ieee80211_del_station(struct wiphy *wiphy, struct net_device *dev,
				 struct station_del_parameters *params)
{
	struct ieee80211_sub_if_data *sdata;

	sdata = IEEE80211_DEV_TO_SUB_IF(dev);

	if (params->mac)
		return sta_info_destroy_addr_bss(sdata, params->mac);

	sta_info_flush(sdata);
	return 0;
}

static int ieee80211_change_station(struct wiphy *wiphy,
				    struct net_device *dev, const u8 *mac,
				    struct station_parameters *params)
{
	struct ieee80211_sub_if_data *sdata = IEEE80211_DEV_TO_SUB_IF(dev);
	struct ieee80211_local *local = wiphy_priv(wiphy);
	struct sta_info *sta;
	struct ieee80211_sub_if_data *vlansdata;
	enum cfg80211_station_type statype;
	int err;

	lockdep_assert_wiphy(local->hw.wiphy);

	sta = sta_info_get_bss(sdata, mac);
	if (!sta)
		return -ENOENT;

	switch (sdata->vif.type) {
	case NL80211_IFTYPE_MESH_POINT:
		if (sdata->u.mesh.user_mpm)
			statype = CFG80211_STA_MESH_PEER_USER;
		else
			statype = CFG80211_STA_MESH_PEER_KERNEL;
		break;
	case NL80211_IFTYPE_ADHOC:
		statype = CFG80211_STA_IBSS;
		break;
	case NL80211_IFTYPE_STATION:
		if (!test_sta_flag(sta, WLAN_STA_TDLS_PEER)) {
			statype = CFG80211_STA_AP_STA;
			break;
		}
		if (test_sta_flag(sta, WLAN_STA_AUTHORIZED))
			statype = CFG80211_STA_TDLS_PEER_ACTIVE;
		else
			statype = CFG80211_STA_TDLS_PEER_SETUP;
		break;
	case NL80211_IFTYPE_AP:
	case NL80211_IFTYPE_AP_VLAN:
		if (test_sta_flag(sta, WLAN_STA_ASSOC))
			statype = CFG80211_STA_AP_CLIENT;
		else
			statype = CFG80211_STA_AP_CLIENT_UNASSOC;
		break;
	default:
		return -EOPNOTSUPP;
	}

	err = cfg80211_check_station_change(wiphy, params, statype);
	if (err)
		return err;

	if (params->vlan && params->vlan != sta->sdata->dev) {
		vlansdata = IEEE80211_DEV_TO_SUB_IF(params->vlan);

		if (params->vlan->ieee80211_ptr->use_4addr) {
			if (vlansdata->u.vlan.sta)
				return -EBUSY;

			rcu_assign_pointer(vlansdata->u.vlan.sta, sta);
			__ieee80211_check_fast_rx_iface(vlansdata);
			drv_sta_set_4addr(local, sta->sdata, &sta->sta, true);
		}

		if (sta->sdata->vif.type == NL80211_IFTYPE_AP_VLAN &&
		    sta->sdata->u.vlan.sta) {
			ieee80211_clear_fast_rx(sta);
			RCU_INIT_POINTER(sta->sdata->u.vlan.sta, NULL);
		}

		if (test_sta_flag(sta, WLAN_STA_AUTHORIZED))
			ieee80211_vif_dec_num_mcast(sta->sdata);

		sta->sdata = vlansdata;
		ieee80211_check_fast_xmit(sta);

		if (test_sta_flag(sta, WLAN_STA_AUTHORIZED)) {
			ieee80211_vif_inc_num_mcast(sta->sdata);
			cfg80211_send_layer2_update(sta->sdata->dev,
						    sta->sta.addr);
		}
	}

	err = sta_apply_parameters(local, sta, params);
	if (err)
		return err;

	if (sdata->vif.type == NL80211_IFTYPE_STATION &&
	    params->sta_flags_mask & BIT(NL80211_STA_FLAG_AUTHORIZED)) {
		ieee80211_recalc_ps(local);
		ieee80211_recalc_ps_vif(sdata);
	}

	return 0;
}

#ifdef CONFIG_MAC80211_MESH
static int ieee80211_add_mpath(struct wiphy *wiphy, struct net_device *dev,
			       const u8 *dst, const u8 *next_hop)
{
	struct ieee80211_sub_if_data *sdata;
	struct mesh_path *mpath;
	struct sta_info *sta;

	sdata = IEEE80211_DEV_TO_SUB_IF(dev);

	rcu_read_lock();
	sta = sta_info_get(sdata, next_hop);
	if (!sta) {
		rcu_read_unlock();
		return -ENOENT;
	}

	mpath = mesh_path_add(sdata, dst);
	if (IS_ERR(mpath)) {
		rcu_read_unlock();
		return PTR_ERR(mpath);
	}

	mesh_path_fix_nexthop(mpath, sta);

	rcu_read_unlock();
	return 0;
}

static int ieee80211_del_mpath(struct wiphy *wiphy, struct net_device *dev,
			       const u8 *dst)
{
	struct ieee80211_sub_if_data *sdata = IEEE80211_DEV_TO_SUB_IF(dev);

	if (dst)
		return mesh_path_del(sdata, dst);

	mesh_path_flush_by_iface(sdata);
	return 0;
}

static int ieee80211_change_mpath(struct wiphy *wiphy, struct net_device *dev,
				  const u8 *dst, const u8 *next_hop)
{
	struct ieee80211_sub_if_data *sdata;
	struct mesh_path *mpath;
	struct sta_info *sta;

	sdata = IEEE80211_DEV_TO_SUB_IF(dev);

	rcu_read_lock();

	sta = sta_info_get(sdata, next_hop);
	if (!sta) {
		rcu_read_unlock();
		return -ENOENT;
	}

	mpath = mesh_path_lookup(sdata, dst);
	if (!mpath) {
		rcu_read_unlock();
		return -ENOENT;
	}

	mesh_path_fix_nexthop(mpath, sta);

	rcu_read_unlock();
	return 0;
}

static void mpath_set_pinfo(struct mesh_path *mpath, u8 *next_hop,
			    struct mpath_info *pinfo)
{
	struct sta_info *next_hop_sta = rcu_dereference(mpath->next_hop);

	if (next_hop_sta)
		memcpy(next_hop, next_hop_sta->sta.addr, ETH_ALEN);
	else
		eth_zero_addr(next_hop);

	memset(pinfo, 0, sizeof(*pinfo));

	pinfo->generation = mpath->sdata->u.mesh.mesh_paths_generation;

	pinfo->filled = MPATH_INFO_FRAME_QLEN |
			MPATH_INFO_SN |
			MPATH_INFO_METRIC |
			MPATH_INFO_EXPTIME |
			MPATH_INFO_DISCOVERY_TIMEOUT |
			MPATH_INFO_DISCOVERY_RETRIES |
			MPATH_INFO_FLAGS |
			MPATH_INFO_HOP_COUNT |
			MPATH_INFO_PATH_CHANGE;

	pinfo->frame_qlen = mpath->frame_queue.qlen;
	pinfo->sn = mpath->sn;
	pinfo->metric = mpath->metric;
	if (time_before(jiffies, mpath->exp_time))
		pinfo->exptime = jiffies_to_msecs(mpath->exp_time - jiffies);
	pinfo->discovery_timeout =
			jiffies_to_msecs(mpath->discovery_timeout);
	pinfo->discovery_retries = mpath->discovery_retries;
	if (mpath->flags & MESH_PATH_ACTIVE)
		pinfo->flags |= NL80211_MPATH_FLAG_ACTIVE;
	if (mpath->flags & MESH_PATH_RESOLVING)
		pinfo->flags |= NL80211_MPATH_FLAG_RESOLVING;
	if (mpath->flags & MESH_PATH_SN_VALID)
		pinfo->flags |= NL80211_MPATH_FLAG_SN_VALID;
	if (mpath->flags & MESH_PATH_FIXED)
		pinfo->flags |= NL80211_MPATH_FLAG_FIXED;
	if (mpath->flags & MESH_PATH_RESOLVED)
		pinfo->flags |= NL80211_MPATH_FLAG_RESOLVED;
	pinfo->hop_count = mpath->hop_count;
	pinfo->path_change_count = mpath->path_change_count;
}

static int ieee80211_get_mpath(struct wiphy *wiphy, struct net_device *dev,
			       u8 *dst, u8 *next_hop, struct mpath_info *pinfo)

{
	struct ieee80211_sub_if_data *sdata;
	struct mesh_path *mpath;

	sdata = IEEE80211_DEV_TO_SUB_IF(dev);

	rcu_read_lock();
	mpath = mesh_path_lookup(sdata, dst);
	if (!mpath) {
		rcu_read_unlock();
		return -ENOENT;
	}
	memcpy(dst, mpath->dst, ETH_ALEN);
	mpath_set_pinfo(mpath, next_hop, pinfo);
	rcu_read_unlock();
	return 0;
}

static int ieee80211_dump_mpath(struct wiphy *wiphy, struct net_device *dev,
				int idx, u8 *dst, u8 *next_hop,
				struct mpath_info *pinfo)
{
	struct ieee80211_sub_if_data *sdata;
	struct mesh_path *mpath;

	sdata = IEEE80211_DEV_TO_SUB_IF(dev);

	rcu_read_lock();
	mpath = mesh_path_lookup_by_idx(sdata, idx);
	if (!mpath) {
		rcu_read_unlock();
		return -ENOENT;
	}
	memcpy(dst, mpath->dst, ETH_ALEN);
	mpath_set_pinfo(mpath, next_hop, pinfo);
	rcu_read_unlock();
	return 0;
}

static void mpp_set_pinfo(struct mesh_path *mpath, u8 *mpp,
			  struct mpath_info *pinfo)
{
	memset(pinfo, 0, sizeof(*pinfo));
	memcpy(mpp, mpath->mpp, ETH_ALEN);

	pinfo->generation = mpath->sdata->u.mesh.mpp_paths_generation;
}

static int ieee80211_get_mpp(struct wiphy *wiphy, struct net_device *dev,
			     u8 *dst, u8 *mpp, struct mpath_info *pinfo)

{
	struct ieee80211_sub_if_data *sdata;
	struct mesh_path *mpath;

	sdata = IEEE80211_DEV_TO_SUB_IF(dev);

	rcu_read_lock();
	mpath = mpp_path_lookup(sdata, dst);
	if (!mpath) {
		rcu_read_unlock();
		return -ENOENT;
	}
	memcpy(dst, mpath->dst, ETH_ALEN);
	mpp_set_pinfo(mpath, mpp, pinfo);
	rcu_read_unlock();
	return 0;
}

static int ieee80211_dump_mpp(struct wiphy *wiphy, struct net_device *dev,
			      int idx, u8 *dst, u8 *mpp,
			      struct mpath_info *pinfo)
{
	struct ieee80211_sub_if_data *sdata;
	struct mesh_path *mpath;

	sdata = IEEE80211_DEV_TO_SUB_IF(dev);

	rcu_read_lock();
	mpath = mpp_path_lookup_by_idx(sdata, idx);
	if (!mpath) {
		rcu_read_unlock();
		return -ENOENT;
	}
	memcpy(dst, mpath->dst, ETH_ALEN);
	mpp_set_pinfo(mpath, mpp, pinfo);
	rcu_read_unlock();
	return 0;
}

static int ieee80211_get_mesh_config(struct wiphy *wiphy,
				struct net_device *dev,
				struct mesh_config *conf)
{
	struct ieee80211_sub_if_data *sdata;
	sdata = IEEE80211_DEV_TO_SUB_IF(dev);

	memcpy(conf, &(sdata->u.mesh.mshcfg), sizeof(struct mesh_config));
	return 0;
}

static inline bool _chg_mesh_attr(enum nl80211_meshconf_params parm, u32 mask)
{
	return (mask >> (parm-1)) & 0x1;
}

static int copy_mesh_setup(struct ieee80211_if_mesh *ifmsh,
		const struct mesh_setup *setup)
{
	u8 *new_ie;
	struct ieee80211_sub_if_data *sdata = container_of(ifmsh,
					struct ieee80211_sub_if_data, u.mesh);
	int i;

	/* allocate information elements */
	new_ie = NULL;

	if (setup->ie_len) {
		new_ie = kmemdup(setup->ie, setup->ie_len,
				GFP_KERNEL);
		if (!new_ie)
			return -ENOMEM;
	}
	ifmsh->ie_len = setup->ie_len;
	ifmsh->ie = new_ie;

	/* now copy the rest of the setup parameters */
	ifmsh->mesh_id_len = setup->mesh_id_len;
	memcpy(ifmsh->mesh_id, setup->mesh_id, ifmsh->mesh_id_len);
	ifmsh->mesh_sp_id = setup->sync_method;
	ifmsh->mesh_pp_id = setup->path_sel_proto;
	ifmsh->mesh_pm_id = setup->path_metric;
	ifmsh->user_mpm = setup->user_mpm;
	ifmsh->mesh_auth_id = setup->auth_id;
	ifmsh->security = IEEE80211_MESH_SEC_NONE;
	ifmsh->userspace_handles_dfs = setup->userspace_handles_dfs;
	if (setup->is_authenticated)
		ifmsh->security |= IEEE80211_MESH_SEC_AUTHED;
	if (setup->is_secure)
		ifmsh->security |= IEEE80211_MESH_SEC_SECURED;

	/* mcast rate setting in Mesh Node */
	memcpy(sdata->vif.bss_conf.mcast_rate, setup->mcast_rate,
						sizeof(setup->mcast_rate));
	sdata->vif.bss_conf.basic_rates = setup->basic_rates;

	sdata->vif.bss_conf.beacon_int = setup->beacon_interval;
	sdata->vif.bss_conf.dtim_period = setup->dtim_period;

	sdata->beacon_rate_set = false;
	if (wiphy_ext_feature_isset(sdata->local->hw.wiphy,
				    NL80211_EXT_FEATURE_BEACON_RATE_LEGACY)) {
		for (i = 0; i < NUM_NL80211_BANDS; i++) {
			sdata->beacon_rateidx_mask[i] =
				setup->beacon_rate.control[i].legacy;
			if (sdata->beacon_rateidx_mask[i])
				sdata->beacon_rate_set = true;
		}
	}

	return 0;
}

static int ieee80211_update_mesh_config(struct wiphy *wiphy,
					struct net_device *dev, u32 mask,
					const struct mesh_config *nconf)
{
	struct mesh_config *conf;
	struct ieee80211_sub_if_data *sdata;
	struct ieee80211_if_mesh *ifmsh;

	sdata = IEEE80211_DEV_TO_SUB_IF(dev);
	ifmsh = &sdata->u.mesh;

	/* Set the config options which we are interested in setting */
	conf = &(sdata->u.mesh.mshcfg);
	if (_chg_mesh_attr(NL80211_MESHCONF_RETRY_TIMEOUT, mask))
		conf->dot11MeshRetryTimeout = nconf->dot11MeshRetryTimeout;
	if (_chg_mesh_attr(NL80211_MESHCONF_CONFIRM_TIMEOUT, mask))
		conf->dot11MeshConfirmTimeout = nconf->dot11MeshConfirmTimeout;
	if (_chg_mesh_attr(NL80211_MESHCONF_HOLDING_TIMEOUT, mask))
		conf->dot11MeshHoldingTimeout = nconf->dot11MeshHoldingTimeout;
	if (_chg_mesh_attr(NL80211_MESHCONF_MAX_PEER_LINKS, mask))
		conf->dot11MeshMaxPeerLinks = nconf->dot11MeshMaxPeerLinks;
	if (_chg_mesh_attr(NL80211_MESHCONF_MAX_RETRIES, mask))
		conf->dot11MeshMaxRetries = nconf->dot11MeshMaxRetries;
	if (_chg_mesh_attr(NL80211_MESHCONF_TTL, mask))
		conf->dot11MeshTTL = nconf->dot11MeshTTL;
	if (_chg_mesh_attr(NL80211_MESHCONF_ELEMENT_TTL, mask))
		conf->element_ttl = nconf->element_ttl;
	if (_chg_mesh_attr(NL80211_MESHCONF_AUTO_OPEN_PLINKS, mask)) {
		if (ifmsh->user_mpm)
			return -EBUSY;
		conf->auto_open_plinks = nconf->auto_open_plinks;
	}
	if (_chg_mesh_attr(NL80211_MESHCONF_SYNC_OFFSET_MAX_NEIGHBOR, mask))
		conf->dot11MeshNbrOffsetMaxNeighbor =
			nconf->dot11MeshNbrOffsetMaxNeighbor;
	if (_chg_mesh_attr(NL80211_MESHCONF_HWMP_MAX_PREQ_RETRIES, mask))
		conf->dot11MeshHWMPmaxPREQretries =
			nconf->dot11MeshHWMPmaxPREQretries;
	if (_chg_mesh_attr(NL80211_MESHCONF_PATH_REFRESH_TIME, mask))
		conf->path_refresh_time = nconf->path_refresh_time;
	if (_chg_mesh_attr(NL80211_MESHCONF_MIN_DISCOVERY_TIMEOUT, mask))
		conf->min_discovery_timeout = nconf->min_discovery_timeout;
	if (_chg_mesh_attr(NL80211_MESHCONF_HWMP_ACTIVE_PATH_TIMEOUT, mask))
		conf->dot11MeshHWMPactivePathTimeout =
			nconf->dot11MeshHWMPactivePathTimeout;
	if (_chg_mesh_attr(NL80211_MESHCONF_HWMP_PREQ_MIN_INTERVAL, mask))
		conf->dot11MeshHWMPpreqMinInterval =
			nconf->dot11MeshHWMPpreqMinInterval;
	if (_chg_mesh_attr(NL80211_MESHCONF_HWMP_PERR_MIN_INTERVAL, mask))
		conf->dot11MeshHWMPperrMinInterval =
			nconf->dot11MeshHWMPperrMinInterval;
	if (_chg_mesh_attr(NL80211_MESHCONF_HWMP_NET_DIAM_TRVS_TIME,
			   mask))
		conf->dot11MeshHWMPnetDiameterTraversalTime =
			nconf->dot11MeshHWMPnetDiameterTraversalTime;
	if (_chg_mesh_attr(NL80211_MESHCONF_HWMP_ROOTMODE, mask)) {
		conf->dot11MeshHWMPRootMode = nconf->dot11MeshHWMPRootMode;
		ieee80211_mesh_root_setup(ifmsh);
	}
	if (_chg_mesh_attr(NL80211_MESHCONF_GATE_ANNOUNCEMENTS, mask)) {
		/* our current gate announcement implementation rides on root
		 * announcements, so require this ifmsh to also be a root node
		 * */
		if (nconf->dot11MeshGateAnnouncementProtocol &&
		    !(conf->dot11MeshHWMPRootMode > IEEE80211_ROOTMODE_ROOT)) {
			conf->dot11MeshHWMPRootMode = IEEE80211_PROACTIVE_RANN;
			ieee80211_mesh_root_setup(ifmsh);
		}
		conf->dot11MeshGateAnnouncementProtocol =
			nconf->dot11MeshGateAnnouncementProtocol;
	}
	if (_chg_mesh_attr(NL80211_MESHCONF_HWMP_RANN_INTERVAL, mask))
		conf->dot11MeshHWMPRannInterval =
			nconf->dot11MeshHWMPRannInterval;
	if (_chg_mesh_attr(NL80211_MESHCONF_FORWARDING, mask))
		conf->dot11MeshForwarding = nconf->dot11MeshForwarding;
	if (_chg_mesh_attr(NL80211_MESHCONF_RSSI_THRESHOLD, mask)) {
		/* our RSSI threshold implementation is supported only for
		 * devices that report signal in dBm.
		 */
		if (!ieee80211_hw_check(&sdata->local->hw, SIGNAL_DBM))
			return -ENOTSUPP;
		conf->rssi_threshold = nconf->rssi_threshold;
	}
	if (_chg_mesh_attr(NL80211_MESHCONF_HT_OPMODE, mask)) {
		conf->ht_opmode = nconf->ht_opmode;
		sdata->vif.bss_conf.ht_operation_mode = nconf->ht_opmode;
		ieee80211_link_info_change_notify(sdata, &sdata->deflink,
						  BSS_CHANGED_HT);
	}
	if (_chg_mesh_attr(NL80211_MESHCONF_HWMP_PATH_TO_ROOT_TIMEOUT, mask))
		conf->dot11MeshHWMPactivePathToRootTimeout =
			nconf->dot11MeshHWMPactivePathToRootTimeout;
	if (_chg_mesh_attr(NL80211_MESHCONF_HWMP_ROOT_INTERVAL, mask))
		conf->dot11MeshHWMProotInterval =
			nconf->dot11MeshHWMProotInterval;
	if (_chg_mesh_attr(NL80211_MESHCONF_HWMP_CONFIRMATION_INTERVAL, mask))
		conf->dot11MeshHWMPconfirmationInterval =
			nconf->dot11MeshHWMPconfirmationInterval;
	if (_chg_mesh_attr(NL80211_MESHCONF_POWER_MODE, mask)) {
		conf->power_mode = nconf->power_mode;
		ieee80211_mps_local_status_update(sdata);
	}
	if (_chg_mesh_attr(NL80211_MESHCONF_AWAKE_WINDOW, mask))
		conf->dot11MeshAwakeWindowDuration =
			nconf->dot11MeshAwakeWindowDuration;
	if (_chg_mesh_attr(NL80211_MESHCONF_PLINK_TIMEOUT, mask))
		conf->plink_timeout = nconf->plink_timeout;
	if (_chg_mesh_attr(NL80211_MESHCONF_CONNECTED_TO_GATE, mask))
		conf->dot11MeshConnectedToMeshGate =
			nconf->dot11MeshConnectedToMeshGate;
	if (_chg_mesh_attr(NL80211_MESHCONF_NOLEARN, mask))
		conf->dot11MeshNolearn = nconf->dot11MeshNolearn;
	if (_chg_mesh_attr(NL80211_MESHCONF_CONNECTED_TO_AS, mask))
		conf->dot11MeshConnectedToAuthServer =
			nconf->dot11MeshConnectedToAuthServer;
	ieee80211_mbss_info_change_notify(sdata, BSS_CHANGED_BEACON);
	return 0;
}

static int ieee80211_join_mesh(struct wiphy *wiphy, struct net_device *dev,
			       const struct mesh_config *conf,
			       const struct mesh_setup *setup)
{
	struct ieee80211_sub_if_data *sdata = IEEE80211_DEV_TO_SUB_IF(dev);
	struct ieee80211_if_mesh *ifmsh = &sdata->u.mesh;
	int err;

	lockdep_assert_wiphy(sdata->local->hw.wiphy);

	memcpy(&ifmsh->mshcfg, conf, sizeof(struct mesh_config));
	err = copy_mesh_setup(ifmsh, setup);
	if (err)
		return err;

	sdata->control_port_over_nl80211 = setup->control_port_over_nl80211;

	/* can mesh use other SMPS modes? */
	sdata->deflink.smps_mode = IEEE80211_SMPS_OFF;
	sdata->deflink.needed_rx_chains = sdata->local->rx_chains;

	err = ieee80211_link_use_channel(&sdata->deflink, &setup->chandef,
					 IEEE80211_CHANCTX_SHARED);
	if (err)
		return err;

	return ieee80211_start_mesh(sdata);
}

static int ieee80211_leave_mesh(struct wiphy *wiphy, struct net_device *dev)
{
	struct ieee80211_sub_if_data *sdata = IEEE80211_DEV_TO_SUB_IF(dev);

	lockdep_assert_wiphy(sdata->local->hw.wiphy);

	ieee80211_stop_mesh(sdata);
	ieee80211_link_release_channel(&sdata->deflink);
	kfree(sdata->u.mesh.ie);

	return 0;
}
#endif

static int ieee80211_change_bss(struct wiphy *wiphy,
				struct net_device *dev,
				struct bss_parameters *params)
{
	struct ieee80211_sub_if_data *sdata = IEEE80211_DEV_TO_SUB_IF(dev);
	struct ieee80211_link_data *link;
	struct ieee80211_supported_band *sband;
	u64 changed = 0;

	link = ieee80211_link_or_deflink(sdata, params->link_id, true);
	if (IS_ERR(link))
		return PTR_ERR(link);

	if (!sdata_dereference(link->u.ap.beacon, sdata))
		return -ENOENT;

	sband = ieee80211_get_link_sband(link);
	if (!sband)
		return -EINVAL;

	if (params->basic_rates) {
		if (!ieee80211_parse_bitrates(link->conf->chandef.width,
					      wiphy->bands[sband->band],
					      params->basic_rates,
					      params->basic_rates_len,
					      &link->conf->basic_rates))
			return -EINVAL;
		changed |= BSS_CHANGED_BASIC_RATES;
		ieee80211_check_rate_mask(link);
	}

	if (params->use_cts_prot >= 0) {
		link->conf->use_cts_prot = params->use_cts_prot;
		changed |= BSS_CHANGED_ERP_CTS_PROT;
	}
	if (params->use_short_preamble >= 0) {
		link->conf->use_short_preamble = params->use_short_preamble;
		changed |= BSS_CHANGED_ERP_PREAMBLE;
	}

	if (!link->conf->use_short_slot &&
	    (sband->band == NL80211_BAND_5GHZ ||
	     sband->band == NL80211_BAND_6GHZ)) {
		link->conf->use_short_slot = true;
		changed |= BSS_CHANGED_ERP_SLOT;
	}

	if (params->use_short_slot_time >= 0) {
		link->conf->use_short_slot = params->use_short_slot_time;
		changed |= BSS_CHANGED_ERP_SLOT;
	}

	if (params->ap_isolate >= 0) {
		if (params->ap_isolate)
			sdata->flags |= IEEE80211_SDATA_DONT_BRIDGE_PACKETS;
		else
			sdata->flags &= ~IEEE80211_SDATA_DONT_BRIDGE_PACKETS;
		ieee80211_check_fast_rx_iface(sdata);
	}

	if (params->ht_opmode >= 0) {
		link->conf->ht_operation_mode = (u16)params->ht_opmode;
		changed |= BSS_CHANGED_HT;
	}

	if (params->p2p_ctwindow >= 0) {
		link->conf->p2p_noa_attr.oppps_ctwindow &=
					~IEEE80211_P2P_OPPPS_CTWINDOW_MASK;
		link->conf->p2p_noa_attr.oppps_ctwindow |=
			params->p2p_ctwindow & IEEE80211_P2P_OPPPS_CTWINDOW_MASK;
		changed |= BSS_CHANGED_P2P_PS;
	}

	if (params->p2p_opp_ps > 0) {
		link->conf->p2p_noa_attr.oppps_ctwindow |=
					IEEE80211_P2P_OPPPS_ENABLE_BIT;
		changed |= BSS_CHANGED_P2P_PS;
	} else if (params->p2p_opp_ps == 0) {
		link->conf->p2p_noa_attr.oppps_ctwindow &=
					~IEEE80211_P2P_OPPPS_ENABLE_BIT;
		changed |= BSS_CHANGED_P2P_PS;
	}

	ieee80211_link_info_change_notify(sdata, link, changed);

	return 0;
}

static int ieee80211_set_txq_params(struct wiphy *wiphy,
				    struct net_device *dev,
				    struct ieee80211_txq_params *params)
{
	struct ieee80211_local *local = wiphy_priv(wiphy);
	struct ieee80211_sub_if_data *sdata = IEEE80211_DEV_TO_SUB_IF(dev);
	struct ieee80211_link_data *link =
		ieee80211_link_or_deflink(sdata, params->link_id, true);
	struct ieee80211_tx_queue_params p;

	if (!local->ops->conf_tx)
		return -EOPNOTSUPP;

	if (local->hw.queues < IEEE80211_NUM_ACS)
		return -EOPNOTSUPP;

	if (IS_ERR(link))
		return PTR_ERR(link);

	memset(&p, 0, sizeof(p));
	p.aifs = params->aifs;
	p.cw_max = params->cwmax;
	p.cw_min = params->cwmin;
	p.txop = params->txop;

	/*
	 * Setting tx queue params disables u-apsd because it's only
	 * called in master mode.
	 */
	p.uapsd = false;

	ieee80211_regulatory_limit_wmm_params(sdata, &p, params->ac);

	link->tx_conf[params->ac] = p;
	if (drv_conf_tx(local, link, params->ac, &p)) {
		wiphy_debug(local->hw.wiphy,
			    "failed to set TX queue parameters for AC %d\n",
			    params->ac);
		return -EINVAL;
	}

	ieee80211_link_info_change_notify(sdata, link,
					  BSS_CHANGED_QOS);

	return 0;
}

#ifdef CONFIG_PM
static int ieee80211_suspend(struct wiphy *wiphy,
			     struct cfg80211_wowlan *wowlan)
{
	return __ieee80211_suspend(wiphy_priv(wiphy), wowlan);
}

static int ieee80211_resume(struct wiphy *wiphy)
{
	return __ieee80211_resume(wiphy_priv(wiphy));
}
#else
#define ieee80211_suspend NULL
#define ieee80211_resume NULL
#endif

static int ieee80211_scan(struct wiphy *wiphy,
			  struct cfg80211_scan_request *req)
{
	struct ieee80211_sub_if_data *sdata;

	sdata = IEEE80211_WDEV_TO_SUB_IF(req->wdev);

	switch (ieee80211_vif_type_p2p(&sdata->vif)) {
	case NL80211_IFTYPE_STATION:
	case NL80211_IFTYPE_ADHOC:
	case NL80211_IFTYPE_MESH_POINT:
	case NL80211_IFTYPE_P2P_CLIENT:
	case NL80211_IFTYPE_P2P_DEVICE:
		break;
	case NL80211_IFTYPE_P2P_GO:
		if (sdata->local->ops->hw_scan)
			break;
		/*
		 * FIXME: implement NoA while scanning in software,
		 * for now fall through to allow scanning only when
		 * beaconing hasn't been configured yet
		 */
		fallthrough;
	case NL80211_IFTYPE_AP:
		/*
		 * If the scan has been forced (and the driver supports
		 * forcing), don't care about being beaconing already.
		 * This will create problems to the attached stations (e.g. all
		 * the frames sent while scanning on other channel will be
		 * lost)
		 */
		if (sdata->deflink.u.ap.beacon &&
		    (!(wiphy->features & NL80211_FEATURE_AP_SCAN) ||
		     !(req->flags & NL80211_SCAN_FLAG_AP)))
			return -EOPNOTSUPP;
		break;
	case NL80211_IFTYPE_NAN:
	default:
		return -EOPNOTSUPP;
	}

	return ieee80211_request_scan(sdata, req);
}

static void ieee80211_abort_scan(struct wiphy *wiphy, struct wireless_dev *wdev)
{
	ieee80211_scan_cancel(wiphy_priv(wiphy));
}

static int
ieee80211_sched_scan_start(struct wiphy *wiphy,
			   struct net_device *dev,
			   struct cfg80211_sched_scan_request *req)
{
	struct ieee80211_sub_if_data *sdata = IEEE80211_DEV_TO_SUB_IF(dev);

	if (!sdata->local->ops->sched_scan_start)
		return -EOPNOTSUPP;

	return ieee80211_request_sched_scan_start(sdata, req);
}

static int
ieee80211_sched_scan_stop(struct wiphy *wiphy, struct net_device *dev,
			  u64 reqid)
{
	struct ieee80211_local *local = wiphy_priv(wiphy);

	if (!local->ops->sched_scan_stop)
		return -EOPNOTSUPP;

	return ieee80211_request_sched_scan_stop(local);
}

static int ieee80211_auth(struct wiphy *wiphy, struct net_device *dev,
			  struct cfg80211_auth_request *req)
{
	return ieee80211_mgd_auth(IEEE80211_DEV_TO_SUB_IF(dev), req);
}

static int ieee80211_assoc(struct wiphy *wiphy, struct net_device *dev,
			   struct cfg80211_assoc_request *req)
{
	return ieee80211_mgd_assoc(IEEE80211_DEV_TO_SUB_IF(dev), req);
}

static int ieee80211_deauth(struct wiphy *wiphy, struct net_device *dev,
			    struct cfg80211_deauth_request *req)
{
	return ieee80211_mgd_deauth(IEEE80211_DEV_TO_SUB_IF(dev), req);
}

static int ieee80211_disassoc(struct wiphy *wiphy, struct net_device *dev,
			      struct cfg80211_disassoc_request *req)
{
	return ieee80211_mgd_disassoc(IEEE80211_DEV_TO_SUB_IF(dev), req);
}

static int ieee80211_join_ibss(struct wiphy *wiphy, struct net_device *dev,
			       struct cfg80211_ibss_params *params)
{
	return ieee80211_ibss_join(IEEE80211_DEV_TO_SUB_IF(dev), params);
}

static int ieee80211_leave_ibss(struct wiphy *wiphy, struct net_device *dev)
{
	return ieee80211_ibss_leave(IEEE80211_DEV_TO_SUB_IF(dev));
}

static int ieee80211_join_ocb(struct wiphy *wiphy, struct net_device *dev,
			      struct ocb_setup *setup)
{
	return ieee80211_ocb_join(IEEE80211_DEV_TO_SUB_IF(dev), setup);
}

static int ieee80211_leave_ocb(struct wiphy *wiphy, struct net_device *dev)
{
	return ieee80211_ocb_leave(IEEE80211_DEV_TO_SUB_IF(dev));
}

static int ieee80211_set_mcast_rate(struct wiphy *wiphy, struct net_device *dev,
				    int rate[NUM_NL80211_BANDS])
{
	struct ieee80211_sub_if_data *sdata = IEEE80211_DEV_TO_SUB_IF(dev);

	memcpy(sdata->vif.bss_conf.mcast_rate, rate,
	       sizeof(int) * NUM_NL80211_BANDS);

	ieee80211_link_info_change_notify(sdata, &sdata->deflink,
					  BSS_CHANGED_MCAST_RATE);

	return 0;
}

static int ieee80211_set_wiphy_params(struct wiphy *wiphy, u32 changed)
{
	struct ieee80211_local *local = wiphy_priv(wiphy);
	int err;

	if (changed & WIPHY_PARAM_FRAG_THRESHOLD) {
		ieee80211_check_fast_xmit_all(local);

		err = drv_set_frag_threshold(local, wiphy->frag_threshold);

		if (err) {
			ieee80211_check_fast_xmit_all(local);
			return err;
		}
	}

	if ((changed & WIPHY_PARAM_COVERAGE_CLASS) ||
	    (changed & WIPHY_PARAM_DYN_ACK)) {
		s16 coverage_class;

		coverage_class = changed & WIPHY_PARAM_COVERAGE_CLASS ?
					wiphy->coverage_class : -1;
		err = drv_set_coverage_class(local, coverage_class);

		if (err)
			return err;
	}

	if (changed & WIPHY_PARAM_RTS_THRESHOLD) {
		err = drv_set_rts_threshold(local, wiphy->rts_threshold);

		if (err)
			return err;
	}

	if (changed & WIPHY_PARAM_RETRY_SHORT) {
		if (wiphy->retry_short > IEEE80211_MAX_TX_RETRY)
			return -EINVAL;
		local->hw.conf.short_frame_max_tx_count = wiphy->retry_short;
	}
	if (changed & WIPHY_PARAM_RETRY_LONG) {
		if (wiphy->retry_long > IEEE80211_MAX_TX_RETRY)
			return -EINVAL;
		local->hw.conf.long_frame_max_tx_count = wiphy->retry_long;
	}
	if (changed &
	    (WIPHY_PARAM_RETRY_SHORT | WIPHY_PARAM_RETRY_LONG))
		ieee80211_hw_config(local, IEEE80211_CONF_CHANGE_RETRY_LIMITS);

	if (changed & (WIPHY_PARAM_TXQ_LIMIT |
		       WIPHY_PARAM_TXQ_MEMORY_LIMIT |
		       WIPHY_PARAM_TXQ_QUANTUM))
		ieee80211_txq_set_params(local);

	return 0;
}

static int ieee80211_set_tx_power(struct wiphy *wiphy,
				  struct wireless_dev *wdev,
				  enum nl80211_tx_power_setting type, int mbm)
{
	struct ieee80211_local *local = wiphy_priv(wiphy);
	struct ieee80211_sub_if_data *sdata;
	enum nl80211_tx_power_setting txp_type = type;
	bool update_txp_type = false;
	bool has_monitor = false;

	lockdep_assert_wiphy(local->hw.wiphy);

	if (wdev) {
		sdata = IEEE80211_WDEV_TO_SUB_IF(wdev);

		if (sdata->vif.type == NL80211_IFTYPE_MONITOR) {
			sdata = wiphy_dereference(local->hw.wiphy,
						  local->monitor_sdata);
			if (!sdata)
				return -EOPNOTSUPP;
		}

		switch (type) {
		case NL80211_TX_POWER_AUTOMATIC:
			sdata->deflink.user_power_level =
				IEEE80211_UNSET_POWER_LEVEL;
			txp_type = NL80211_TX_POWER_LIMITED;
			break;
		case NL80211_TX_POWER_LIMITED:
		case NL80211_TX_POWER_FIXED:
			if (mbm < 0 || (mbm % 100))
				return -EOPNOTSUPP;
			sdata->deflink.user_power_level = MBM_TO_DBM(mbm);
			break;
		}

		if (txp_type != sdata->vif.bss_conf.txpower_type) {
			update_txp_type = true;
			sdata->vif.bss_conf.txpower_type = txp_type;
		}

		ieee80211_recalc_txpower(sdata, update_txp_type);

		return 0;
	}

	switch (type) {
	case NL80211_TX_POWER_AUTOMATIC:
		local->user_power_level = IEEE80211_UNSET_POWER_LEVEL;
		txp_type = NL80211_TX_POWER_LIMITED;
		break;
	case NL80211_TX_POWER_LIMITED:
	case NL80211_TX_POWER_FIXED:
		if (mbm < 0 || (mbm % 100))
			return -EOPNOTSUPP;
		local->user_power_level = MBM_TO_DBM(mbm);
		break;
	}

	list_for_each_entry(sdata, &local->interfaces, list) {
		if (sdata->vif.type == NL80211_IFTYPE_MONITOR) {
			has_monitor = true;
			continue;
		}
		sdata->deflink.user_power_level = local->user_power_level;
		if (txp_type != sdata->vif.bss_conf.txpower_type)
			update_txp_type = true;
		sdata->vif.bss_conf.txpower_type = txp_type;
	}
	list_for_each_entry(sdata, &local->interfaces, list) {
		if (sdata->vif.type == NL80211_IFTYPE_MONITOR)
			continue;
		ieee80211_recalc_txpower(sdata, update_txp_type);
	}

	if (has_monitor) {
		sdata = wiphy_dereference(local->hw.wiphy,
					  local->monitor_sdata);
		if (sdata) {
			sdata->deflink.user_power_level = local->user_power_level;
			if (txp_type != sdata->vif.bss_conf.txpower_type)
				update_txp_type = true;
			sdata->vif.bss_conf.txpower_type = txp_type;

			ieee80211_recalc_txpower(sdata, update_txp_type);
		}
	}

	return 0;
}

static int ieee80211_get_tx_power(struct wiphy *wiphy,
				  struct wireless_dev *wdev,
				  int *dbm)
{
	struct ieee80211_local *local = wiphy_priv(wiphy);
	struct ieee80211_sub_if_data *sdata = IEEE80211_WDEV_TO_SUB_IF(wdev);

	if (local->ops->get_txpower)
		return drv_get_txpower(local, sdata, dbm);

	if (!local->use_chanctx)
		*dbm = local->hw.conf.power_level;
	else
		*dbm = sdata->vif.bss_conf.txpower;

	/* INT_MIN indicates no power level was set yet */
	if (*dbm == INT_MIN)
		return -EINVAL;

	return 0;
}

static void ieee80211_rfkill_poll(struct wiphy *wiphy)
{
	struct ieee80211_local *local = wiphy_priv(wiphy);

	drv_rfkill_poll(local);
}

#ifdef CONFIG_NL80211_TESTMODE
static int ieee80211_testmode_cmd(struct wiphy *wiphy,
				  struct wireless_dev *wdev,
				  void *data, int len)
{
	struct ieee80211_local *local = wiphy_priv(wiphy);
	struct ieee80211_vif *vif = NULL;

	if (!local->ops->testmode_cmd)
		return -EOPNOTSUPP;

	if (wdev) {
		struct ieee80211_sub_if_data *sdata;

		sdata = IEEE80211_WDEV_TO_SUB_IF(wdev);
		if (sdata->flags & IEEE80211_SDATA_IN_DRIVER)
			vif = &sdata->vif;
	}

	return local->ops->testmode_cmd(&local->hw, vif, data, len);
}

static int ieee80211_testmode_dump(struct wiphy *wiphy,
				   struct sk_buff *skb,
				   struct netlink_callback *cb,
				   void *data, int len)
{
	struct ieee80211_local *local = wiphy_priv(wiphy);

	if (!local->ops->testmode_dump)
		return -EOPNOTSUPP;

	return local->ops->testmode_dump(&local->hw, skb, cb, data, len);
}
#endif

int __ieee80211_request_smps_mgd(struct ieee80211_sub_if_data *sdata,
				 struct ieee80211_link_data *link,
				 enum ieee80211_smps_mode smps_mode)
{
	const u8 *ap;
	enum ieee80211_smps_mode old_req;
	int err;
	struct sta_info *sta;
	bool tdls_peer_found = false;

	lockdep_assert_wiphy(sdata->local->hw.wiphy);

	if (WARN_ON_ONCE(sdata->vif.type != NL80211_IFTYPE_STATION))
		return -EINVAL;

	if (ieee80211_vif_is_mld(&sdata->vif) &&
	    !(sdata->vif.active_links & BIT(link->link_id)))
		return 0;

	old_req = link->u.mgd.req_smps;
	link->u.mgd.req_smps = smps_mode;

	/* The driver indicated that EML is enabled for the interface, which
	 * implies that SMPS flows towards the AP should be stopped.
	 */
	if (sdata->vif.driver_flags & IEEE80211_VIF_EML_ACTIVE)
		return 0;

	if (old_req == smps_mode &&
	    smps_mode != IEEE80211_SMPS_AUTOMATIC)
		return 0;

	/*
	 * If not associated, or current association is not an HT
	 * association, there's no need to do anything, just store
	 * the new value until we associate.
	 */
	if (!sdata->u.mgd.associated ||
	    link->conf->chandef.width == NL80211_CHAN_WIDTH_20_NOHT)
		return 0;

	ap = sdata->vif.cfg.ap_addr;

	rcu_read_lock();
	list_for_each_entry_rcu(sta, &sdata->local->sta_list, list) {
		if (!sta->sta.tdls || sta->sdata != sdata || !sta->uploaded ||
		    !test_sta_flag(sta, WLAN_STA_AUTHORIZED))
			continue;

		tdls_peer_found = true;
		break;
	}
	rcu_read_unlock();

	if (smps_mode == IEEE80211_SMPS_AUTOMATIC) {
		if (tdls_peer_found || !sdata->u.mgd.powersave)
			smps_mode = IEEE80211_SMPS_OFF;
		else
			smps_mode = IEEE80211_SMPS_DYNAMIC;
	}

	/* send SM PS frame to AP */
	err = ieee80211_send_smps_action(sdata, smps_mode,
					 ap, ap,
					 ieee80211_vif_is_mld(&sdata->vif) ?
					 link->link_id : -1);
	if (err)
		link->u.mgd.req_smps = old_req;
	else if (smps_mode != IEEE80211_SMPS_OFF && tdls_peer_found)
		ieee80211_teardown_tdls_peers(sdata);

	return err;
}

static int ieee80211_set_power_mgmt(struct wiphy *wiphy, struct net_device *dev,
				    bool enabled, int timeout)
{
	struct ieee80211_sub_if_data *sdata = IEEE80211_DEV_TO_SUB_IF(dev);
	struct ieee80211_local *local = wdev_priv(dev->ieee80211_ptr);
	unsigned int link_id;

	if (sdata->vif.type != NL80211_IFTYPE_STATION)
		return -EOPNOTSUPP;

	if (!ieee80211_hw_check(&local->hw, SUPPORTS_PS))
		return -EOPNOTSUPP;

	if (enabled == sdata->u.mgd.powersave &&
	    timeout == local->dynamic_ps_forced_timeout)
		return 0;

	sdata->u.mgd.powersave = enabled;
	local->dynamic_ps_forced_timeout = timeout;

	/* no change, but if automatic follow powersave */
	for (link_id = 0; link_id < ARRAY_SIZE(sdata->link); link_id++) {
		struct ieee80211_link_data *link;

		link = sdata_dereference(sdata->link[link_id], sdata);

		if (!link)
			continue;
		__ieee80211_request_smps_mgd(sdata, link,
					     link->u.mgd.req_smps);
	}

	if (ieee80211_hw_check(&local->hw, SUPPORTS_DYNAMIC_PS))
		ieee80211_hw_config(local, IEEE80211_CONF_CHANGE_PS);

	ieee80211_recalc_ps(local);
	ieee80211_recalc_ps_vif(sdata);
	ieee80211_check_fast_rx_iface(sdata);

	return 0;
}

static int ieee80211_set_cqm_rssi_config(struct wiphy *wiphy,
					 struct net_device *dev,
					 s32 rssi_thold, u32 rssi_hyst)
{
	struct ieee80211_sub_if_data *sdata = IEEE80211_DEV_TO_SUB_IF(dev);
	struct ieee80211_vif *vif = &sdata->vif;
	struct ieee80211_bss_conf *bss_conf = &vif->bss_conf;

	if (rssi_thold == bss_conf->cqm_rssi_thold &&
	    rssi_hyst == bss_conf->cqm_rssi_hyst)
		return 0;

	if (sdata->vif.driver_flags & IEEE80211_VIF_BEACON_FILTER &&
	    !(sdata->vif.driver_flags & IEEE80211_VIF_SUPPORTS_CQM_RSSI))
		return -EOPNOTSUPP;

	bss_conf->cqm_rssi_thold = rssi_thold;
	bss_conf->cqm_rssi_hyst = rssi_hyst;
	bss_conf->cqm_rssi_low = 0;
	bss_conf->cqm_rssi_high = 0;
	sdata->deflink.u.mgd.last_cqm_event_signal = 0;

	/* tell the driver upon association, unless already associated */
	if (sdata->u.mgd.associated &&
	    sdata->vif.driver_flags & IEEE80211_VIF_SUPPORTS_CQM_RSSI)
		ieee80211_link_info_change_notify(sdata, &sdata->deflink,
						  BSS_CHANGED_CQM);

	return 0;
}

static int ieee80211_set_cqm_rssi_range_config(struct wiphy *wiphy,
					       struct net_device *dev,
					       s32 rssi_low, s32 rssi_high)
{
	struct ieee80211_sub_if_data *sdata = IEEE80211_DEV_TO_SUB_IF(dev);
	struct ieee80211_vif *vif = &sdata->vif;
	struct ieee80211_bss_conf *bss_conf = &vif->bss_conf;

	if (sdata->vif.driver_flags & IEEE80211_VIF_BEACON_FILTER)
		return -EOPNOTSUPP;

	bss_conf->cqm_rssi_low = rssi_low;
	bss_conf->cqm_rssi_high = rssi_high;
	bss_conf->cqm_rssi_thold = 0;
	bss_conf->cqm_rssi_hyst = 0;
	sdata->deflink.u.mgd.last_cqm_event_signal = 0;

	/* tell the driver upon association, unless already associated */
	if (sdata->u.mgd.associated &&
	    sdata->vif.driver_flags & IEEE80211_VIF_SUPPORTS_CQM_RSSI)
		ieee80211_link_info_change_notify(sdata, &sdata->deflink,
						  BSS_CHANGED_CQM);

	return 0;
}

static int ieee80211_set_bitrate_mask(struct wiphy *wiphy,
				      struct net_device *dev,
				      unsigned int link_id,
				      const u8 *addr,
				      const struct cfg80211_bitrate_mask *mask)
{
	struct ieee80211_sub_if_data *sdata = IEEE80211_DEV_TO_SUB_IF(dev);
	struct ieee80211_local *local = wdev_priv(dev->ieee80211_ptr);
	int i, ret;

	if (!ieee80211_sdata_running(sdata))
		return -ENETDOWN;

	/*
	 * If active validate the setting and reject it if it doesn't leave
	 * at least one basic rate usable, since we really have to be able
	 * to send something, and if we're an AP we have to be able to do
	 * so at a basic rate so that all clients can receive it.
	 */
	if (rcu_access_pointer(sdata->vif.bss_conf.chanctx_conf) &&
	    sdata->vif.bss_conf.chandef.chan) {
		u32 basic_rates = sdata->vif.bss_conf.basic_rates;
		enum nl80211_band band = sdata->vif.bss_conf.chandef.chan->band;

		if (!(mask->control[band].legacy & basic_rates))
			return -EINVAL;
	}

	if (ieee80211_hw_check(&local->hw, HAS_RATE_CONTROL)) {
		ret = drv_set_bitrate_mask(local, sdata, mask);
		if (ret)
			return ret;
	}

	for (i = 0; i < NUM_NL80211_BANDS; i++) {
		struct ieee80211_supported_band *sband = wiphy->bands[i];
		int j;

		sdata->rc_rateidx_mask[i] = mask->control[i].legacy;
		memcpy(sdata->rc_rateidx_mcs_mask[i], mask->control[i].ht_mcs,
		       sizeof(mask->control[i].ht_mcs));
		memcpy(sdata->rc_rateidx_vht_mcs_mask[i],
		       mask->control[i].vht_mcs,
		       sizeof(mask->control[i].vht_mcs));

		sdata->rc_has_mcs_mask[i] = false;
		sdata->rc_has_vht_mcs_mask[i] = false;
		if (!sband)
			continue;

		for (j = 0; j < IEEE80211_HT_MCS_MASK_LEN; j++) {
			if (sdata->rc_rateidx_mcs_mask[i][j] != 0xff) {
				sdata->rc_has_mcs_mask[i] = true;
				break;
			}
		}

		for (j = 0; j < NL80211_VHT_NSS_MAX; j++) {
			if (sdata->rc_rateidx_vht_mcs_mask[i][j] != 0xffff) {
				sdata->rc_has_vht_mcs_mask[i] = true;
				break;
			}
		}
	}

	return 0;
}

static int ieee80211_start_radar_detection(struct wiphy *wiphy,
					   struct net_device *dev,
					   struct cfg80211_chan_def *chandef,
					   u32 cac_time_ms)
{
	struct ieee80211_sub_if_data *sdata = IEEE80211_DEV_TO_SUB_IF(dev);
	struct ieee80211_local *local = sdata->local;
	int err;

	lockdep_assert_wiphy(local->hw.wiphy);

	if (!list_empty(&local->roc_list) || local->scanning) {
		err = -EBUSY;
		goto out_unlock;
	}

	/* whatever, but channel contexts should not complain about that one */
	sdata->deflink.smps_mode = IEEE80211_SMPS_OFF;
	sdata->deflink.needed_rx_chains = local->rx_chains;

	err = ieee80211_link_use_channel(&sdata->deflink, chandef,
					 IEEE80211_CHANCTX_SHARED);
	if (err)
		goto out_unlock;

	wiphy_delayed_work_queue(wiphy, &sdata->deflink.dfs_cac_timer_work,
				 msecs_to_jiffies(cac_time_ms));

 out_unlock:
	return err;
}

static void ieee80211_end_cac(struct wiphy *wiphy,
			      struct net_device *dev)
{
	struct ieee80211_sub_if_data *sdata = IEEE80211_DEV_TO_SUB_IF(dev);
	struct ieee80211_local *local = sdata->local;

	lockdep_assert_wiphy(local->hw.wiphy);

	list_for_each_entry(sdata, &local->interfaces, list) {
		/* it might be waiting for the local->mtx, but then
		 * by the time it gets it, sdata->wdev.cac_started
		 * will no longer be true
		 */
		wiphy_delayed_work_cancel(wiphy,
					  &sdata->deflink.dfs_cac_timer_work);

		if (sdata->wdev.cac_started) {
			ieee80211_link_release_channel(&sdata->deflink);
			sdata->wdev.cac_started = false;
		}
	}
}

static struct cfg80211_beacon_data *
cfg80211_beacon_dup(struct cfg80211_beacon_data *beacon)
{
	struct cfg80211_beacon_data *new_beacon;
	u8 *pos;
	int len;

	len = beacon->head_len + beacon->tail_len + beacon->beacon_ies_len +
	      beacon->proberesp_ies_len + beacon->assocresp_ies_len +
	      beacon->probe_resp_len + beacon->lci_len + beacon->civicloc_len;

	if (beacon->mbssid_ies)
		len += ieee80211_get_mbssid_beacon_len(beacon->mbssid_ies,
						       beacon->rnr_ies,
						       beacon->mbssid_ies->cnt);

	new_beacon = kzalloc(sizeof(*new_beacon) + len, GFP_KERNEL);
	if (!new_beacon)
		return NULL;

	if (beacon->mbssid_ies && beacon->mbssid_ies->cnt) {
		new_beacon->mbssid_ies =
			kzalloc(struct_size(new_beacon->mbssid_ies,
					    elem, beacon->mbssid_ies->cnt),
				GFP_KERNEL);
		if (!new_beacon->mbssid_ies) {
			kfree(new_beacon);
			return NULL;
		}

		if (beacon->rnr_ies && beacon->rnr_ies->cnt) {
			new_beacon->rnr_ies =
				kzalloc(struct_size(new_beacon->rnr_ies,
						    elem, beacon->rnr_ies->cnt),
					GFP_KERNEL);
			if (!new_beacon->rnr_ies) {
				kfree(new_beacon->mbssid_ies);
				kfree(new_beacon);
				return NULL;
			}
		}
	}

	pos = (u8 *)(new_beacon + 1);
	if (beacon->head_len) {
		new_beacon->head_len = beacon->head_len;
		new_beacon->head = pos;
		memcpy(pos, beacon->head, beacon->head_len);
		pos += beacon->head_len;
	}
	if (beacon->tail_len) {
		new_beacon->tail_len = beacon->tail_len;
		new_beacon->tail = pos;
		memcpy(pos, beacon->tail, beacon->tail_len);
		pos += beacon->tail_len;
	}
	if (beacon->beacon_ies_len) {
		new_beacon->beacon_ies_len = beacon->beacon_ies_len;
		new_beacon->beacon_ies = pos;
		memcpy(pos, beacon->beacon_ies, beacon->beacon_ies_len);
		pos += beacon->beacon_ies_len;
	}
	if (beacon->proberesp_ies_len) {
		new_beacon->proberesp_ies_len = beacon->proberesp_ies_len;
		new_beacon->proberesp_ies = pos;
		memcpy(pos, beacon->proberesp_ies, beacon->proberesp_ies_len);
		pos += beacon->proberesp_ies_len;
	}
	if (beacon->assocresp_ies_len) {
		new_beacon->assocresp_ies_len = beacon->assocresp_ies_len;
		new_beacon->assocresp_ies = pos;
		memcpy(pos, beacon->assocresp_ies, beacon->assocresp_ies_len);
		pos += beacon->assocresp_ies_len;
	}
	if (beacon->probe_resp_len) {
		new_beacon->probe_resp_len = beacon->probe_resp_len;
		new_beacon->probe_resp = pos;
		memcpy(pos, beacon->probe_resp, beacon->probe_resp_len);
		pos += beacon->probe_resp_len;
	}
	if (beacon->mbssid_ies && beacon->mbssid_ies->cnt) {
		pos += ieee80211_copy_mbssid_beacon(pos,
						    new_beacon->mbssid_ies,
						    beacon->mbssid_ies);
		if (beacon->rnr_ies && beacon->rnr_ies->cnt)
			pos += ieee80211_copy_rnr_beacon(pos,
							 new_beacon->rnr_ies,
							 beacon->rnr_ies);
	}

	/* might copy -1, meaning no changes requested */
	new_beacon->ftm_responder = beacon->ftm_responder;
	if (beacon->lci) {
		new_beacon->lci_len = beacon->lci_len;
		new_beacon->lci = pos;
		memcpy(pos, beacon->lci, beacon->lci_len);
		pos += beacon->lci_len;
	}
	if (beacon->civicloc) {
		new_beacon->civicloc_len = beacon->civicloc_len;
		new_beacon->civicloc = pos;
		memcpy(pos, beacon->civicloc, beacon->civicloc_len);
		pos += beacon->civicloc_len;
	}

	return new_beacon;
}

void ieee80211_csa_finish(struct ieee80211_vif *vif)
{
	struct ieee80211_sub_if_data *sdata = vif_to_sdata(vif);
	struct ieee80211_local *local = sdata->local;

	rcu_read_lock();

	if (vif->mbssid_tx_vif == vif) {
		/* Trigger ieee80211_csa_finish() on the non-transmitting
		 * interfaces when channel switch is received on
		 * transmitting interface
		 */
		struct ieee80211_sub_if_data *iter;

		list_for_each_entry_rcu(iter, &local->interfaces, list) {
			if (!ieee80211_sdata_running(iter))
				continue;

			if (iter == sdata || iter->vif.mbssid_tx_vif != vif)
				continue;

			wiphy_work_queue(iter->local->hw.wiphy,
					 &iter->deflink.csa_finalize_work);
		}
	}
	wiphy_work_queue(local->hw.wiphy, &sdata->deflink.csa_finalize_work);

	rcu_read_unlock();
}
EXPORT_SYMBOL(ieee80211_csa_finish);

void ieee80211_channel_switch_disconnect(struct ieee80211_vif *vif, bool block_tx)
{
	struct ieee80211_sub_if_data *sdata = vif_to_sdata(vif);
	struct ieee80211_if_managed *ifmgd = &sdata->u.mgd;
	struct ieee80211_local *local = sdata->local;

	sdata->deflink.csa_block_tx = block_tx;
	sdata_info(sdata, "channel switch failed, disconnecting\n");
	wiphy_work_queue(local->hw.wiphy, &ifmgd->csa_connection_drop_work);
}
EXPORT_SYMBOL(ieee80211_channel_switch_disconnect);

static int ieee80211_set_after_csa_beacon(struct ieee80211_sub_if_data *sdata,
					  u64 *changed)
{
	int err;

	switch (sdata->vif.type) {
	case NL80211_IFTYPE_AP:
		if (!sdata->deflink.u.ap.next_beacon)
			return -EINVAL;

		err = ieee80211_assign_beacon(sdata, &sdata->deflink,
					      sdata->deflink.u.ap.next_beacon,
					      NULL, NULL, changed);
		ieee80211_free_next_beacon(&sdata->deflink);

		if (err < 0)
			return err;
		break;
	case NL80211_IFTYPE_ADHOC:
		err = ieee80211_ibss_finish_csa(sdata, changed);
		if (err < 0)
			return err;
		break;
#ifdef CONFIG_MAC80211_MESH
	case NL80211_IFTYPE_MESH_POINT:
		err = ieee80211_mesh_finish_csa(sdata, changed);
		if (err < 0)
			return err;
		break;
#endif
	default:
		WARN_ON(1);
		return -EINVAL;
	}

	return 0;
}

static int __ieee80211_csa_finalize(struct ieee80211_link_data *link_data)
{
	struct ieee80211_sub_if_data *sdata = link_data->sdata;
	struct ieee80211_local *local = sdata->local;
	u64 changed = 0;
	int err;

	lockdep_assert_wiphy(local->hw.wiphy);

	/*
	 * using reservation isn't immediate as it may be deferred until later
	 * with multi-vif. once reservation is complete it will re-schedule the
	 * work with no reserved_chanctx so verify chandef to check if it
	 * completed successfully
	 */

	if (link_data->reserved_chanctx) {
		/*
		 * with multi-vif csa driver may call ieee80211_csa_finish()
		 * many times while waiting for other interfaces to use their
		 * reservations
		 */
		if (link_data->reserved_ready)
			return 0;

		return ieee80211_link_use_reserved_context(&sdata->deflink);
	}

	if (!cfg80211_chandef_identical(&link_data->conf->chandef,
					&link_data->csa_chandef))
		return -EINVAL;

	sdata->vif.bss_conf.csa_active = false;

	err = ieee80211_set_after_csa_beacon(sdata, &changed);
	if (err)
		return err;

	if (sdata->vif.bss_conf.eht_puncturing != sdata->vif.bss_conf.csa_punct_bitmap) {
		sdata->vif.bss_conf.eht_puncturing =
					sdata->vif.bss_conf.csa_punct_bitmap;
		changed |= BSS_CHANGED_EHT_PUNCTURING;
	}

	ieee80211_link_info_change_notify(sdata, link_data, changed);

	if (link_data->csa_block_tx) {
		ieee80211_wake_vif_queues(local, sdata,
					  IEEE80211_QUEUE_STOP_REASON_CSA);
		link_data->csa_block_tx = false;
	}

	err = drv_post_channel_switch(link_data);
	if (err)
		return err;

	cfg80211_ch_switch_notify(sdata->dev, &link_data->csa_chandef,
				  link_data->link_id,
				  link_data->conf->eht_puncturing);

	return 0;
}

static void ieee80211_csa_finalize(struct ieee80211_link_data *link_data)
{
	struct ieee80211_sub_if_data *sdata = link_data->sdata;

	if (__ieee80211_csa_finalize(link_data)) {
		sdata_info(sdata, "failed to finalize CSA, disconnecting\n");
		cfg80211_stop_iface(sdata->local->hw.wiphy, &sdata->wdev,
				    GFP_KERNEL);
	}
}

void ieee80211_csa_finalize_work(struct wiphy *wiphy, struct wiphy_work *work)
{
	struct ieee80211_link_data *link =
		container_of(work, struct ieee80211_link_data, csa_finalize_work);
	struct ieee80211_sub_if_data *sdata = link->sdata;
	struct ieee80211_local *local = sdata->local;

	lockdep_assert_wiphy(local->hw.wiphy);

	/* AP might have been stopped while waiting for the lock. */
	if (!link->conf->csa_active)
		return;

	if (!ieee80211_sdata_running(sdata))
		return;

	ieee80211_csa_finalize(link);
}

static int ieee80211_set_csa_beacon(struct ieee80211_sub_if_data *sdata,
				    struct cfg80211_csa_settings *params,
				    u64 *changed)
{
	struct ieee80211_csa_settings csa = {};
	int err;

	switch (sdata->vif.type) {
	case NL80211_IFTYPE_AP:
		sdata->deflink.u.ap.next_beacon =
			cfg80211_beacon_dup(&params->beacon_after);
		if (!sdata->deflink.u.ap.next_beacon)
			return -ENOMEM;

		/*
		 * With a count of 0, we don't have to wait for any
		 * TBTT before switching, so complete the CSA
		 * immediately.  In theory, with a count == 1 we
		 * should delay the switch until just before the next
		 * TBTT, but that would complicate things so we switch
		 * immediately too.  If we would delay the switch
		 * until the next TBTT, we would have to set the probe
		 * response here.
		 *
		 * TODO: A channel switch with count <= 1 without
		 * sending a CSA action frame is kind of useless,
		 * because the clients won't know we're changing
		 * channels.  The action frame must be implemented
		 * either here or in the userspace.
		 */
		if (params->count <= 1)
			break;

		if ((params->n_counter_offsets_beacon >
		     IEEE80211_MAX_CNTDWN_COUNTERS_NUM) ||
		    (params->n_counter_offsets_presp >
		     IEEE80211_MAX_CNTDWN_COUNTERS_NUM)) {
			ieee80211_free_next_beacon(&sdata->deflink);
			return -EINVAL;
		}

		csa.counter_offsets_beacon = params->counter_offsets_beacon;
		csa.counter_offsets_presp = params->counter_offsets_presp;
		csa.n_counter_offsets_beacon = params->n_counter_offsets_beacon;
		csa.n_counter_offsets_presp = params->n_counter_offsets_presp;
		csa.count = params->count;

		err = ieee80211_assign_beacon(sdata, &sdata->deflink,
					      &params->beacon_csa, &csa,
					      NULL, changed);
		if (err < 0) {
			ieee80211_free_next_beacon(&sdata->deflink);
			return err;
		}

		break;
	case NL80211_IFTYPE_ADHOC:
		if (!sdata->vif.cfg.ibss_joined)
			return -EINVAL;

		if (params->chandef.width != sdata->u.ibss.chandef.width)
			return -EINVAL;

		switch (params->chandef.width) {
		case NL80211_CHAN_WIDTH_40:
			if (cfg80211_get_chandef_type(&params->chandef) !=
			    cfg80211_get_chandef_type(&sdata->u.ibss.chandef))
				return -EINVAL;
			break;
		case NL80211_CHAN_WIDTH_5:
		case NL80211_CHAN_WIDTH_10:
		case NL80211_CHAN_WIDTH_20_NOHT:
		case NL80211_CHAN_WIDTH_20:
			break;
		default:
			return -EINVAL;
		}

		/* changes into another band are not supported */
		if (sdata->u.ibss.chandef.chan->band !=
		    params->chandef.chan->band)
			return -EINVAL;

		/* see comments in the NL80211_IFTYPE_AP block */
		if (params->count > 1) {
			err = ieee80211_ibss_csa_beacon(sdata, params, changed);
			if (err < 0)
				return err;
		}

		ieee80211_send_action_csa(sdata, params);

		break;
#ifdef CONFIG_MAC80211_MESH
	case NL80211_IFTYPE_MESH_POINT: {
		struct ieee80211_if_mesh *ifmsh = &sdata->u.mesh;

		/* changes into another band are not supported */
		if (sdata->vif.bss_conf.chandef.chan->band !=
		    params->chandef.chan->band)
			return -EINVAL;

		if (ifmsh->csa_role == IEEE80211_MESH_CSA_ROLE_NONE) {
			ifmsh->csa_role = IEEE80211_MESH_CSA_ROLE_INIT;
			if (!ifmsh->pre_value)
				ifmsh->pre_value = 1;
			else
				ifmsh->pre_value++;
		}

		/* see comments in the NL80211_IFTYPE_AP block */
		if (params->count > 1) {
			err = ieee80211_mesh_csa_beacon(sdata, params, changed);
			if (err < 0) {
				ifmsh->csa_role = IEEE80211_MESH_CSA_ROLE_NONE;
				return err;
			}
		}

		if (ifmsh->csa_role == IEEE80211_MESH_CSA_ROLE_INIT)
			ieee80211_send_action_csa(sdata, params);

		break;
		}
#endif
	default:
		return -EOPNOTSUPP;
	}

	return 0;
}

static void ieee80211_color_change_abort(struct ieee80211_sub_if_data  *sdata)
{
	sdata->vif.bss_conf.color_change_active = false;

	ieee80211_free_next_beacon(&sdata->deflink);

	cfg80211_color_change_aborted_notify(sdata->dev);
}

static int
__ieee80211_channel_switch(struct wiphy *wiphy, struct net_device *dev,
			   struct cfg80211_csa_settings *params)
{
	struct ieee80211_sub_if_data *sdata = IEEE80211_DEV_TO_SUB_IF(dev);
	struct ieee80211_local *local = sdata->local;
	struct ieee80211_channel_switch ch_switch;
	struct ieee80211_chanctx_conf *conf;
	struct ieee80211_chanctx *chanctx;
	u64 changed = 0;
	int err;

	lockdep_assert_wiphy(local->hw.wiphy);

	if (!list_empty(&local->roc_list) || local->scanning)
		return -EBUSY;

	if (sdata->wdev.cac_started)
		return -EBUSY;

	if (cfg80211_chandef_identical(&params->chandef,
				       &sdata->vif.bss_conf.chandef))
		return -EINVAL;

	/* don't allow another channel switch if one is already active. */
	if (sdata->vif.bss_conf.csa_active)
		return -EBUSY;

	conf = rcu_dereference_protected(sdata->vif.bss_conf.chanctx_conf,
					 lockdep_is_held(&local->hw.wiphy->mtx));
	if (!conf) {
		err = -EBUSY;
		goto out;
	}

	if (params->chandef.chan->freq_offset) {
		/* this may work, but is untested */
		err = -EOPNOTSUPP;
		goto out;
	}

	chanctx = container_of(conf, struct ieee80211_chanctx, conf);

	ch_switch.timestamp = 0;
	ch_switch.device_timestamp = 0;
	ch_switch.block_tx = params->block_tx;
	ch_switch.chandef = params->chandef;
	ch_switch.count = params->count;

	err = drv_pre_channel_switch(sdata, &ch_switch);
	if (err)
		goto out;

	err = ieee80211_link_reserve_chanctx(&sdata->deflink, &params->chandef,
					     chanctx->mode,
					     params->radar_required);
	if (err)
		goto out;

	/* if reservation is invalid then this will fail */
	err = ieee80211_check_combinations(sdata, NULL, chanctx->mode, 0);
	if (err) {
		ieee80211_link_unreserve_chanctx(&sdata->deflink);
		goto out;
	}

	/* if there is a color change in progress, abort it */
	if (sdata->vif.bss_conf.color_change_active)
		ieee80211_color_change_abort(sdata);

	err = ieee80211_set_csa_beacon(sdata, params, &changed);
	if (err) {
		ieee80211_link_unreserve_chanctx(&sdata->deflink);
		goto out;
	}

	if (params->punct_bitmap && !sdata->vif.bss_conf.eht_support)
		goto out;

	sdata->deflink.csa_chandef = params->chandef;
	sdata->deflink.csa_block_tx = params->block_tx;
	sdata->vif.bss_conf.csa_active = true;
	sdata->vif.bss_conf.csa_punct_bitmap = params->punct_bitmap;

	if (sdata->deflink.csa_block_tx)
		ieee80211_stop_vif_queues(local, sdata,
					  IEEE80211_QUEUE_STOP_REASON_CSA);

	cfg80211_ch_switch_started_notify(sdata->dev,
					  &sdata->deflink.csa_chandef, 0,
					  params->count, params->block_tx,
					  sdata->vif.bss_conf.csa_punct_bitmap);

	if (changed) {
		ieee80211_link_info_change_notify(sdata, &sdata->deflink,
						  changed);
		drv_channel_switch_beacon(sdata, &params->chandef);
	} else {
		/* if the beacon didn't change, we can finalize immediately */
		ieee80211_csa_finalize(&sdata->deflink);
	}

out:
	return err;
}

int ieee80211_channel_switch(struct wiphy *wiphy, struct net_device *dev,
			     struct cfg80211_csa_settings *params)
{
	struct ieee80211_sub_if_data *sdata = IEEE80211_DEV_TO_SUB_IF(dev);
	struct ieee80211_local *local = sdata->local;

	lockdep_assert_wiphy(local->hw.wiphy);

	return __ieee80211_channel_switch(wiphy, dev, params);
}

u64 ieee80211_mgmt_tx_cookie(struct ieee80211_local *local)
{
	lockdep_assert_wiphy(local->hw.wiphy);

	local->roc_cookie_counter++;

	/* wow, you wrapped 64 bits ... more likely a bug */
	if (WARN_ON(local->roc_cookie_counter == 0))
		local->roc_cookie_counter++;

	return local->roc_cookie_counter;
}

int ieee80211_attach_ack_skb(struct ieee80211_local *local, struct sk_buff *skb,
			     u64 *cookie, gfp_t gfp)
{
	unsigned long spin_flags;
	struct sk_buff *ack_skb;
	int id;

	ack_skb = skb_copy(skb, gfp);
	if (!ack_skb)
		return -ENOMEM;

	spin_lock_irqsave(&local->ack_status_lock, spin_flags);
	id = idr_alloc(&local->ack_status_frames, ack_skb,
		       1, 0x2000, GFP_ATOMIC);
	spin_unlock_irqrestore(&local->ack_status_lock, spin_flags);

	if (id < 0) {
		kfree_skb(ack_skb);
		return -ENOMEM;
	}

	IEEE80211_SKB_CB(skb)->status_data_idr = 1;
	IEEE80211_SKB_CB(skb)->status_data = id;

	*cookie = ieee80211_mgmt_tx_cookie(local);
	IEEE80211_SKB_CB(ack_skb)->ack.cookie = *cookie;

	return 0;
}

static void
ieee80211_update_mgmt_frame_registrations(struct wiphy *wiphy,
					  struct wireless_dev *wdev,
					  struct mgmt_frame_regs *upd)
{
	struct ieee80211_local *local = wiphy_priv(wiphy);
	struct ieee80211_sub_if_data *sdata = IEEE80211_WDEV_TO_SUB_IF(wdev);
	u32 preq_mask = BIT(IEEE80211_STYPE_PROBE_REQ >> 4);
	u32 action_mask = BIT(IEEE80211_STYPE_ACTION >> 4);
	bool global_change, intf_change;

	global_change =
		(local->probe_req_reg != !!(upd->global_stypes & preq_mask)) ||
		(local->rx_mcast_action_reg !=
		 !!(upd->global_mcast_stypes & action_mask));
	local->probe_req_reg = upd->global_stypes & preq_mask;
	local->rx_mcast_action_reg = upd->global_mcast_stypes & action_mask;

	intf_change = (sdata->vif.probe_req_reg !=
		       !!(upd->interface_stypes & preq_mask)) ||
		(sdata->vif.rx_mcast_action_reg !=
		 !!(upd->interface_mcast_stypes & action_mask));
	sdata->vif.probe_req_reg = upd->interface_stypes & preq_mask;
	sdata->vif.rx_mcast_action_reg =
		upd->interface_mcast_stypes & action_mask;

	if (!local->open_count)
		return;

	if (intf_change && ieee80211_sdata_running(sdata))
		drv_config_iface_filter(local, sdata,
					sdata->vif.probe_req_reg ?
						FIF_PROBE_REQ : 0,
					FIF_PROBE_REQ);

	if (global_change)
		ieee80211_configure_filter(local);
}

static int ieee80211_set_antenna(struct wiphy *wiphy, u32 tx_ant, u32 rx_ant)
{
	struct ieee80211_local *local = wiphy_priv(wiphy);
	int ret;

	if (local->started)
		return -EOPNOTSUPP;

	ret = drv_set_antenna(local, tx_ant, rx_ant);
	if (ret)
		return ret;

	local->rx_chains = hweight8(rx_ant);
	return 0;
}

static int ieee80211_get_antenna(struct wiphy *wiphy, u32 *tx_ant, u32 *rx_ant)
{
	struct ieee80211_local *local = wiphy_priv(wiphy);

	return drv_get_antenna(local, tx_ant, rx_ant);
}

static int ieee80211_set_rekey_data(struct wiphy *wiphy,
				    struct net_device *dev,
				    struct cfg80211_gtk_rekey_data *data)
{
	struct ieee80211_local *local = wiphy_priv(wiphy);
	struct ieee80211_sub_if_data *sdata = IEEE80211_DEV_TO_SUB_IF(dev);

	if (!local->ops->set_rekey_data)
		return -EOPNOTSUPP;

	drv_set_rekey_data(local, sdata, data);

	return 0;
}

static int ieee80211_probe_client(struct wiphy *wiphy, struct net_device *dev,
				  const u8 *peer, u64 *cookie)
{
	struct ieee80211_sub_if_data *sdata = IEEE80211_DEV_TO_SUB_IF(dev);
	struct ieee80211_local *local = sdata->local;
	struct ieee80211_qos_hdr *nullfunc;
	struct sk_buff *skb;
	int size = sizeof(*nullfunc);
	__le16 fc;
	bool qos;
	struct ieee80211_tx_info *info;
	struct sta_info *sta;
	struct ieee80211_chanctx_conf *chanctx_conf;
	enum nl80211_band band;
	int ret;

	/* the lock is needed to assign the cookie later */
	lockdep_assert_wiphy(local->hw.wiphy);

	rcu_read_lock();
	sta = sta_info_get_bss(sdata, peer);
	if (!sta) {
		ret = -ENOLINK;
		goto unlock;
	}

	qos = sta->sta.wme;

	chanctx_conf = rcu_dereference(sdata->vif.bss_conf.chanctx_conf);
	if (WARN_ON(!chanctx_conf)) {
		ret = -EINVAL;
		goto unlock;
	}
	band = chanctx_conf->def.chan->band;

	if (qos) {
		fc = cpu_to_le16(IEEE80211_FTYPE_DATA |
				 IEEE80211_STYPE_QOS_NULLFUNC |
				 IEEE80211_FCTL_FROMDS);
	} else {
		size -= 2;
		fc = cpu_to_le16(IEEE80211_FTYPE_DATA |
				 IEEE80211_STYPE_NULLFUNC |
				 IEEE80211_FCTL_FROMDS);
	}

	skb = dev_alloc_skb(local->hw.extra_tx_headroom + size);
	if (!skb) {
		ret = -ENOMEM;
		goto unlock;
	}

	skb->dev = dev;

	skb_reserve(skb, local->hw.extra_tx_headroom);

	nullfunc = skb_put(skb, size);
	nullfunc->frame_control = fc;
	nullfunc->duration_id = 0;
	memcpy(nullfunc->addr1, sta->sta.addr, ETH_ALEN);
	memcpy(nullfunc->addr2, sdata->vif.addr, ETH_ALEN);
	memcpy(nullfunc->addr3, sdata->vif.addr, ETH_ALEN);
	nullfunc->seq_ctrl = 0;

	info = IEEE80211_SKB_CB(skb);

	info->flags |= IEEE80211_TX_CTL_REQ_TX_STATUS |
		       IEEE80211_TX_INTFL_NL80211_FRAME_TX;
	info->band = band;

	skb_set_queue_mapping(skb, IEEE80211_AC_VO);
	skb->priority = 7;
	if (qos)
		nullfunc->qos_ctrl = cpu_to_le16(7);

	ret = ieee80211_attach_ack_skb(local, skb, cookie, GFP_ATOMIC);
	if (ret) {
		kfree_skb(skb);
		goto unlock;
	}

	local_bh_disable();
	ieee80211_xmit(sdata, sta, skb);
	local_bh_enable();

	ret = 0;
unlock:
	rcu_read_unlock();

	return ret;
}

static int ieee80211_cfg_get_channel(struct wiphy *wiphy,
				     struct wireless_dev *wdev,
				     unsigned int link_id,
				     struct cfg80211_chan_def *chandef)
{
	struct ieee80211_sub_if_data *sdata = IEEE80211_WDEV_TO_SUB_IF(wdev);
	struct ieee80211_local *local = wiphy_priv(wiphy);
	struct ieee80211_chanctx_conf *chanctx_conf;
	struct ieee80211_link_data *link;
	int ret = -ENODATA;

	rcu_read_lock();
	link = rcu_dereference(sdata->link[link_id]);
	if (!link) {
		ret = -ENOLINK;
		goto out;
	}

	chanctx_conf = rcu_dereference(link->conf->chanctx_conf);
	if (chanctx_conf) {
		*chandef = link->conf->chandef;
		ret = 0;
	} else if (local->open_count > 0 &&
		   local->open_count == local->monitors &&
		   sdata->vif.type == NL80211_IFTYPE_MONITOR) {
		if (local->use_chanctx)
			*chandef = local->monitor_chandef;
		else
			*chandef = local->_oper_chandef;
		ret = 0;
	}
out:
	rcu_read_unlock();

	return ret;
}

#ifdef CONFIG_PM
static void ieee80211_set_wakeup(struct wiphy *wiphy, bool enabled)
{
	drv_set_wakeup(wiphy_priv(wiphy), enabled);
}
#endif

static int ieee80211_set_qos_map(struct wiphy *wiphy,
				 struct net_device *dev,
				 struct cfg80211_qos_map *qos_map)
{
	struct ieee80211_sub_if_data *sdata = IEEE80211_DEV_TO_SUB_IF(dev);
	struct mac80211_qos_map *new_qos_map, *old_qos_map;

	if (qos_map) {
		new_qos_map = kzalloc(sizeof(*new_qos_map), GFP_KERNEL);
		if (!new_qos_map)
			return -ENOMEM;
		memcpy(&new_qos_map->qos_map, qos_map, sizeof(*qos_map));
	} else {
		/* A NULL qos_map was passed to disable QoS mapping */
		new_qos_map = NULL;
	}

	old_qos_map = sdata_dereference(sdata->qos_map, sdata);
	rcu_assign_pointer(sdata->qos_map, new_qos_map);
	if (old_qos_map)
		kfree_rcu(old_qos_map, rcu_head);

	return 0;
}

static int ieee80211_set_ap_chanwidth(struct wiphy *wiphy,
				      struct net_device *dev,
				      unsigned int link_id,
				      struct cfg80211_chan_def *chandef)
{
	struct ieee80211_sub_if_data *sdata = IEEE80211_DEV_TO_SUB_IF(dev);
	struct ieee80211_link_data *link;
	int ret;
	u64 changed = 0;

	link = sdata_dereference(sdata->link[link_id], sdata);

	ret = ieee80211_link_change_bandwidth(link, chandef, &changed);
	if (ret == 0)
		ieee80211_link_info_change_notify(sdata, link, changed);

	return ret;
}

static int ieee80211_add_tx_ts(struct wiphy *wiphy, struct net_device *dev,
			       u8 tsid, const u8 *peer, u8 up,
			       u16 admitted_time)
{
	struct ieee80211_sub_if_data *sdata = IEEE80211_DEV_TO_SUB_IF(dev);
	struct ieee80211_if_managed *ifmgd = &sdata->u.mgd;
	int ac = ieee802_1d_to_ac[up];

	if (sdata->vif.type != NL80211_IFTYPE_STATION)
		return -EOPNOTSUPP;

	if (!(sdata->wmm_acm & BIT(up)))
		return -EINVAL;

	if (ifmgd->tx_tspec[ac].admitted_time)
		return -EBUSY;

	if (admitted_time) {
		ifmgd->tx_tspec[ac].admitted_time = 32 * admitted_time;
		ifmgd->tx_tspec[ac].tsid = tsid;
		ifmgd->tx_tspec[ac].up = up;
	}

	return 0;
}

static int ieee80211_del_tx_ts(struct wiphy *wiphy, struct net_device *dev,
			       u8 tsid, const u8 *peer)
{
	struct ieee80211_sub_if_data *sdata = IEEE80211_DEV_TO_SUB_IF(dev);
	struct ieee80211_if_managed *ifmgd = &sdata->u.mgd;
	struct ieee80211_local *local = wiphy_priv(wiphy);
	int ac;

	for (ac = 0; ac < IEEE80211_NUM_ACS; ac++) {
		struct ieee80211_sta_tx_tspec *tx_tspec = &ifmgd->tx_tspec[ac];

		/* skip unused entries */
		if (!tx_tspec->admitted_time)
			continue;

		if (tx_tspec->tsid != tsid)
			continue;

		/* due to this new packets will be reassigned to non-ACM ACs */
		tx_tspec->up = -1;

		/* Make sure that all packets have been sent to avoid to
		 * restore the QoS params on packets that are still on the
		 * queues.
		 */
		synchronize_net();
		ieee80211_flush_queues(local, sdata, false);

		/* restore the normal QoS parameters
		 * (unconditionally to avoid races)
		 */
		tx_tspec->action = TX_TSPEC_ACTION_STOP_DOWNGRADE;
		tx_tspec->downgraded = false;
		ieee80211_sta_handle_tspec_ac_params(sdata);

		/* finally clear all the data */
		memset(tx_tspec, 0, sizeof(*tx_tspec));

		return 0;
	}

	return -ENOENT;
}

void ieee80211_nan_func_terminated(struct ieee80211_vif *vif,
				   u8 inst_id,
				   enum nl80211_nan_func_term_reason reason,
				   gfp_t gfp)
{
	struct ieee80211_sub_if_data *sdata = vif_to_sdata(vif);
	struct cfg80211_nan_func *func;
	u64 cookie;

	if (WARN_ON(vif->type != NL80211_IFTYPE_NAN))
		return;

	spin_lock_bh(&sdata->u.nan.func_lock);

	func = idr_find(&sdata->u.nan.function_inst_ids, inst_id);
	if (WARN_ON(!func)) {
		spin_unlock_bh(&sdata->u.nan.func_lock);
		return;
	}

	cookie = func->cookie;
	idr_remove(&sdata->u.nan.function_inst_ids, inst_id);

	spin_unlock_bh(&sdata->u.nan.func_lock);

	cfg80211_free_nan_func(func);

	cfg80211_nan_func_terminated(ieee80211_vif_to_wdev(vif), inst_id,
				     reason, cookie, gfp);
}
EXPORT_SYMBOL(ieee80211_nan_func_terminated);

void ieee80211_nan_func_match(struct ieee80211_vif *vif,
			      struct cfg80211_nan_match_params *match,
			      gfp_t gfp)
{
	struct ieee80211_sub_if_data *sdata = vif_to_sdata(vif);
	struct cfg80211_nan_func *func;

	if (WARN_ON(vif->type != NL80211_IFTYPE_NAN))
		return;

	spin_lock_bh(&sdata->u.nan.func_lock);

	func = idr_find(&sdata->u.nan.function_inst_ids,  match->inst_id);
	if (WARN_ON(!func)) {
		spin_unlock_bh(&sdata->u.nan.func_lock);
		return;
	}
	match->cookie = func->cookie;

	spin_unlock_bh(&sdata->u.nan.func_lock);

	cfg80211_nan_match(ieee80211_vif_to_wdev(vif), match, gfp);
}
EXPORT_SYMBOL(ieee80211_nan_func_match);

static int ieee80211_set_multicast_to_unicast(struct wiphy *wiphy,
					      struct net_device *dev,
					      const bool enabled)
{
	struct ieee80211_sub_if_data *sdata = IEEE80211_DEV_TO_SUB_IF(dev);

	sdata->u.ap.multicast_to_unicast = enabled;

	return 0;
}

void ieee80211_fill_txq_stats(struct cfg80211_txq_stats *txqstats,
			      struct txq_info *txqi)
{
	if (!(txqstats->filled & BIT(NL80211_TXQ_STATS_BACKLOG_BYTES))) {
		txqstats->filled |= BIT(NL80211_TXQ_STATS_BACKLOG_BYTES);
		txqstats->backlog_bytes = txqi->tin.backlog_bytes;
	}

	if (!(txqstats->filled & BIT(NL80211_TXQ_STATS_BACKLOG_PACKETS))) {
		txqstats->filled |= BIT(NL80211_TXQ_STATS_BACKLOG_PACKETS);
		txqstats->backlog_packets = txqi->tin.backlog_packets;
	}

	if (!(txqstats->filled & BIT(NL80211_TXQ_STATS_FLOWS))) {
		txqstats->filled |= BIT(NL80211_TXQ_STATS_FLOWS);
		txqstats->flows = txqi->tin.flows;
	}

	if (!(txqstats->filled & BIT(NL80211_TXQ_STATS_DROPS))) {
		txqstats->filled |= BIT(NL80211_TXQ_STATS_DROPS);
		txqstats->drops = txqi->cstats.drop_count;
	}

	if (!(txqstats->filled & BIT(NL80211_TXQ_STATS_ECN_MARKS))) {
		txqstats->filled |= BIT(NL80211_TXQ_STATS_ECN_MARKS);
		txqstats->ecn_marks = txqi->cstats.ecn_mark;
	}

	if (!(txqstats->filled & BIT(NL80211_TXQ_STATS_OVERLIMIT))) {
		txqstats->filled |= BIT(NL80211_TXQ_STATS_OVERLIMIT);
		txqstats->overlimit = txqi->tin.overlimit;
	}

	if (!(txqstats->filled & BIT(NL80211_TXQ_STATS_COLLISIONS))) {
		txqstats->filled |= BIT(NL80211_TXQ_STATS_COLLISIONS);
		txqstats->collisions = txqi->tin.collisions;
	}

	if (!(txqstats->filled & BIT(NL80211_TXQ_STATS_TX_BYTES))) {
		txqstats->filled |= BIT(NL80211_TXQ_STATS_TX_BYTES);
		txqstats->tx_bytes = txqi->tin.tx_bytes;
	}

	if (!(txqstats->filled & BIT(NL80211_TXQ_STATS_TX_PACKETS))) {
		txqstats->filled |= BIT(NL80211_TXQ_STATS_TX_PACKETS);
		txqstats->tx_packets = txqi->tin.tx_packets;
	}
}

static int ieee80211_get_txq_stats(struct wiphy *wiphy,
				   struct wireless_dev *wdev,
				   struct cfg80211_txq_stats *txqstats)
{
	struct ieee80211_local *local = wiphy_priv(wiphy);
	struct ieee80211_sub_if_data *sdata;
	int ret = 0;

	spin_lock_bh(&local->fq.lock);
	rcu_read_lock();

	if (wdev) {
		sdata = IEEE80211_WDEV_TO_SUB_IF(wdev);
		if (!sdata->vif.txq) {
			ret = 1;
			goto out;
		}
		ieee80211_fill_txq_stats(txqstats, to_txq_info(sdata->vif.txq));
	} else {
		/* phy stats */
		txqstats->filled |= BIT(NL80211_TXQ_STATS_BACKLOG_PACKETS) |
				    BIT(NL80211_TXQ_STATS_BACKLOG_BYTES) |
				    BIT(NL80211_TXQ_STATS_OVERLIMIT) |
				    BIT(NL80211_TXQ_STATS_OVERMEMORY) |
				    BIT(NL80211_TXQ_STATS_COLLISIONS) |
				    BIT(NL80211_TXQ_STATS_MAX_FLOWS);
		txqstats->backlog_packets = local->fq.backlog;
		txqstats->backlog_bytes = local->fq.memory_usage;
		txqstats->overlimit = local->fq.overlimit;
		txqstats->overmemory = local->fq.overmemory;
		txqstats->collisions = local->fq.collisions;
		txqstats->max_flows = local->fq.flows_cnt;
	}

out:
	rcu_read_unlock();
	spin_unlock_bh(&local->fq.lock);

	return ret;
}

static int
ieee80211_get_ftm_responder_stats(struct wiphy *wiphy,
				  struct net_device *dev,
				  struct cfg80211_ftm_responder_stats *ftm_stats)
{
	struct ieee80211_local *local = wiphy_priv(wiphy);
	struct ieee80211_sub_if_data *sdata = IEEE80211_DEV_TO_SUB_IF(dev);

	return drv_get_ftm_responder_stats(local, sdata, ftm_stats);
}

static int
ieee80211_start_pmsr(struct wiphy *wiphy, struct wireless_dev *dev,
		     struct cfg80211_pmsr_request *request)
{
	struct ieee80211_local *local = wiphy_priv(wiphy);
	struct ieee80211_sub_if_data *sdata = IEEE80211_WDEV_TO_SUB_IF(dev);

	return drv_start_pmsr(local, sdata, request);
}

static void
ieee80211_abort_pmsr(struct wiphy *wiphy, struct wireless_dev *dev,
		     struct cfg80211_pmsr_request *request)
{
	struct ieee80211_local *local = wiphy_priv(wiphy);
	struct ieee80211_sub_if_data *sdata = IEEE80211_WDEV_TO_SUB_IF(dev);

	return drv_abort_pmsr(local, sdata, request);
}

static int ieee80211_set_tid_config(struct wiphy *wiphy,
				    struct net_device *dev,
				    struct cfg80211_tid_config *tid_conf)
{
	struct ieee80211_sub_if_data *sdata = IEEE80211_DEV_TO_SUB_IF(dev);
	struct sta_info *sta;

	lockdep_assert_wiphy(sdata->local->hw.wiphy);

	if (!sdata->local->ops->set_tid_config)
		return -EOPNOTSUPP;

	if (!tid_conf->peer)
		return drv_set_tid_config(sdata->local, sdata, NULL, tid_conf);

	sta = sta_info_get_bss(sdata, tid_conf->peer);
	if (!sta)
		return -ENOENT;

	return drv_set_tid_config(sdata->local, sdata, &sta->sta, tid_conf);
}

static int ieee80211_reset_tid_config(struct wiphy *wiphy,
				      struct net_device *dev,
				      const u8 *peer, u8 tids)
{
	struct ieee80211_sub_if_data *sdata = IEEE80211_DEV_TO_SUB_IF(dev);
	struct sta_info *sta;

	lockdep_assert_wiphy(sdata->local->hw.wiphy);

	if (!sdata->local->ops->reset_tid_config)
		return -EOPNOTSUPP;

	if (!peer)
		return drv_reset_tid_config(sdata->local, sdata, NULL, tids);

	sta = sta_info_get_bss(sdata, peer);
	if (!sta)
		return -ENOENT;

	return drv_reset_tid_config(sdata->local, sdata, &sta->sta, tids);
}

static int ieee80211_set_sar_specs(struct wiphy *wiphy,
				   struct cfg80211_sar_specs *sar)
{
	struct ieee80211_local *local = wiphy_priv(wiphy);

	if (!local->ops->set_sar_specs)
		return -EOPNOTSUPP;

	return local->ops->set_sar_specs(&local->hw, sar);
}

static int
ieee80211_set_after_color_change_beacon(struct ieee80211_sub_if_data *sdata,
					u64 *changed)
{
	switch (sdata->vif.type) {
	case NL80211_IFTYPE_AP: {
		int ret;

		if (!sdata->deflink.u.ap.next_beacon)
			return -EINVAL;

		ret = ieee80211_assign_beacon(sdata, &sdata->deflink,
					      sdata->deflink.u.ap.next_beacon,
					      NULL, NULL, changed);
		ieee80211_free_next_beacon(&sdata->deflink);

		if (ret < 0)
			return ret;

		break;
	}
	default:
		WARN_ON_ONCE(1);
		return -EINVAL;
	}

	return 0;
}

static int
ieee80211_set_color_change_beacon(struct ieee80211_sub_if_data *sdata,
				  struct cfg80211_color_change_settings *params,
				  u64 *changed)
{
	struct ieee80211_color_change_settings color_change = {};
	int err;

	switch (sdata->vif.type) {
	case NL80211_IFTYPE_AP:
		sdata->deflink.u.ap.next_beacon =
			cfg80211_beacon_dup(&params->beacon_next);
		if (!sdata->deflink.u.ap.next_beacon)
			return -ENOMEM;

		if (params->count <= 1)
			break;

		color_change.counter_offset_beacon =
			params->counter_offset_beacon;
		color_change.counter_offset_presp =
			params->counter_offset_presp;
		color_change.count = params->count;

		err = ieee80211_assign_beacon(sdata, &sdata->deflink,
					      &params->beacon_color_change,
					      NULL, &color_change, changed);
		if (err < 0) {
			ieee80211_free_next_beacon(&sdata->deflink);
			return err;
		}
		break;
	default:
		return -EOPNOTSUPP;
	}

	return 0;
}

static void
ieee80211_color_change_bss_config_notify(struct ieee80211_sub_if_data *sdata,
					 u8 color, int enable, u64 changed)
{
	lockdep_assert_wiphy(sdata->local->hw.wiphy);

	sdata->vif.bss_conf.he_bss_color.color = color;
	sdata->vif.bss_conf.he_bss_color.enabled = enable;
	changed |= BSS_CHANGED_HE_BSS_COLOR;

	ieee80211_link_info_change_notify(sdata, &sdata->deflink, changed);

	if (!sdata->vif.bss_conf.nontransmitted && sdata->vif.mbssid_tx_vif) {
		struct ieee80211_sub_if_data *child;

		list_for_each_entry(child, &sdata->local->interfaces, list) {
			if (child != sdata && child->vif.mbssid_tx_vif == &sdata->vif) {
				child->vif.bss_conf.he_bss_color.color = color;
				child->vif.bss_conf.he_bss_color.enabled = enable;
				ieee80211_link_info_change_notify(child,
								  &child->deflink,
								  BSS_CHANGED_HE_BSS_COLOR);
			}
		}
	}
}

static int ieee80211_color_change_finalize(struct ieee80211_sub_if_data *sdata)
{
	struct ieee80211_local *local = sdata->local;
	u64 changed = 0;
	int err;

	lockdep_assert_wiphy(local->hw.wiphy);

	sdata->vif.bss_conf.color_change_active = false;

	err = ieee80211_set_after_color_change_beacon(sdata, &changed);
	if (err) {
		cfg80211_color_change_aborted_notify(sdata->dev);
		return err;
	}

	ieee80211_color_change_bss_config_notify(sdata,
						 sdata->vif.bss_conf.color_change_color,
						 1, changed);
	cfg80211_color_change_notify(sdata->dev);

	return 0;
}

void ieee80211_color_change_finalize_work(struct wiphy *wiphy,
					  struct wiphy_work *work)
{
	struct ieee80211_sub_if_data *sdata =
		container_of(work, struct ieee80211_sub_if_data,
			     deflink.color_change_finalize_work);
	struct ieee80211_local *local = sdata->local;

	lockdep_assert_wiphy(local->hw.wiphy);

	/* AP might have been stopped while waiting for the lock. */
	if (!sdata->vif.bss_conf.color_change_active)
		return;

	if (!ieee80211_sdata_running(sdata))
		return;

	ieee80211_color_change_finalize(sdata);
}

void ieee80211_color_collision_detection_work(struct work_struct *work)
{
	struct delayed_work *delayed_work = to_delayed_work(work);
	struct ieee80211_link_data *link =
		container_of(delayed_work, struct ieee80211_link_data,
			     color_collision_detect_work);
	struct ieee80211_sub_if_data *sdata = link->sdata;

	cfg80211_obss_color_collision_notify(sdata->dev, link->color_bitmap);
}

void ieee80211_color_change_finish(struct ieee80211_vif *vif)
{
	struct ieee80211_sub_if_data *sdata = vif_to_sdata(vif);

	wiphy_work_queue(sdata->local->hw.wiphy,
			 &sdata->deflink.color_change_finalize_work);
}
EXPORT_SYMBOL_GPL(ieee80211_color_change_finish);

void
ieee80211_obss_color_collision_notify(struct ieee80211_vif *vif,
				       u64 color_bitmap, gfp_t gfp)
{
	struct ieee80211_sub_if_data *sdata = vif_to_sdata(vif);
	struct ieee80211_link_data *link = &sdata->deflink;

	if (sdata->vif.bss_conf.color_change_active || sdata->vif.bss_conf.csa_active)
		return;

	if (delayed_work_pending(&link->color_collision_detect_work))
		return;

	link->color_bitmap = color_bitmap;
	/* queue the color collision detection event every 500 ms in order to
	 * avoid sending too much netlink messages to userspace.
	 */
	ieee80211_queue_delayed_work(&sdata->local->hw,
				     &link->color_collision_detect_work,
				     msecs_to_jiffies(500));
}
EXPORT_SYMBOL_GPL(ieee80211_obss_color_collision_notify);

static int
ieee80211_color_change(struct wiphy *wiphy, struct net_device *dev,
		       struct cfg80211_color_change_settings *params)
{
	struct ieee80211_sub_if_data *sdata = IEEE80211_DEV_TO_SUB_IF(dev);
	struct ieee80211_local *local = sdata->local;
	u64 changed = 0;
	int err;

	lockdep_assert_wiphy(local->hw.wiphy);

	if (sdata->vif.bss_conf.nontransmitted)
		return -EINVAL;

	/* don't allow another color change if one is already active or if csa
	 * is active
	 */
	if (sdata->vif.bss_conf.color_change_active || sdata->vif.bss_conf.csa_active) {
		err = -EBUSY;
		goto out;
	}

	err = ieee80211_set_color_change_beacon(sdata, params, &changed);
	if (err)
		goto out;

	sdata->vif.bss_conf.color_change_active = true;
	sdata->vif.bss_conf.color_change_color = params->color;

	cfg80211_color_change_started_notify(sdata->dev, params->count);

	if (changed)
		ieee80211_color_change_bss_config_notify(sdata, 0, 0, changed);
	else
		/* if the beacon didn't change, we can finalize immediately */
		ieee80211_color_change_finalize(sdata);

out:

	return err;
}

static int
ieee80211_set_radar_background(struct wiphy *wiphy,
			       struct cfg80211_chan_def *chandef)
{
	struct ieee80211_local *local = wiphy_priv(wiphy);

	if (!local->ops->set_radar_background)
		return -EOPNOTSUPP;

	return local->ops->set_radar_background(&local->hw, chandef);
}

static int ieee80211_add_intf_link(struct wiphy *wiphy,
				   struct wireless_dev *wdev,
				   unsigned int link_id)
{
	struct ieee80211_sub_if_data *sdata = IEEE80211_WDEV_TO_SUB_IF(wdev);

	lockdep_assert_wiphy(sdata->local->hw.wiphy);

	if (wdev->use_4addr)
		return -EOPNOTSUPP;

	return ieee80211_vif_set_links(sdata, wdev->valid_links, 0);
}

static void ieee80211_del_intf_link(struct wiphy *wiphy,
				    struct wireless_dev *wdev,
				    unsigned int link_id)
{
	struct ieee80211_sub_if_data *sdata = IEEE80211_WDEV_TO_SUB_IF(wdev);

	lockdep_assert_wiphy(sdata->local->hw.wiphy);

	ieee80211_vif_set_links(sdata, wdev->valid_links, 0);
}

static int sta_add_link_station(struct ieee80211_local *local,
				struct ieee80211_sub_if_data *sdata,
				struct link_station_parameters *params)
{
	struct sta_info *sta;
	int ret;

	sta = sta_info_get_bss(sdata, params->mld_mac);
	if (!sta)
		return -ENOENT;

	if (!sta->sta.valid_links)
		return -EINVAL;

	if (sta->sta.valid_links & BIT(params->link_id))
		return -EALREADY;

	ret = ieee80211_sta_allocate_link(sta, params->link_id);
	if (ret)
		return ret;

	ret = sta_link_apply_parameters(local, sta, true, params);
	if (ret) {
		ieee80211_sta_free_link(sta, params->link_id);
		return ret;
	}

	/* ieee80211_sta_activate_link frees the link upon failure */
	return ieee80211_sta_activate_link(sta, params->link_id);
}

static int
ieee80211_add_link_station(struct wiphy *wiphy, struct net_device *dev,
			   struct link_station_parameters *params)
{
	struct ieee80211_sub_if_data *sdata = IEEE80211_DEV_TO_SUB_IF(dev);
	struct ieee80211_local *local = wiphy_priv(wiphy);

	lockdep_assert_wiphy(sdata->local->hw.wiphy);

	return sta_add_link_station(local, sdata, params);
}

static int sta_mod_link_station(struct ieee80211_local *local,
				struct ieee80211_sub_if_data *sdata,
				struct link_station_parameters *params)
{
	struct sta_info *sta;

	sta = sta_info_get_bss(sdata, params->mld_mac);
	if (!sta)
		return -ENOENT;

	if (!(sta->sta.valid_links & BIT(params->link_id)))
		return -EINVAL;

	return sta_link_apply_parameters(local, sta, false, params);
}

static int
ieee80211_mod_link_station(struct wiphy *wiphy, struct net_device *dev,
			   struct link_station_parameters *params)
{
	struct ieee80211_sub_if_data *sdata = IEEE80211_DEV_TO_SUB_IF(dev);
	struct ieee80211_local *local = wiphy_priv(wiphy);

	lockdep_assert_wiphy(sdata->local->hw.wiphy);

	return sta_mod_link_station(local, sdata, params);
}

static int sta_del_link_station(struct ieee80211_sub_if_data *sdata,
				struct link_station_del_parameters *params)
{
	struct sta_info *sta;

	sta = sta_info_get_bss(sdata, params->mld_mac);
	if (!sta)
		return -ENOENT;

	if (!(sta->sta.valid_links & BIT(params->link_id)))
		return -EINVAL;

	/* must not create a STA without links */
	if (sta->sta.valid_links == BIT(params->link_id))
		return -EINVAL;

	ieee80211_sta_remove_link(sta, params->link_id);

	return 0;
}

static int
ieee80211_del_link_station(struct wiphy *wiphy, struct net_device *dev,
			   struct link_station_del_parameters *params)
{
	struct ieee80211_sub_if_data *sdata = IEEE80211_DEV_TO_SUB_IF(dev);

	lockdep_assert_wiphy(sdata->local->hw.wiphy);

	return sta_del_link_station(sdata, params);
}

static int ieee80211_set_hw_timestamp(struct wiphy *wiphy,
				      struct net_device *dev,
				      struct cfg80211_set_hw_timestamp *hwts)
{
	struct ieee80211_sub_if_data *sdata = IEEE80211_DEV_TO_SUB_IF(dev);
	struct ieee80211_local *local = sdata->local;

	if (!local->ops->set_hw_timestamp)
		return -EOPNOTSUPP;

	if (!check_sdata_in_driver(sdata))
		return -EIO;

	return local->ops->set_hw_timestamp(&local->hw, &sdata->vif, hwts);
}

const struct cfg80211_ops mac80211_config_ops = {
	.add_virtual_intf = ieee80211_add_iface,
	.del_virtual_intf = ieee80211_del_iface,
	.change_virtual_intf = ieee80211_change_iface,
	.start_p2p_device = ieee80211_start_p2p_device,
	.stop_p2p_device = ieee80211_stop_p2p_device,
	.add_key = ieee80211_add_key,
	.del_key = ieee80211_del_key,
	.get_key = ieee80211_get_key,
	.set_default_key = ieee80211_config_default_key,
	.set_default_mgmt_key = ieee80211_config_default_mgmt_key,
	.set_default_beacon_key = ieee80211_config_default_beacon_key,
	.start_ap = ieee80211_start_ap,
	.change_beacon = ieee80211_change_beacon,
	.stop_ap = ieee80211_stop_ap,
	.add_station = ieee80211_add_station,
	.del_station = ieee80211_del_station,
	.change_station = ieee80211_change_station,
	.get_station = ieee80211_get_station,
	.dump_station = ieee80211_dump_station,
	.dump_survey = ieee80211_dump_survey,
#ifdef CONFIG_MAC80211_MESH
	.add_mpath = ieee80211_add_mpath,
	.del_mpath = ieee80211_del_mpath,
	.change_mpath = ieee80211_change_mpath,
	.get_mpath = ieee80211_get_mpath,
	.dump_mpath = ieee80211_dump_mpath,
	.get_mpp = ieee80211_get_mpp,
	.dump_mpp = ieee80211_dump_mpp,
	.update_mesh_config = ieee80211_update_mesh_config,
	.get_mesh_config = ieee80211_get_mesh_config,
	.join_mesh = ieee80211_join_mesh,
	.leave_mesh = ieee80211_leave_mesh,
#endif
	.join_ocb = ieee80211_join_ocb,
	.leave_ocb = ieee80211_leave_ocb,
	.change_bss = ieee80211_change_bss,
	.inform_bss = ieee80211_inform_bss,
	.set_txq_params = ieee80211_set_txq_params,
	.set_monitor_channel = ieee80211_set_monitor_channel,
	.suspend = ieee80211_suspend,
	.resume = ieee80211_resume,
	.scan = ieee80211_scan,
	.abort_scan = ieee80211_abort_scan,
	.sched_scan_start = ieee80211_sched_scan_start,
	.sched_scan_stop = ieee80211_sched_scan_stop,
	.auth = ieee80211_auth,
	.assoc = ieee80211_assoc,
	.deauth = ieee80211_deauth,
	.disassoc = ieee80211_disassoc,
	.join_ibss = ieee80211_join_ibss,
	.leave_ibss = ieee80211_leave_ibss,
	.set_mcast_rate = ieee80211_set_mcast_rate,
	.set_wiphy_params = ieee80211_set_wiphy_params,
	.set_tx_power = ieee80211_set_tx_power,
	.get_tx_power = ieee80211_get_tx_power,
	.rfkill_poll = ieee80211_rfkill_poll,
	CFG80211_TESTMODE_CMD(ieee80211_testmode_cmd)
	CFG80211_TESTMODE_DUMP(ieee80211_testmode_dump)
	.set_power_mgmt = ieee80211_set_power_mgmt,
	.set_bitrate_mask = ieee80211_set_bitrate_mask,
	.remain_on_channel = ieee80211_remain_on_channel,
	.cancel_remain_on_channel = ieee80211_cancel_remain_on_channel,
	.mgmt_tx = ieee80211_mgmt_tx,
	.mgmt_tx_cancel_wait = ieee80211_mgmt_tx_cancel_wait,
	.set_cqm_rssi_config = ieee80211_set_cqm_rssi_config,
	.set_cqm_rssi_range_config = ieee80211_set_cqm_rssi_range_config,
	.update_mgmt_frame_registrations =
		ieee80211_update_mgmt_frame_registrations,
	.set_antenna = ieee80211_set_antenna,
	.get_antenna = ieee80211_get_antenna,
	.set_rekey_data = ieee80211_set_rekey_data,
	.tdls_oper = ieee80211_tdls_oper,
	.tdls_mgmt = ieee80211_tdls_mgmt,
	.tdls_channel_switch = ieee80211_tdls_channel_switch,
	.tdls_cancel_channel_switch = ieee80211_tdls_cancel_channel_switch,
	.probe_client = ieee80211_probe_client,
	.set_noack_map = ieee80211_set_noack_map,
#ifdef CONFIG_PM
	.set_wakeup = ieee80211_set_wakeup,
#endif
	.get_channel = ieee80211_cfg_get_channel,
	.start_radar_detection = ieee80211_start_radar_detection,
	.end_cac = ieee80211_end_cac,
	.channel_switch = ieee80211_channel_switch,
	.set_qos_map = ieee80211_set_qos_map,
	.set_ap_chanwidth = ieee80211_set_ap_chanwidth,
	.add_tx_ts = ieee80211_add_tx_ts,
	.del_tx_ts = ieee80211_del_tx_ts,
	.start_nan = ieee80211_start_nan,
	.stop_nan = ieee80211_stop_nan,
	.nan_change_conf = ieee80211_nan_change_conf,
	.add_nan_func = ieee80211_add_nan_func,
	.del_nan_func = ieee80211_del_nan_func,
	.set_multicast_to_unicast = ieee80211_set_multicast_to_unicast,
	.tx_control_port = ieee80211_tx_control_port,
	.get_txq_stats = ieee80211_get_txq_stats,
	.get_ftm_responder_stats = ieee80211_get_ftm_responder_stats,
	.start_pmsr = ieee80211_start_pmsr,
	.abort_pmsr = ieee80211_abort_pmsr,
	.probe_mesh_link = ieee80211_probe_mesh_link,
	.set_tid_config = ieee80211_set_tid_config,
	.reset_tid_config = ieee80211_reset_tid_config,
	.set_sar_specs = ieee80211_set_sar_specs,
	.color_change = ieee80211_color_change,
	.set_radar_background = ieee80211_set_radar_background,
	.add_intf_link = ieee80211_add_intf_link,
	.del_intf_link = ieee80211_del_intf_link,
	.add_link_station = ieee80211_add_link_station,
	.mod_link_station = ieee80211_mod_link_station,
	.del_link_station = ieee80211_del_link_station,
	.set_hw_timestamp = ieee80211_set_hw_timestamp,
};<|MERGE_RESOLUTION|>--- conflicted
+++ resolved
@@ -566,12 +566,6 @@
 	/* KRACK protection, shouldn't happen but just silently accept key */
 	if (err == -EALREADY)
 		err = 0;
-<<<<<<< HEAD
-
- out_unlock:
-	mutex_unlock(&local->sta_mtx);
-=======
->>>>>>> 740329d7
 
 	return err;
 }
