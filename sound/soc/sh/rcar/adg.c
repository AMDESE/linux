--- conflicted
+++ resolved
@@ -42,11 +42,7 @@
 	u32 brga;
 	u32 brgb;
 
-<<<<<<< HEAD
-	int rbg_rate[ADG_HZ_SIZE]; /* RBGA / RBGB */
-=======
 	int brg_rate[ADG_HZ_SIZE]; /* BRGA / BRGB */
->>>>>>> a8e98f34
 };
 
 #define for_each_rsnd_clkin(pos, adg, i)	\
@@ -79,11 +75,7 @@
 	[CLKOUT3] = "audio_clkout3",
 };
 
-<<<<<<< HEAD
-static u32 rsnd_adg_calculate_rbgx(unsigned long div)
-=======
 static u32 rsnd_adg_calculate_brgx(unsigned long div)
->>>>>>> a8e98f34
 {
 	int i;
 
@@ -139,13 +131,8 @@
 		adg->clkin_rate[CLKA],	/* 0000: CLKA */
 		adg->clkin_rate[CLKB],	/* 0001: CLKB */
 		adg->clkin_rate[CLKC],	/* 0010: CLKC */
-<<<<<<< HEAD
-		adg->rbg_rate[ADG_HZ_441],	/* 0011: RBGA */
-		adg->rbg_rate[ADG_HZ_48],	/* 0100: RBGB */
-=======
 		adg->brg_rate[ADG_HZ_441],	/* 0011: BRGA */
 		adg->brg_rate[ADG_HZ_48],	/* 0100: BRGB */
->>>>>>> a8e98f34
 	};
 
 	min = ~0;
@@ -336,17 +323,10 @@
 	/*
 	 * find divided clock from BRGA/BRGB
 	 */
-<<<<<<< HEAD
-	if (rate == adg->rbg_rate[ADG_HZ_441])
-		return 0x10;
-
-	if (rate == adg->rbg_rate[ADG_HZ_48])
-=======
 	if (rate == adg->brg_rate[ADG_HZ_441])
 		return 0x10;
 
 	if (rate == adg->brg_rate[ADG_HZ_48])
->>>>>>> a8e98f34
 		return 0x20;
 
 	return -EIO;
@@ -383,13 +363,8 @@
 
 	dev_dbg(dev, "CLKOUT is based on BRG%c (= %dHz)\n",
 		(ckr) ? 'B' : 'A',
-<<<<<<< HEAD
-		(ckr) ?	adg->rbg_rate[ADG_HZ_48] :
-			adg->rbg_rate[ADG_HZ_441]);
-=======
 		(ckr) ?	adg->brg_rate[ADG_HZ_48] :
 			adg->brg_rate[ADG_HZ_441]);
->>>>>>> a8e98f34
 
 	return 0;
 }
@@ -568,17 +543,6 @@
 		if (0 == rate) /* not used */
 			continue;
 
-<<<<<<< HEAD
-		/* RBGA */
-		if (!adg->rbg_rate[ADG_HZ_441] && (0 == rate % 44100)) {
-			div = 6;
-			if (req_Hz[ADG_HZ_441])
-				div = rate / req_Hz[ADG_HZ_441];
-			rbgx = rsnd_adg_calculate_rbgx(div);
-			if (BRRx_MASK(rbgx) == rbgx) {
-				rbga = rbgx;
-				adg->rbg_rate[ADG_HZ_441] = rate / div;
-=======
 		/* BRGA */
 		if (!adg->brg_rate[ADG_HZ_441] && (0 == rate % 44100)) {
 			div = 6;
@@ -588,24 +552,12 @@
 			if (BRRx_MASK(brgx) == brgx) {
 				brga = brgx;
 				adg->brg_rate[ADG_HZ_441] = rate / div;
->>>>>>> a8e98f34
 				ckr |= brg_table[i] << 20;
 				if (req_Hz[ADG_HZ_441])
 					parent_clk_name = __clk_get_name(clk);
 			}
 		}
 
-<<<<<<< HEAD
-		/* RBGB */
-		if (!adg->rbg_rate[ADG_HZ_48] && (0 == rate % 48000)) {
-			div = 6;
-			if (req_Hz[ADG_HZ_48])
-				div = rate / req_Hz[ADG_HZ_48];
-			rbgx = rsnd_adg_calculate_rbgx(div);
-			if (BRRx_MASK(rbgx) == rbgx) {
-				rbgb = rbgx;
-				adg->rbg_rate[ADG_HZ_48] = rate / div;
-=======
 		/* BRGB */
 		if (!adg->brg_rate[ADG_HZ_48] && (0 == rate % 48000)) {
 			div = 6;
@@ -615,7 +567,6 @@
 			if (BRRx_MASK(brgx) == brgx) {
 				brgb = brgx;
 				adg->brg_rate[ADG_HZ_48] = rate / div;
->>>>>>> a8e98f34
 				ckr |= brg_table[i] << 16;
 				if (req_Hz[ADG_HZ_48])
 					parent_clk_name = __clk_get_name(clk);
@@ -712,15 +663,9 @@
 			__clk_get_name(clk), clk, clk_get_rate(clk));
 
 	dbg_msg(dev, m, "BRGCKR = 0x%08x, BRRA/BRRB = 0x%x/0x%x\n",
-<<<<<<< HEAD
-		adg->ckr, adg->rbga, adg->rbgb);
-	dbg_msg(dev, m, "BRGA (for 44100 base) = %d\n", adg->rbg_rate[ADG_HZ_441]);
-	dbg_msg(dev, m, "BRGB (for 48000 base) = %d\n", adg->rbg_rate[ADG_HZ_48]);
-=======
 		adg->ckr, adg->brga, adg->brgb);
 	dbg_msg(dev, m, "BRGA (for 44100 base) = %d\n", adg->brg_rate[ADG_HZ_441]);
 	dbg_msg(dev, m, "BRGB (for 48000 base) = %d\n", adg->brg_rate[ADG_HZ_48]);
->>>>>>> a8e98f34
 
 	/*
 	 * Actual CLKOUT will be exchanged in rsnd_adg_ssi_clk_try_start()
