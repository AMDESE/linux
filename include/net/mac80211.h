/* SPDX-License-Identifier: GPL-2.0-only */
/*
 * mac80211 <-> driver interface
 *
 * Copyright 2002-2005, Devicescape Software, Inc.
 * Copyright 2006-2007	Jiri Benc <jbenc@suse.cz>
 * Copyright 2007-2010	Johannes Berg <johannes@sipsolutions.net>
 * Copyright 2013-2014  Intel Mobile Communications GmbH
 * Copyright (C) 2015 - 2017 Intel Deutschland GmbH
 * Copyright (C) 2018 - 2022 Intel Corporation
 */

#ifndef MAC80211_H
#define MAC80211_H

#include <linux/bug.h>
#include <linux/kernel.h>
#include <linux/if_ether.h>
#include <linux/skbuff.h>
#include <linux/ieee80211.h>
#include <linux/lockdep.h>
#include <net/cfg80211.h>
#include <net/codel.h>
#include <net/ieee80211_radiotap.h>
#include <asm/unaligned.h>

/**
 * DOC: Introduction
 *
 * mac80211 is the Linux stack for 802.11 hardware that implements
 * only partial functionality in hard- or firmware. This document
 * defines the interface between mac80211 and low-level hardware
 * drivers.
 */

/**
 * DOC: Calling mac80211 from interrupts
 *
 * Only ieee80211_tx_status_irqsafe() and ieee80211_rx_irqsafe() can be
 * called in hardware interrupt context. The low-level driver must not call any
 * other functions in hardware interrupt context. If there is a need for such
 * call, the low-level driver should first ACK the interrupt and perform the
 * IEEE 802.11 code call after this, e.g. from a scheduled workqueue or even
 * tasklet function.
 *
 * NOTE: If the driver opts to use the _irqsafe() functions, it may not also
 *	 use the non-IRQ-safe functions!
 */

/**
 * DOC: Warning
 *
 * If you're reading this document and not the header file itself, it will
 * be incomplete because not all documentation has been converted yet.
 */

/**
 * DOC: Frame format
 *
 * As a general rule, when frames are passed between mac80211 and the driver,
 * they start with the IEEE 802.11 header and include the same octets that are
 * sent over the air except for the FCS which should be calculated by the
 * hardware.
 *
 * There are, however, various exceptions to this rule for advanced features:
 *
 * The first exception is for hardware encryption and decryption offload
 * where the IV/ICV may or may not be generated in hardware.
 *
 * Secondly, when the hardware handles fragmentation, the frame handed to
 * the driver from mac80211 is the MSDU, not the MPDU.
 */

/**
 * DOC: mac80211 workqueue
 *
 * mac80211 provides its own workqueue for drivers and internal mac80211 use.
 * The workqueue is a single threaded workqueue and can only be accessed by
 * helpers for sanity checking. Drivers must ensure all work added onto the
 * mac80211 workqueue should be cancelled on the driver stop() callback.
 *
 * mac80211 will flushed the workqueue upon interface removal and during
 * suspend.
 *
 * All work performed on the mac80211 workqueue must not acquire the RTNL lock.
 *
 */

/**
 * DOC: mac80211 software tx queueing
 *
 * mac80211 provides an optional intermediate queueing implementation designed
 * to allow the driver to keep hardware queues short and provide some fairness
 * between different stations/interfaces.
 * In this model, the driver pulls data frames from the mac80211 queue instead
 * of letting mac80211 push them via drv_tx().
 * Other frames (e.g. control or management) are still pushed using drv_tx().
 *
 * Drivers indicate that they use this model by implementing the .wake_tx_queue
 * driver operation.
 *
 * Intermediate queues (struct ieee80211_txq) are kept per-sta per-tid, with
 * another per-sta for non-data/non-mgmt and bufferable management frames, and
 * a single per-vif queue for multicast data frames.
 *
 * The driver is expected to initialize its private per-queue data for stations
 * and interfaces in the .add_interface and .sta_add ops.
 *
 * The driver can't access the queue directly. To dequeue a frame from a
 * txq, it calls ieee80211_tx_dequeue(). Whenever mac80211 adds a new frame to a
 * queue, it calls the .wake_tx_queue driver op.
 *
 * Drivers can optionally delegate responsibility for scheduling queues to
 * mac80211, to take advantage of airtime fairness accounting. In this case, to
 * obtain the next queue to pull frames from, the driver calls
 * ieee80211_next_txq(). The driver is then expected to return the txq using
 * ieee80211_return_txq().
 *
 * For AP powersave TIM handling, the driver only needs to indicate if it has
 * buffered packets in the driver specific data structures by calling
 * ieee80211_sta_set_buffered(). For frames buffered in the ieee80211_txq
 * struct, mac80211 sets the appropriate TIM PVB bits and calls
 * .release_buffered_frames().
 * In that callback the driver is therefore expected to release its own
 * buffered frames and afterwards also frames from the ieee80211_txq (obtained
 * via the usual ieee80211_tx_dequeue).
 */

/**
 * DOC: HW timestamping
 *
 * Timing Measurement and Fine Timing Measurement require accurate timestamps
 * of the action frames TX/RX and their respective acks.
 *
 * To report hardware timestamps for Timing Measurement or Fine Timing
 * Measurement frame RX, the low level driver should set the SKB's hwtstamp
 * field to the frame RX timestamp and report the ack TX timestamp in the
 * ieee80211_rx_status struct.
 *
 * Similarly, To report hardware timestamps for Timing Measurement or Fine
 * Timing Measurement frame TX, the driver should set the SKB's hwtstamp field
 * to the frame TX timestamp and report the ack RX timestamp in the
 * ieee80211_tx_status struct.
 */
struct device;

/**
 * enum ieee80211_max_queues - maximum number of queues
 *
 * @IEEE80211_MAX_QUEUES: Maximum number of regular device queues.
 * @IEEE80211_MAX_QUEUE_MAP: bitmap with maximum queues set
 */
enum ieee80211_max_queues {
	IEEE80211_MAX_QUEUES =		16,
	IEEE80211_MAX_QUEUE_MAP =	BIT(IEEE80211_MAX_QUEUES) - 1,
};

#define IEEE80211_INVAL_HW_QUEUE	0xff

/**
 * enum ieee80211_ac_numbers - AC numbers as used in mac80211
 * @IEEE80211_AC_VO: voice
 * @IEEE80211_AC_VI: video
 * @IEEE80211_AC_BE: best effort
 * @IEEE80211_AC_BK: background
 */
enum ieee80211_ac_numbers {
	IEEE80211_AC_VO		= 0,
	IEEE80211_AC_VI		= 1,
	IEEE80211_AC_BE		= 2,
	IEEE80211_AC_BK		= 3,
};

/**
 * struct ieee80211_tx_queue_params - transmit queue configuration
 *
 * The information provided in this structure is required for QoS
 * transmit queue configuration. Cf. IEEE 802.11 7.3.2.29.
 *
 * @aifs: arbitration interframe space [0..255]
 * @cw_min: minimum contention window [a value of the form
 *	2^n-1 in the range 1..32767]
 * @cw_max: maximum contention window [like @cw_min]
 * @txop: maximum burst time in units of 32 usecs, 0 meaning disabled
 * @acm: is mandatory admission control required for the access category
 * @uapsd: is U-APSD mode enabled for the queue
 * @mu_edca: is the MU EDCA configured
 * @mu_edca_param_rec: MU EDCA Parameter Record for HE
 */
struct ieee80211_tx_queue_params {
	u16 txop;
	u16 cw_min;
	u16 cw_max;
	u8 aifs;
	bool acm;
	bool uapsd;
	bool mu_edca;
	struct ieee80211_he_mu_edca_param_ac_rec mu_edca_param_rec;
};

struct ieee80211_low_level_stats {
	unsigned int dot11ACKFailureCount;
	unsigned int dot11RTSFailureCount;
	unsigned int dot11FCSErrorCount;
	unsigned int dot11RTSSuccessCount;
};

/**
 * enum ieee80211_chanctx_change - change flag for channel context
 * @IEEE80211_CHANCTX_CHANGE_WIDTH: The channel width changed
 * @IEEE80211_CHANCTX_CHANGE_RX_CHAINS: The number of RX chains changed
 * @IEEE80211_CHANCTX_CHANGE_RADAR: radar detection flag changed
 * @IEEE80211_CHANCTX_CHANGE_CHANNEL: switched to another operating channel,
 *	this is used only with channel switching with CSA
 * @IEEE80211_CHANCTX_CHANGE_MIN_WIDTH: The min required channel width changed
 */
enum ieee80211_chanctx_change {
	IEEE80211_CHANCTX_CHANGE_WIDTH		= BIT(0),
	IEEE80211_CHANCTX_CHANGE_RX_CHAINS	= BIT(1),
	IEEE80211_CHANCTX_CHANGE_RADAR		= BIT(2),
	IEEE80211_CHANCTX_CHANGE_CHANNEL	= BIT(3),
	IEEE80211_CHANCTX_CHANGE_MIN_WIDTH	= BIT(4),
};

/**
 * struct ieee80211_chanctx_conf - channel context that vifs may be tuned to
 *
 * This is the driver-visible part. The ieee80211_chanctx
 * that contains it is visible in mac80211 only.
 *
 * @def: the channel definition
 * @min_def: the minimum channel definition currently required.
 * @rx_chains_static: The number of RX chains that must always be
 *	active on the channel to receive MIMO transmissions
 * @rx_chains_dynamic: The number of RX chains that must be enabled
 *	after RTS/CTS handshake to receive SMPS MIMO transmissions;
 *	this will always be >= @rx_chains_static.
 * @radar_enabled: whether radar detection is enabled on this channel.
 * @drv_priv: data area for driver use, will always be aligned to
 *	sizeof(void *), size is determined in hw information.
 */
struct ieee80211_chanctx_conf {
	struct cfg80211_chan_def def;
	struct cfg80211_chan_def min_def;

	u8 rx_chains_static, rx_chains_dynamic;

	bool radar_enabled;

	u8 drv_priv[] __aligned(sizeof(void *));
};

/**
 * enum ieee80211_chanctx_switch_mode - channel context switch mode
 * @CHANCTX_SWMODE_REASSIGN_VIF: Both old and new contexts already
 *	exist (and will continue to exist), but the virtual interface
 *	needs to be switched from one to the other.
 * @CHANCTX_SWMODE_SWAP_CONTEXTS: The old context exists but will stop
 *      to exist with this call, the new context doesn't exist but
 *      will be active after this call, the virtual interface switches
 *      from the old to the new (note that the driver may of course
 *      implement this as an on-the-fly chandef switch of the existing
 *      hardware context, but the mac80211 pointer for the old context
 *      will cease to exist and only the new one will later be used
 *      for changes/removal.)
 */
enum ieee80211_chanctx_switch_mode {
	CHANCTX_SWMODE_REASSIGN_VIF,
	CHANCTX_SWMODE_SWAP_CONTEXTS,
};

/**
 * struct ieee80211_vif_chanctx_switch - vif chanctx switch information
 *
 * This is structure is used to pass information about a vif that
 * needs to switch from one chanctx to another.  The
 * &ieee80211_chanctx_switch_mode defines how the switch should be
 * done.
 *
 * @vif: the vif that should be switched from old_ctx to new_ctx
 * @link_conf: the link conf that's switching
 * @old_ctx: the old context to which the vif was assigned
 * @new_ctx: the new context to which the vif must be assigned
 */
struct ieee80211_vif_chanctx_switch {
	struct ieee80211_vif *vif;
	struct ieee80211_bss_conf *link_conf;
	struct ieee80211_chanctx_conf *old_ctx;
	struct ieee80211_chanctx_conf *new_ctx;
};

/**
 * enum ieee80211_bss_change - BSS change notification flags
 *
 * These flags are used with the bss_info_changed(), link_info_changed()
 * and vif_cfg_changed() callbacks to indicate which parameter(s) changed.
 *
 * @BSS_CHANGED_ASSOC: association status changed (associated/disassociated),
 *	also implies a change in the AID.
 * @BSS_CHANGED_ERP_CTS_PROT: CTS protection changed
 * @BSS_CHANGED_ERP_PREAMBLE: preamble changed
 * @BSS_CHANGED_ERP_SLOT: slot timing changed
 * @BSS_CHANGED_HT: 802.11n parameters changed
 * @BSS_CHANGED_BASIC_RATES: Basic rateset changed
 * @BSS_CHANGED_BEACON_INT: Beacon interval changed
 * @BSS_CHANGED_BSSID: BSSID changed, for whatever
 *	reason (IBSS and managed mode)
 * @BSS_CHANGED_BEACON: Beacon data changed, retrieve
 *	new beacon (beaconing modes)
 * @BSS_CHANGED_BEACON_ENABLED: Beaconing should be
 *	enabled/disabled (beaconing modes)
 * @BSS_CHANGED_CQM: Connection quality monitor config changed
 * @BSS_CHANGED_IBSS: IBSS join status changed
 * @BSS_CHANGED_ARP_FILTER: Hardware ARP filter address list or state changed.
 * @BSS_CHANGED_QOS: QoS for this association was enabled/disabled. Note
 *	that it is only ever disabled for station mode.
 * @BSS_CHANGED_IDLE: Idle changed for this BSS/interface.
 * @BSS_CHANGED_SSID: SSID changed for this BSS (AP and IBSS mode)
 * @BSS_CHANGED_AP_PROBE_RESP: Probe Response changed for this BSS (AP mode)
 * @BSS_CHANGED_PS: PS changed for this BSS (STA mode)
 * @BSS_CHANGED_TXPOWER: TX power setting changed for this interface
 * @BSS_CHANGED_P2P_PS: P2P powersave settings (CTWindow, opportunistic PS)
 *	changed
 * @BSS_CHANGED_BEACON_INFO: Data from the AP's beacon became available:
 *	currently dtim_period only is under consideration.
 * @BSS_CHANGED_BANDWIDTH: The bandwidth used by this interface changed,
 *	note that this is only called when it changes after the channel
 *	context had been assigned.
 * @BSS_CHANGED_OCB: OCB join status changed
 * @BSS_CHANGED_MU_GROUPS: VHT MU-MIMO group id or user position changed
 * @BSS_CHANGED_KEEP_ALIVE: keep alive options (idle period or protected
 *	keep alive) changed.
 * @BSS_CHANGED_MCAST_RATE: Multicast Rate setting changed for this interface
 * @BSS_CHANGED_FTM_RESPONDER: fine timing measurement request responder
 *	functionality changed for this BSS (AP mode).
 * @BSS_CHANGED_TWT: TWT status changed
 * @BSS_CHANGED_HE_OBSS_PD: OBSS Packet Detection status changed.
 * @BSS_CHANGED_HE_BSS_COLOR: BSS Color has changed
 * @BSS_CHANGED_FILS_DISCOVERY: FILS discovery status changed.
 * @BSS_CHANGED_UNSOL_BCAST_PROBE_RESP: Unsolicited broadcast probe response
 *	status changed.
 *
 */
enum ieee80211_bss_change {
	BSS_CHANGED_ASSOC		= 1<<0,
	BSS_CHANGED_ERP_CTS_PROT	= 1<<1,
	BSS_CHANGED_ERP_PREAMBLE	= 1<<2,
	BSS_CHANGED_ERP_SLOT		= 1<<3,
	BSS_CHANGED_HT			= 1<<4,
	BSS_CHANGED_BASIC_RATES		= 1<<5,
	BSS_CHANGED_BEACON_INT		= 1<<6,
	BSS_CHANGED_BSSID		= 1<<7,
	BSS_CHANGED_BEACON		= 1<<8,
	BSS_CHANGED_BEACON_ENABLED	= 1<<9,
	BSS_CHANGED_CQM			= 1<<10,
	BSS_CHANGED_IBSS		= 1<<11,
	BSS_CHANGED_ARP_FILTER		= 1<<12,
	BSS_CHANGED_QOS			= 1<<13,
	BSS_CHANGED_IDLE		= 1<<14,
	BSS_CHANGED_SSID		= 1<<15,
	BSS_CHANGED_AP_PROBE_RESP	= 1<<16,
	BSS_CHANGED_PS			= 1<<17,
	BSS_CHANGED_TXPOWER		= 1<<18,
	BSS_CHANGED_P2P_PS		= 1<<19,
	BSS_CHANGED_BEACON_INFO		= 1<<20,
	BSS_CHANGED_BANDWIDTH		= 1<<21,
	BSS_CHANGED_OCB                 = 1<<22,
	BSS_CHANGED_MU_GROUPS		= 1<<23,
	BSS_CHANGED_KEEP_ALIVE		= 1<<24,
	BSS_CHANGED_MCAST_RATE		= 1<<25,
	BSS_CHANGED_FTM_RESPONDER	= 1<<26,
	BSS_CHANGED_TWT			= 1<<27,
	BSS_CHANGED_HE_OBSS_PD		= 1<<28,
	BSS_CHANGED_HE_BSS_COLOR	= 1<<29,
	BSS_CHANGED_FILS_DISCOVERY      = 1<<30,
	BSS_CHANGED_UNSOL_BCAST_PROBE_RESP = 1<<31,

	/* when adding here, make sure to change ieee80211_reconfig */
};

/*
 * The maximum number of IPv4 addresses listed for ARP filtering. If the number
 * of addresses for an interface increase beyond this value, hardware ARP
 * filtering will be disabled.
 */
#define IEEE80211_BSS_ARP_ADDR_LIST_LEN 4

/**
 * enum ieee80211_event_type - event to be notified to the low level driver
 * @RSSI_EVENT: AP's rssi crossed the a threshold set by the driver.
 * @MLME_EVENT: event related to MLME
 * @BAR_RX_EVENT: a BAR was received
 * @BA_FRAME_TIMEOUT: Frames were released from the reordering buffer because
 *	they timed out. This won't be called for each frame released, but only
 *	once each time the timeout triggers.
 */
enum ieee80211_event_type {
	RSSI_EVENT,
	MLME_EVENT,
	BAR_RX_EVENT,
	BA_FRAME_TIMEOUT,
};

/**
 * enum ieee80211_rssi_event_data - relevant when event type is %RSSI_EVENT
 * @RSSI_EVENT_HIGH: AP's rssi went below the threshold set by the driver.
 * @RSSI_EVENT_LOW: AP's rssi went above the threshold set by the driver.
 */
enum ieee80211_rssi_event_data {
	RSSI_EVENT_HIGH,
	RSSI_EVENT_LOW,
};

/**
 * struct ieee80211_rssi_event - data attached to an %RSSI_EVENT
 * @data: See &enum ieee80211_rssi_event_data
 */
struct ieee80211_rssi_event {
	enum ieee80211_rssi_event_data data;
};

/**
 * enum ieee80211_mlme_event_data - relevant when event type is %MLME_EVENT
 * @AUTH_EVENT: the MLME operation is authentication
 * @ASSOC_EVENT: the MLME operation is association
 * @DEAUTH_RX_EVENT: deauth received..
 * @DEAUTH_TX_EVENT: deauth sent.
 */
enum ieee80211_mlme_event_data {
	AUTH_EVENT,
	ASSOC_EVENT,
	DEAUTH_RX_EVENT,
	DEAUTH_TX_EVENT,
};

/**
 * enum ieee80211_mlme_event_status - relevant when event type is %MLME_EVENT
 * @MLME_SUCCESS: the MLME operation completed successfully.
 * @MLME_DENIED: the MLME operation was denied by the peer.
 * @MLME_TIMEOUT: the MLME operation timed out.
 */
enum ieee80211_mlme_event_status {
	MLME_SUCCESS,
	MLME_DENIED,
	MLME_TIMEOUT,
};

/**
 * struct ieee80211_mlme_event - data attached to an %MLME_EVENT
 * @data: See &enum ieee80211_mlme_event_data
 * @status: See &enum ieee80211_mlme_event_status
 * @reason: the reason code if applicable
 */
struct ieee80211_mlme_event {
	enum ieee80211_mlme_event_data data;
	enum ieee80211_mlme_event_status status;
	u16 reason;
};

/**
 * struct ieee80211_ba_event - data attached for BlockAck related events
 * @sta: pointer to the &ieee80211_sta to which this event relates
 * @tid: the tid
 * @ssn: the starting sequence number (for %BAR_RX_EVENT)
 */
struct ieee80211_ba_event {
	struct ieee80211_sta *sta;
	u16 tid;
	u16 ssn;
};

/**
 * struct ieee80211_event - event to be sent to the driver
 * @type: The event itself. See &enum ieee80211_event_type.
 * @rssi: relevant if &type is %RSSI_EVENT
 * @mlme: relevant if &type is %AUTH_EVENT
 * @ba: relevant if &type is %BAR_RX_EVENT or %BA_FRAME_TIMEOUT
 * @u:union holding the fields above
 */
struct ieee80211_event {
	enum ieee80211_event_type type;
	union {
		struct ieee80211_rssi_event rssi;
		struct ieee80211_mlme_event mlme;
		struct ieee80211_ba_event ba;
	} u;
};

/**
 * struct ieee80211_mu_group_data - STA's VHT MU-MIMO group data
 *
 * This structure describes the group id data of VHT MU-MIMO
 *
 * @membership: 64 bits array - a bit is set if station is member of the group
 * @position: 2 bits per group id indicating the position in the group
 */
struct ieee80211_mu_group_data {
	u8 membership[WLAN_MEMBERSHIP_LEN];
	u8 position[WLAN_USER_POSITION_LEN];
};

/**
 * struct ieee80211_ftm_responder_params - FTM responder parameters
 *
 * @lci: LCI subelement content
 * @civicloc: CIVIC location subelement content
 * @lci_len: LCI data length
 * @civicloc_len: Civic data length
 */
struct ieee80211_ftm_responder_params {
	const u8 *lci;
	const u8 *civicloc;
	size_t lci_len;
	size_t civicloc_len;
};

/**
 * struct ieee80211_fils_discovery - FILS discovery parameters from
 * IEEE Std 802.11ai-2016, Annex C.3 MIB detail.
 *
 * @min_interval: Minimum packet interval in TUs (0 - 10000)
 * @max_interval: Maximum packet interval in TUs (0 - 10000)
 */
struct ieee80211_fils_discovery {
	u32 min_interval;
	u32 max_interval;
};

/**
 * struct ieee80211_bss_conf - holds the BSS's changing parameters
 *
 * This structure keeps information about a BSS (and an association
 * to that BSS) that can change during the lifetime of the BSS.
 *
 * @addr: (link) address used locally
 * @link_id: link ID, or 0 for non-MLO
 * @htc_trig_based_pkt_ext: default PE in 4us units, if BSS supports HE
 * @uora_exists: is the UORA element advertised by AP
 * @ack_enabled: indicates support to receive a multi-TID that solicits either
 *	ACK, BACK or both
 * @uora_ocw_range: UORA element's OCW Range field
 * @frame_time_rts_th: HE duration RTS threshold, in units of 32us
 * @he_support: does this BSS support HE
 * @twt_requester: does this BSS support TWT requester (relevant for managed
 *	mode only, set if the AP advertises TWT responder role)
 * @twt_responder: does this BSS support TWT requester (relevant for managed
 *	mode only, set if the AP advertises TWT responder role)
 * @twt_protected: does this BSS support protected TWT frames
 * @twt_broadcast: does this BSS support broadcast TWT
 * @use_cts_prot: use CTS protection
 * @use_short_preamble: use 802.11b short preamble
 * @use_short_slot: use short slot time (only relevant for ERP)
 * @dtim_period: num of beacons before the next DTIM, for beaconing,
 *	valid in station mode only if after the driver was notified
 *	with the %BSS_CHANGED_BEACON_INFO flag, will be non-zero then.
 * @sync_tsf: last beacon's/probe response's TSF timestamp (could be old
 *	as it may have been received during scanning long ago). If the
 *	HW flag %IEEE80211_HW_TIMING_BEACON_ONLY is set, then this can
 *	only come from a beacon, but might not become valid until after
 *	association when a beacon is received (which is notified with the
 *	%BSS_CHANGED_DTIM flag.). See also sync_dtim_count important notice.
 * @sync_device_ts: the device timestamp corresponding to the sync_tsf,
 *	the driver/device can use this to calculate synchronisation
 *	(see @sync_tsf). See also sync_dtim_count important notice.
 * @sync_dtim_count: Only valid when %IEEE80211_HW_TIMING_BEACON_ONLY
 *	is requested, see @sync_tsf/@sync_device_ts.
 *	IMPORTANT: These three sync_* parameters would possibly be out of sync
 *	by the time the driver will use them. The synchronized view is currently
 *	guaranteed only in certain callbacks.
 *	Note also that this is not used with MLD associations, mac80211 doesn't
 *	know how to track beacons for all of the links for this.
 * @beacon_int: beacon interval
 * @assoc_capability: capabilities taken from assoc resp
 * @basic_rates: bitmap of basic rates, each bit stands for an
 *	index into the rate table configured by the driver in
 *	the current band.
 * @beacon_rate: associated AP's beacon TX rate
 * @mcast_rate: per-band multicast rate index + 1 (0: disabled)
 * @bssid: The BSSID for this BSS
 * @enable_beacon: whether beaconing should be enabled or not
 * @chandef: Channel definition for this BSS -- the hardware might be
 *	configured a higher bandwidth than this BSS uses, for example.
 * @mu_group: VHT MU-MIMO group membership data
 * @ht_operation_mode: HT operation mode like in &struct ieee80211_ht_operation.
 *	This field is only valid when the channel is a wide HT/VHT channel.
 *	Note that with TDLS this can be the case (channel is HT, protection must
 *	be used from this field) even when the BSS association isn't using HT.
 * @cqm_rssi_thold: Connection quality monitor RSSI threshold, a zero value
 *	implies disabled. As with the cfg80211 callback, a change here should
 *	cause an event to be sent indicating where the current value is in
 *	relation to the newly configured threshold.
 * @cqm_rssi_low: Connection quality monitor RSSI lower threshold, a zero value
 *	implies disabled.  This is an alternative mechanism to the single
 *	threshold event and can't be enabled simultaneously with it.
 * @cqm_rssi_high: Connection quality monitor RSSI upper threshold.
 * @cqm_rssi_hyst: Connection quality monitor RSSI hysteresis
 * @qos: This is a QoS-enabled BSS.
 * @hidden_ssid: The SSID of the current vif is hidden. Only valid in AP-mode.
 * @txpower: TX power in dBm.  INT_MIN means not configured.
 * @txpower_type: TX power adjustment used to control per packet Transmit
 *	Power Control (TPC) in lower driver for the current vif. In particular
 *	TPC is enabled if value passed in %txpower_type is
 *	NL80211_TX_POWER_LIMITED (allow using less than specified from
 *	userspace), whereas TPC is disabled if %txpower_type is set to
 *	NL80211_TX_POWER_FIXED (use value configured from userspace)
 * @p2p_noa_attr: P2P NoA attribute for P2P powersave
 * @allow_p2p_go_ps: indication for AP or P2P GO interface, whether it's allowed
 *	to use P2P PS mechanism or not. AP/P2P GO is not allowed to use P2P PS
 *	if it has associated clients without P2P PS support.
 * @max_idle_period: the time period during which the station can refrain from
 *	transmitting frames to its associated AP without being disassociated.
 *	In units of 1000 TUs. Zero value indicates that the AP did not include
 *	a (valid) BSS Max Idle Period Element.
 * @protected_keep_alive: if set, indicates that the station should send an RSN
 *	protected frame to the AP to reset the idle timer at the AP for the
 *	station.
 * @ftm_responder: whether to enable or disable fine timing measurement FTM
 *	responder functionality.
 * @ftmr_params: configurable lci/civic parameter when enabling FTM responder.
 * @nontransmitted: this BSS is a nontransmitted BSS profile
 * @transmitter_bssid: the address of transmitter AP
 * @bssid_index: index inside the multiple BSSID set
 * @bssid_indicator: 2^bssid_indicator is the maximum number of APs in set
 * @ema_ap: AP supports enhancements of discovery and advertisement of
 *	nontransmitted BSSIDs
 * @profile_periodicity: the least number of beacon frames need to be received
 *	in order to discover all the nontransmitted BSSIDs in the set.
 * @he_oper: HE operation information of the BSS (AP/Mesh) or of the AP we are
 *	connected to (STA)
 * @he_obss_pd: OBSS Packet Detection parameters.
 * @he_bss_color: BSS coloring settings, if BSS supports HE
 * @fils_discovery: FILS discovery configuration
 * @unsol_bcast_probe_resp_interval: Unsolicited broadcast probe response
 *	interval.
 * @beacon_tx_rate: The configured beacon transmit rate that needs to be passed
 *	to driver when rate control is offloaded to firmware.
 * @power_type: power type of BSS for 6 GHz
 * @tx_pwr_env: transmit power envelope array of BSS.
 * @tx_pwr_env_num: number of @tx_pwr_env.
 * @pwr_reduction: power constraint of BSS.
 * @eht_support: does this BSS support EHT
 * @csa_active: marks whether a channel switch is going on. Internally it is
 *	write-protected by sdata_lock and local->mtx so holding either is fine
 *	for read access.
 * @mu_mimo_owner: indicates interface owns MU-MIMO capability
 * @chanctx_conf: The channel context this interface is assigned to, or %NULL
 *	when it is not assigned. This pointer is RCU-protected due to the TX
 *	path needing to access it; even though the netdev carrier will always
 *	be off when it is %NULL there can still be races and packets could be
 *	processed after it switches back to %NULL.
 * @color_change_active: marks whether a color change is ongoing. Internally it is
 *	write-protected by sdata_lock and local->mtx so holding either is fine
 *	for read access.
 * @color_change_color: the bss color that will be used after the change.
 */
struct ieee80211_bss_conf {
	const u8 *bssid;
	unsigned int link_id;
	u8 addr[ETH_ALEN] __aligned(2);
	u8 htc_trig_based_pkt_ext;
	bool uora_exists;
	u8 uora_ocw_range;
	u16 frame_time_rts_th;
	bool he_support;
	bool twt_requester;
	bool twt_responder;
	bool twt_protected;
	bool twt_broadcast;
	/* erp related data */
	bool use_cts_prot;
	bool use_short_preamble;
	bool use_short_slot;
	bool enable_beacon;
	u8 dtim_period;
	u16 beacon_int;
	u16 assoc_capability;
	u64 sync_tsf;
	u32 sync_device_ts;
	u8 sync_dtim_count;
	u32 basic_rates;
	struct ieee80211_rate *beacon_rate;
	int mcast_rate[NUM_NL80211_BANDS];
	u16 ht_operation_mode;
	s32 cqm_rssi_thold;
	u32 cqm_rssi_hyst;
	s32 cqm_rssi_low;
	s32 cqm_rssi_high;
	struct cfg80211_chan_def chandef;
	struct ieee80211_mu_group_data mu_group;
	bool qos;
	bool hidden_ssid;
	int txpower;
	enum nl80211_tx_power_setting txpower_type;
	struct ieee80211_p2p_noa_attr p2p_noa_attr;
	bool allow_p2p_go_ps;
	u16 max_idle_period;
	bool protected_keep_alive;
	bool ftm_responder;
	struct ieee80211_ftm_responder_params *ftmr_params;
	/* Multiple BSSID data */
	bool nontransmitted;
	u8 transmitter_bssid[ETH_ALEN];
	u8 bssid_index;
	u8 bssid_indicator;
	bool ema_ap;
	u8 profile_periodicity;
	struct {
		u32 params;
		u16 nss_set;
	} he_oper;
	struct ieee80211_he_obss_pd he_obss_pd;
	struct cfg80211_he_bss_color he_bss_color;
	struct ieee80211_fils_discovery fils_discovery;
	u32 unsol_bcast_probe_resp_interval;
	struct cfg80211_bitrate_mask beacon_tx_rate;
	enum ieee80211_ap_reg_power power_type;
	struct ieee80211_tx_pwr_env tx_pwr_env[IEEE80211_TPE_MAX_IE_COUNT];
	u8 tx_pwr_env_num;
	u8 pwr_reduction;
	bool eht_support;

	bool csa_active;
	bool mu_mimo_owner;
	struct ieee80211_chanctx_conf __rcu *chanctx_conf;

	bool color_change_active;
	u8 color_change_color;
};

/**
 * enum mac80211_tx_info_flags - flags to describe transmission information/status
 *
 * These flags are used with the @flags member of &ieee80211_tx_info.
 *
 * @IEEE80211_TX_CTL_REQ_TX_STATUS: require TX status callback for this frame.
 * @IEEE80211_TX_CTL_ASSIGN_SEQ: The driver has to assign a sequence
 *	number to this frame, taking care of not overwriting the fragment
 *	number and increasing the sequence number only when the
 *	IEEE80211_TX_CTL_FIRST_FRAGMENT flag is set. mac80211 will properly
 *	assign sequence numbers to QoS-data frames but cannot do so correctly
 *	for non-QoS-data and management frames because beacons need them from
 *	that counter as well and mac80211 cannot guarantee proper sequencing.
 *	If this flag is set, the driver should instruct the hardware to
 *	assign a sequence number to the frame or assign one itself. Cf. IEEE
 *	802.11-2007 7.1.3.4.1 paragraph 3. This flag will always be set for
 *	beacons and always be clear for frames without a sequence number field.
 * @IEEE80211_TX_CTL_NO_ACK: tell the low level not to wait for an ack
 * @IEEE80211_TX_CTL_CLEAR_PS_FILT: clear powersave filter for destination
 *	station
 * @IEEE80211_TX_CTL_FIRST_FRAGMENT: this is a first fragment of the frame
 * @IEEE80211_TX_CTL_SEND_AFTER_DTIM: send this frame after DTIM beacon
 * @IEEE80211_TX_CTL_AMPDU: this frame should be sent as part of an A-MPDU
 * @IEEE80211_TX_CTL_INJECTED: Frame was injected, internal to mac80211.
 * @IEEE80211_TX_STAT_TX_FILTERED: The frame was not transmitted
 *	because the destination STA was in powersave mode. Note that to
 *	avoid race conditions, the filter must be set by the hardware or
 *	firmware upon receiving a frame that indicates that the station
 *	went to sleep (must be done on device to filter frames already on
 *	the queue) and may only be unset after mac80211 gives the OK for
 *	that by setting the IEEE80211_TX_CTL_CLEAR_PS_FILT (see above),
 *	since only then is it guaranteed that no more frames are in the
 *	hardware queue.
 * @IEEE80211_TX_STAT_ACK: Frame was acknowledged
 * @IEEE80211_TX_STAT_AMPDU: The frame was aggregated, so status
 * 	is for the whole aggregation.
 * @IEEE80211_TX_STAT_AMPDU_NO_BACK: no block ack was returned,
 * 	so consider using block ack request (BAR).
 * @IEEE80211_TX_CTL_RATE_CTRL_PROBE: internal to mac80211, can be
 *	set by rate control algorithms to indicate probe rate, will
 *	be cleared for fragmented frames (except on the last fragment)
 * @IEEE80211_TX_INTFL_OFFCHAN_TX_OK: Internal to mac80211. Used to indicate
 *	that a frame can be transmitted while the queues are stopped for
 *	off-channel operation.
 * @IEEE80211_TX_CTL_HW_80211_ENCAP: This frame uses hardware encapsulation
 *	(header conversion)
 * @IEEE80211_TX_INTFL_RETRIED: completely internal to mac80211,
 *	used to indicate that a frame was already retried due to PS
 * @IEEE80211_TX_INTFL_DONT_ENCRYPT: completely internal to mac80211,
 *	used to indicate frame should not be encrypted
 * @IEEE80211_TX_CTL_NO_PS_BUFFER: This frame is a response to a poll
 *	frame (PS-Poll or uAPSD) or a non-bufferable MMPDU and must
 *	be sent although the station is in powersave mode.
 * @IEEE80211_TX_CTL_MORE_FRAMES: More frames will be passed to the
 *	transmit function after the current frame, this can be used
 *	by drivers to kick the DMA queue only if unset or when the
 *	queue gets full.
 * @IEEE80211_TX_INTFL_RETRANSMISSION: This frame is being retransmitted
 *	after TX status because the destination was asleep, it must not
 *	be modified again (no seqno assignment, crypto, etc.)
 * @IEEE80211_TX_INTFL_MLME_CONN_TX: This frame was transmitted by the MLME
 *	code for connection establishment, this indicates that its status
 *	should kick the MLME state machine.
 * @IEEE80211_TX_INTFL_NL80211_FRAME_TX: Frame was requested through nl80211
 *	MLME command (internal to mac80211 to figure out whether to send TX
 *	status to user space)
 * @IEEE80211_TX_CTL_LDPC: tells the driver to use LDPC for this frame
 * @IEEE80211_TX_CTL_STBC: Enables Space-Time Block Coding (STBC) for this
 *	frame and selects the maximum number of streams that it can use.
 * @IEEE80211_TX_CTL_TX_OFFCHAN: Marks this packet to be transmitted on
 *	the off-channel channel when a remain-on-channel offload is done
 *	in hardware -- normal packets still flow and are expected to be
 *	handled properly by the device.
 * @IEEE80211_TX_INTFL_TKIP_MIC_FAILURE: Marks this packet to be used for TKIP
 *	testing. It will be sent out with incorrect Michael MIC key to allow
 *	TKIP countermeasures to be tested.
 * @IEEE80211_TX_CTL_NO_CCK_RATE: This frame will be sent at non CCK rate.
 *	This flag is actually used for management frame especially for P2P
 *	frames not being sent at CCK rate in 2GHz band.
 * @IEEE80211_TX_STATUS_EOSP: This packet marks the end of service period,
 *	when its status is reported the service period ends. For frames in
 *	an SP that mac80211 transmits, it is already set; for driver frames
 *	the driver may set this flag. It is also used to do the same for
 *	PS-Poll responses.
 * @IEEE80211_TX_CTL_USE_MINRATE: This frame will be sent at lowest rate.
 *	This flag is used to send nullfunc frame at minimum rate when
 *	the nullfunc is used for connection monitoring purpose.
 * @IEEE80211_TX_CTL_DONTFRAG: Don't fragment this packet even if it
 *	would be fragmented by size (this is optional, only used for
 *	monitor injection).
 * @IEEE80211_TX_STAT_NOACK_TRANSMITTED: A frame that was marked with
 *	IEEE80211_TX_CTL_NO_ACK has been successfully transmitted without
 *	any errors (like issues specific to the driver/HW).
 *	This flag must not be set for frames that don't request no-ack
 *	behaviour with IEEE80211_TX_CTL_NO_ACK.
 *
 * Note: If you have to add new flags to the enumeration, then don't
 *	 forget to update %IEEE80211_TX_TEMPORARY_FLAGS when necessary.
 */
enum mac80211_tx_info_flags {
	IEEE80211_TX_CTL_REQ_TX_STATUS		= BIT(0),
	IEEE80211_TX_CTL_ASSIGN_SEQ		= BIT(1),
	IEEE80211_TX_CTL_NO_ACK			= BIT(2),
	IEEE80211_TX_CTL_CLEAR_PS_FILT		= BIT(3),
	IEEE80211_TX_CTL_FIRST_FRAGMENT		= BIT(4),
	IEEE80211_TX_CTL_SEND_AFTER_DTIM	= BIT(5),
	IEEE80211_TX_CTL_AMPDU			= BIT(6),
	IEEE80211_TX_CTL_INJECTED		= BIT(7),
	IEEE80211_TX_STAT_TX_FILTERED		= BIT(8),
	IEEE80211_TX_STAT_ACK			= BIT(9),
	IEEE80211_TX_STAT_AMPDU			= BIT(10),
	IEEE80211_TX_STAT_AMPDU_NO_BACK		= BIT(11),
	IEEE80211_TX_CTL_RATE_CTRL_PROBE	= BIT(12),
	IEEE80211_TX_INTFL_OFFCHAN_TX_OK	= BIT(13),
	IEEE80211_TX_CTL_HW_80211_ENCAP		= BIT(14),
	IEEE80211_TX_INTFL_RETRIED		= BIT(15),
	IEEE80211_TX_INTFL_DONT_ENCRYPT		= BIT(16),
	IEEE80211_TX_CTL_NO_PS_BUFFER		= BIT(17),
	IEEE80211_TX_CTL_MORE_FRAMES		= BIT(18),
	IEEE80211_TX_INTFL_RETRANSMISSION	= BIT(19),
	IEEE80211_TX_INTFL_MLME_CONN_TX		= BIT(20),
	IEEE80211_TX_INTFL_NL80211_FRAME_TX	= BIT(21),
	IEEE80211_TX_CTL_LDPC			= BIT(22),
	IEEE80211_TX_CTL_STBC			= BIT(23) | BIT(24),
	IEEE80211_TX_CTL_TX_OFFCHAN		= BIT(25),
	IEEE80211_TX_INTFL_TKIP_MIC_FAILURE	= BIT(26),
	IEEE80211_TX_CTL_NO_CCK_RATE		= BIT(27),
	IEEE80211_TX_STATUS_EOSP		= BIT(28),
	IEEE80211_TX_CTL_USE_MINRATE		= BIT(29),
	IEEE80211_TX_CTL_DONTFRAG		= BIT(30),
	IEEE80211_TX_STAT_NOACK_TRANSMITTED	= BIT(31),
};

#define IEEE80211_TX_CTL_STBC_SHIFT		23

#define IEEE80211_TX_RC_S1G_MCS IEEE80211_TX_RC_VHT_MCS

/**
 * enum mac80211_tx_control_flags - flags to describe transmit control
 *
 * @IEEE80211_TX_CTRL_PORT_CTRL_PROTO: this frame is a port control
 *	protocol frame (e.g. EAP)
 * @IEEE80211_TX_CTRL_PS_RESPONSE: This frame is a response to a poll
 *	frame (PS-Poll or uAPSD).
 * @IEEE80211_TX_CTRL_RATE_INJECT: This frame is injected with rate information
 * @IEEE80211_TX_CTRL_AMSDU: This frame is an A-MSDU frame
 * @IEEE80211_TX_CTRL_FAST_XMIT: This frame is going through the fast_xmit path
 * @IEEE80211_TX_CTRL_SKIP_MPATH_LOOKUP: This frame skips mesh path lookup
 * @IEEE80211_TX_INTCFL_NEED_TXPROCESSING: completely internal to mac80211,
 *	used to indicate that a pending frame requires TX processing before
 *	it can be sent out.
 * @IEEE80211_TX_CTRL_NO_SEQNO: Do not overwrite the sequence number that
 *	has already been assigned to this frame.
 * @IEEE80211_TX_CTRL_DONT_REORDER: This frame should not be reordered
 *	relative to other frames that have this flag set, independent
 *	of their QoS TID or other priority field values.
 * @IEEE80211_TX_CTRL_MCAST_MLO_FIRST_TX: first MLO TX, used mostly internally
 *	for sequence number assignment
 * @IEEE80211_TX_CTRL_MLO_LINK: If not @IEEE80211_LINK_UNSPECIFIED, this
 *	frame should be transmitted on the specific link. This really is
 *	only relevant for frames that do not have data present, and is
 *	also not used for 802.3 format frames. Note that even if the frame
 *	is on a specific link, address translation might still apply if
 *	it's intended for an MLD.
 *
 * These flags are used in tx_info->control.flags.
 */
enum mac80211_tx_control_flags {
	IEEE80211_TX_CTRL_PORT_CTRL_PROTO	= BIT(0),
	IEEE80211_TX_CTRL_PS_RESPONSE		= BIT(1),
	IEEE80211_TX_CTRL_RATE_INJECT		= BIT(2),
	IEEE80211_TX_CTRL_AMSDU			= BIT(3),
	IEEE80211_TX_CTRL_FAST_XMIT		= BIT(4),
	IEEE80211_TX_CTRL_SKIP_MPATH_LOOKUP	= BIT(5),
	IEEE80211_TX_INTCFL_NEED_TXPROCESSING	= BIT(6),
	IEEE80211_TX_CTRL_NO_SEQNO		= BIT(7),
	IEEE80211_TX_CTRL_DONT_REORDER		= BIT(8),
	IEEE80211_TX_CTRL_MCAST_MLO_FIRST_TX	= BIT(9),
	IEEE80211_TX_CTRL_MLO_LINK		= 0xf0000000,
};

#define IEEE80211_LINK_UNSPECIFIED	0xf
#define IEEE80211_TX_CTRL_MLO_LINK_UNSPEC	\
	u32_encode_bits(IEEE80211_LINK_UNSPECIFIED, \
			IEEE80211_TX_CTRL_MLO_LINK)

/**
 * enum mac80211_tx_status_flags - flags to describe transmit status
 *
 * @IEEE80211_TX_STATUS_ACK_SIGNAL_VALID: ACK signal is valid
 *
 * These flags are used in tx_info->status.flags.
 */
enum mac80211_tx_status_flags {
	IEEE80211_TX_STATUS_ACK_SIGNAL_VALID = BIT(0),
};

/*
 * This definition is used as a mask to clear all temporary flags, which are
 * set by the tx handlers for each transmission attempt by the mac80211 stack.
 */
#define IEEE80211_TX_TEMPORARY_FLAGS (IEEE80211_TX_CTL_NO_ACK |		      \
	IEEE80211_TX_CTL_CLEAR_PS_FILT | IEEE80211_TX_CTL_FIRST_FRAGMENT |    \
	IEEE80211_TX_CTL_SEND_AFTER_DTIM | IEEE80211_TX_CTL_AMPDU |	      \
	IEEE80211_TX_STAT_TX_FILTERED |	IEEE80211_TX_STAT_ACK |		      \
	IEEE80211_TX_STAT_AMPDU | IEEE80211_TX_STAT_AMPDU_NO_BACK |	      \
	IEEE80211_TX_CTL_RATE_CTRL_PROBE | IEEE80211_TX_CTL_NO_PS_BUFFER |    \
	IEEE80211_TX_CTL_MORE_FRAMES | IEEE80211_TX_CTL_LDPC |		      \
	IEEE80211_TX_CTL_STBC | IEEE80211_TX_STATUS_EOSP)

/**
 * enum mac80211_rate_control_flags - per-rate flags set by the
 *	Rate Control algorithm.
 *
 * These flags are set by the Rate control algorithm for each rate during tx,
 * in the @flags member of struct ieee80211_tx_rate.
 *
 * @IEEE80211_TX_RC_USE_RTS_CTS: Use RTS/CTS exchange for this rate.
 * @IEEE80211_TX_RC_USE_CTS_PROTECT: CTS-to-self protection is required.
 *	This is set if the current BSS requires ERP protection.
 * @IEEE80211_TX_RC_USE_SHORT_PREAMBLE: Use short preamble.
 * @IEEE80211_TX_RC_MCS: HT rate.
 * @IEEE80211_TX_RC_VHT_MCS: VHT MCS rate, in this case the idx field is split
 *	into a higher 4 bits (Nss) and lower 4 bits (MCS number)
 * @IEEE80211_TX_RC_GREEN_FIELD: Indicates whether this rate should be used in
 *	Greenfield mode.
 * @IEEE80211_TX_RC_40_MHZ_WIDTH: Indicates if the Channel Width should be 40 MHz.
 * @IEEE80211_TX_RC_80_MHZ_WIDTH: Indicates 80 MHz transmission
 * @IEEE80211_TX_RC_160_MHZ_WIDTH: Indicates 160 MHz transmission
 *	(80+80 isn't supported yet)
 * @IEEE80211_TX_RC_DUP_DATA: The frame should be transmitted on both of the
 *	adjacent 20 MHz channels, if the current channel type is
 *	NL80211_CHAN_HT40MINUS or NL80211_CHAN_HT40PLUS.
 * @IEEE80211_TX_RC_SHORT_GI: Short Guard interval should be used for this rate.
 */
enum mac80211_rate_control_flags {
	IEEE80211_TX_RC_USE_RTS_CTS		= BIT(0),
	IEEE80211_TX_RC_USE_CTS_PROTECT		= BIT(1),
	IEEE80211_TX_RC_USE_SHORT_PREAMBLE	= BIT(2),

	/* rate index is an HT/VHT MCS instead of an index */
	IEEE80211_TX_RC_MCS			= BIT(3),
	IEEE80211_TX_RC_GREEN_FIELD		= BIT(4),
	IEEE80211_TX_RC_40_MHZ_WIDTH		= BIT(5),
	IEEE80211_TX_RC_DUP_DATA		= BIT(6),
	IEEE80211_TX_RC_SHORT_GI		= BIT(7),
	IEEE80211_TX_RC_VHT_MCS			= BIT(8),
	IEEE80211_TX_RC_80_MHZ_WIDTH		= BIT(9),
	IEEE80211_TX_RC_160_MHZ_WIDTH		= BIT(10),
};


/* there are 40 bytes if you don't need the rateset to be kept */
#define IEEE80211_TX_INFO_DRIVER_DATA_SIZE 40

/* if you do need the rateset, then you have less space */
#define IEEE80211_TX_INFO_RATE_DRIVER_DATA_SIZE 24

/* maximum number of rate stages */
#define IEEE80211_TX_MAX_RATES	4

/* maximum number of rate table entries */
#define IEEE80211_TX_RATE_TABLE_SIZE	4

/**
 * struct ieee80211_tx_rate - rate selection/status
 *
 * @idx: rate index to attempt to send with
 * @flags: rate control flags (&enum mac80211_rate_control_flags)
 * @count: number of tries in this rate before going to the next rate
 *
 * A value of -1 for @idx indicates an invalid rate and, if used
 * in an array of retry rates, that no more rates should be tried.
 *
 * When used for transmit status reporting, the driver should
 * always report the rate along with the flags it used.
 *
 * &struct ieee80211_tx_info contains an array of these structs
 * in the control information, and it will be filled by the rate
 * control algorithm according to what should be sent. For example,
 * if this array contains, in the format { <idx>, <count> } the
 * information::
 *
 *    { 3, 2 }, { 2, 2 }, { 1, 4 }, { -1, 0 }, { -1, 0 }
 *
 * then this means that the frame should be transmitted
 * up to twice at rate 3, up to twice at rate 2, and up to four
 * times at rate 1 if it doesn't get acknowledged. Say it gets
 * acknowledged by the peer after the fifth attempt, the status
 * information should then contain::
 *
 *   { 3, 2 }, { 2, 2 }, { 1, 1 }, { -1, 0 } ...
 *
 * since it was transmitted twice at rate 3, twice at rate 2
 * and once at rate 1 after which we received an acknowledgement.
 */
struct ieee80211_tx_rate {
	s8 idx;
	u16 count:5,
	    flags:11;
} __packed;

#define IEEE80211_MAX_TX_RETRY		31

static inline void ieee80211_rate_set_vht(struct ieee80211_tx_rate *rate,
					  u8 mcs, u8 nss)
{
	WARN_ON(mcs & ~0xF);
	WARN_ON((nss - 1) & ~0x7);
	rate->idx = ((nss - 1) << 4) | mcs;
}

static inline u8
ieee80211_rate_get_vht_mcs(const struct ieee80211_tx_rate *rate)
{
	return rate->idx & 0xF;
}

static inline u8
ieee80211_rate_get_vht_nss(const struct ieee80211_tx_rate *rate)
{
	return (rate->idx >> 4) + 1;
}

/**
 * struct ieee80211_tx_info - skb transmit information
 *
 * This structure is placed in skb->cb for three uses:
 *  (1) mac80211 TX control - mac80211 tells the driver what to do
 *  (2) driver internal use (if applicable)
 *  (3) TX status information - driver tells mac80211 what happened
 *
 * @flags: transmit info flags, defined above
 * @band: the band to transmit on (use e.g. for checking for races),
 *	not valid if the interface is an MLD since we won't know which
 *	link the frame will be transmitted on
 * @hw_queue: HW queue to put the frame on, skb_get_queue_mapping() gives the AC
 * @ack_frame_id: internal frame ID for TX status, used internally
 * @tx_time_est: TX time estimate in units of 4us, used internally
 * @control: union part for control data
 * @control.rates: TX rates array to try
 * @control.rts_cts_rate_idx: rate for RTS or CTS
 * @control.use_rts: use RTS
 * @control.use_cts_prot: use RTS/CTS
 * @control.short_preamble: use short preamble (CCK only)
 * @control.skip_table: skip externally configured rate table
 * @control.jiffies: timestamp for expiry on powersave clients
 * @control.vif: virtual interface (may be NULL)
 * @control.hw_key: key to encrypt with (may be NULL)
 * @control.flags: control flags, see &enum mac80211_tx_control_flags
 * @control.enqueue_time: enqueue time (for iTXQs)
 * @driver_rates: alias to @control.rates to reserve space
 * @pad: padding
 * @rate_driver_data: driver use area if driver needs @control.rates
 * @status: union part for status data
 * @status.rates: attempted rates
 * @status.ack_signal: ACK signal
 * @status.ampdu_ack_len: AMPDU ack length
 * @status.ampdu_len: AMPDU length
 * @status.antenna: (legacy, kept only for iwlegacy)
 * @status.tx_time: airtime consumed for transmission; note this is only
 *	used for WMM AC, not for airtime fairness
 * @status.flags: status flags, see &enum mac80211_tx_status_flags
 * @status.status_driver_data: driver use area
 * @ack: union part for pure ACK data
 * @ack.cookie: cookie for the ACK
 * @driver_data: array of driver_data pointers
 * @ampdu_ack_len: number of acked aggregated frames.
 * 	relevant only if IEEE80211_TX_STAT_AMPDU was set.
 * @ampdu_len: number of aggregated frames.
 * 	relevant only if IEEE80211_TX_STAT_AMPDU was set.
 * @ack_signal: signal strength of the ACK frame
 */
struct ieee80211_tx_info {
	/* common information */
	u32 flags;
	u32 band:3,
	    ack_frame_id:13,
	    hw_queue:4,
	    tx_time_est:10;
	/* 2 free bits */

	union {
		struct {
			union {
				/* rate control */
				struct {
					struct ieee80211_tx_rate rates[
						IEEE80211_TX_MAX_RATES];
					s8 rts_cts_rate_idx;
					u8 use_rts:1;
					u8 use_cts_prot:1;
					u8 short_preamble:1;
					u8 skip_table:1;
					/* 2 bytes free */
				};
				/* only needed before rate control */
				unsigned long jiffies;
			};
			/* NB: vif can be NULL for injected frames */
			struct ieee80211_vif *vif;
			struct ieee80211_key_conf *hw_key;
			u32 flags;
			codel_time_t enqueue_time;
		} control;
		struct {
			u64 cookie;
		} ack;
		struct {
			struct ieee80211_tx_rate rates[IEEE80211_TX_MAX_RATES];
			s32 ack_signal;
			u8 ampdu_ack_len;
			u8 ampdu_len;
			u8 antenna;
			u16 tx_time;
			u8 flags;
			void *status_driver_data[18 / sizeof(void *)];
		} status;
		struct {
			struct ieee80211_tx_rate driver_rates[
				IEEE80211_TX_MAX_RATES];
			u8 pad[4];

			void *rate_driver_data[
				IEEE80211_TX_INFO_RATE_DRIVER_DATA_SIZE / sizeof(void *)];
		};
		void *driver_data[
			IEEE80211_TX_INFO_DRIVER_DATA_SIZE / sizeof(void *)];
	};
};

static inline u16
ieee80211_info_set_tx_time_est(struct ieee80211_tx_info *info, u16 tx_time_est)
{
	/* We only have 10 bits in tx_time_est, so store airtime
	 * in increments of 4us and clamp the maximum to 2**12-1
	 */
	info->tx_time_est = min_t(u16, tx_time_est, 4095) >> 2;
	return info->tx_time_est << 2;
}

static inline u16
ieee80211_info_get_tx_time_est(struct ieee80211_tx_info *info)
{
	return info->tx_time_est << 2;
}

/***
 * struct ieee80211_rate_status - mrr stage for status path
 *
 * This struct is used in struct ieee80211_tx_status to provide drivers a
 * dynamic way to report about used rates and power levels per packet.
 *
 * @rate_idx The actual used rate.
 * @try_count How often the rate was tried.
 * @tx_power_idx An idx into the ieee80211_hw->tx_power_levels list of the
 * 	corresponding wifi hardware. The idx shall point to the power level
 * 	that was used when sending the packet.
 */
struct ieee80211_rate_status {
	struct rate_info rate_idx;
	u8 try_count;
	u8 tx_power_idx;
};

/**
 * struct ieee80211_tx_status - extended tx status info for rate control
 *
 * @sta: Station that the packet was transmitted for
 * @info: Basic tx status information
 * @skb: Packet skb (can be NULL if not provided by the driver)
 * @rates: Mrr stages that were used when sending the packet
 * @n_rates: Number of mrr stages (count of instances for @rates)
 * @free_list: list where processed skbs are stored to be free'd by the driver
 * @ack_hwtstamp: Hardware timestamp of the received ack in nanoseconds
 *	Only needed for Timing measurement and Fine timing measurement action
 *	frames. Only reported by devices that have timestamping enabled.
 */
struct ieee80211_tx_status {
	struct ieee80211_sta *sta;
	struct ieee80211_tx_info *info;
	struct sk_buff *skb;
	struct ieee80211_rate_status *rates;
	ktime_t ack_hwtstamp;
	u8 n_rates;

	struct list_head *free_list;
};

/**
 * struct ieee80211_scan_ies - descriptors for different blocks of IEs
 *
 * This structure is used to point to different blocks of IEs in HW scan
 * and scheduled scan. These blocks contain the IEs passed by userspace
 * and the ones generated by mac80211.
 *
 * @ies: pointers to band specific IEs.
 * @len: lengths of band_specific IEs.
 * @common_ies: IEs for all bands (especially vendor specific ones)
 * @common_ie_len: length of the common_ies
 */
struct ieee80211_scan_ies {
	const u8 *ies[NUM_NL80211_BANDS];
	size_t len[NUM_NL80211_BANDS];
	const u8 *common_ies;
	size_t common_ie_len;
};


static inline struct ieee80211_tx_info *IEEE80211_SKB_CB(struct sk_buff *skb)
{
	return (struct ieee80211_tx_info *)skb->cb;
}

static inline struct ieee80211_rx_status *IEEE80211_SKB_RXCB(struct sk_buff *skb)
{
	return (struct ieee80211_rx_status *)skb->cb;
}

/**
 * ieee80211_tx_info_clear_status - clear TX status
 *
 * @info: The &struct ieee80211_tx_info to be cleared.
 *
 * When the driver passes an skb back to mac80211, it must report
 * a number of things in TX status. This function clears everything
 * in the TX status but the rate control information (it does clear
 * the count since you need to fill that in anyway).
 *
 * NOTE: While the rates array is kept intact, this will wipe all of the
 *	 driver_data fields in info, so it's up to the driver to restore
 *	 any fields it needs after calling this helper.
 */
static inline void
ieee80211_tx_info_clear_status(struct ieee80211_tx_info *info)
{
	int i;

	BUILD_BUG_ON(offsetof(struct ieee80211_tx_info, status.rates) !=
		     offsetof(struct ieee80211_tx_info, control.rates));
	BUILD_BUG_ON(offsetof(struct ieee80211_tx_info, status.rates) !=
		     offsetof(struct ieee80211_tx_info, driver_rates));
	BUILD_BUG_ON(offsetof(struct ieee80211_tx_info, status.rates) != 8);
	/* clear the rate counts */
	for (i = 0; i < IEEE80211_TX_MAX_RATES; i++)
		info->status.rates[i].count = 0;
	memset_after(&info->status, 0, rates);
}


/**
 * enum mac80211_rx_flags - receive flags
 *
 * These flags are used with the @flag member of &struct ieee80211_rx_status.
 * @RX_FLAG_MMIC_ERROR: Michael MIC error was reported on this frame.
 *	Use together with %RX_FLAG_MMIC_STRIPPED.
 * @RX_FLAG_DECRYPTED: This frame was decrypted in hardware.
 * @RX_FLAG_MMIC_STRIPPED: the Michael MIC is stripped off this frame,
 *	verification has been done by the hardware.
 * @RX_FLAG_IV_STRIPPED: The IV and ICV are stripped from this frame.
 *	If this flag is set, the stack cannot do any replay detection
 *	hence the driver or hardware will have to do that.
 * @RX_FLAG_PN_VALIDATED: Currently only valid for CCMP/GCMP frames, this
 *	flag indicates that the PN was verified for replay protection.
 *	Note that this flag is also currently only supported when a frame
 *	is also decrypted (ie. @RX_FLAG_DECRYPTED must be set)
 * @RX_FLAG_DUP_VALIDATED: The driver should set this flag if it did
 *	de-duplication by itself.
 * @RX_FLAG_FAILED_FCS_CRC: Set this flag if the FCS check failed on
 *	the frame.
 * @RX_FLAG_FAILED_PLCP_CRC: Set this flag if the PCLP check failed on
 *	the frame.
 * @RX_FLAG_MACTIME_START: The timestamp passed in the RX status (@mactime
 *	field) is valid and contains the time the first symbol of the MPDU
 *	was received. This is useful in monitor mode and for proper IBSS
 *	merging.
 * @RX_FLAG_MACTIME_END: The timestamp passed in the RX status (@mactime
 *	field) is valid and contains the time the last symbol of the MPDU
 *	(including FCS) was received.
 * @RX_FLAG_MACTIME_PLCP_START: The timestamp passed in the RX status (@mactime
 *	field) is valid and contains the time the SYNC preamble was received.
 * @RX_FLAG_NO_SIGNAL_VAL: The signal strength value is not present.
 *	Valid only for data frames (mainly A-MPDU)
 * @RX_FLAG_AMPDU_DETAILS: A-MPDU details are known, in particular the reference
 *	number (@ampdu_reference) must be populated and be a distinct number for
 *	each A-MPDU
 * @RX_FLAG_AMPDU_LAST_KNOWN: last subframe is known, should be set on all
 *	subframes of a single A-MPDU
 * @RX_FLAG_AMPDU_IS_LAST: this subframe is the last subframe of the A-MPDU
 * @RX_FLAG_AMPDU_DELIM_CRC_ERROR: A delimiter CRC error has been detected
 *	on this subframe
 * @RX_FLAG_AMPDU_DELIM_CRC_KNOWN: The delimiter CRC field is known (the CRC
 *	is stored in the @ampdu_delimiter_crc field)
 * @RX_FLAG_MIC_STRIPPED: The mic was stripped of this packet. Decryption was
 *	done by the hardware
 * @RX_FLAG_ONLY_MONITOR: Report frame only to monitor interfaces without
 *	processing it in any regular way.
 *	This is useful if drivers offload some frames but still want to report
 *	them for sniffing purposes.
 * @RX_FLAG_SKIP_MONITOR: Process and report frame to all interfaces except
 *	monitor interfaces.
 *	This is useful if drivers offload some frames but still want to report
 *	them for sniffing purposes.
 * @RX_FLAG_AMSDU_MORE: Some drivers may prefer to report separate A-MSDU
 *	subframes instead of a one huge frame for performance reasons.
 *	All, but the last MSDU from an A-MSDU should have this flag set. E.g.
 *	if an A-MSDU has 3 frames, the first 2 must have the flag set, while
 *	the 3rd (last) one must not have this flag set. The flag is used to
 *	deal with retransmission/duplication recovery properly since A-MSDU
 *	subframes share the same sequence number. Reported subframes can be
 *	either regular MSDU or singly A-MSDUs. Subframes must not be
 *	interleaved with other frames.
 * @RX_FLAG_RADIOTAP_VENDOR_DATA: This frame contains vendor-specific
 *	radiotap data in the skb->data (before the frame) as described by
 *	the &struct ieee80211_vendor_radiotap.
 * @RX_FLAG_ALLOW_SAME_PN: Allow the same PN as same packet before.
 *	This is used for AMSDU subframes which can have the same PN as
 *	the first subframe.
 * @RX_FLAG_ICV_STRIPPED: The ICV is stripped from this frame. CRC checking must
 *	be done in the hardware.
 * @RX_FLAG_AMPDU_EOF_BIT: Value of the EOF bit in the A-MPDU delimiter for this
 *	frame
 * @RX_FLAG_AMPDU_EOF_BIT_KNOWN: The EOF value is known
 * @RX_FLAG_RADIOTAP_HE: HE radiotap data is present
 *	(&struct ieee80211_radiotap_he, mac80211 will fill in
 *	
 *	 - DATA3_DATA_MCS
 *	 - DATA3_DATA_DCM
 *	 - DATA3_CODING
 *	 - DATA5_GI
 *	 - DATA5_DATA_BW_RU_ALLOC
 *	 - DATA6_NSTS
 *	 - DATA3_STBC
 *	
 *	from the RX info data, so leave those zeroed when building this data)
 * @RX_FLAG_RADIOTAP_HE_MU: HE MU radiotap data is present
 *	(&struct ieee80211_radiotap_he_mu)
 * @RX_FLAG_RADIOTAP_LSIG: L-SIG radiotap data is present
 * @RX_FLAG_NO_PSDU: use the frame only for radiotap reporting, with
 *	the "0-length PSDU" field included there.  The value for it is
 *	in &struct ieee80211_rx_status.  Note that if this value isn't
 *	known the frame shouldn't be reported.
 * @RX_FLAG_8023: the frame has an 802.3 header (decap offload performed by
 *	hardware or driver)
 */
enum mac80211_rx_flags {
	RX_FLAG_MMIC_ERROR		= BIT(0),
	RX_FLAG_DECRYPTED		= BIT(1),
	RX_FLAG_MACTIME_PLCP_START	= BIT(2),
	RX_FLAG_MMIC_STRIPPED		= BIT(3),
	RX_FLAG_IV_STRIPPED		= BIT(4),
	RX_FLAG_FAILED_FCS_CRC		= BIT(5),
	RX_FLAG_FAILED_PLCP_CRC 	= BIT(6),
	RX_FLAG_MACTIME_START		= BIT(7),
	RX_FLAG_NO_SIGNAL_VAL		= BIT(8),
	RX_FLAG_AMPDU_DETAILS		= BIT(9),
	RX_FLAG_PN_VALIDATED		= BIT(10),
	RX_FLAG_DUP_VALIDATED		= BIT(11),
	RX_FLAG_AMPDU_LAST_KNOWN	= BIT(12),
	RX_FLAG_AMPDU_IS_LAST		= BIT(13),
	RX_FLAG_AMPDU_DELIM_CRC_ERROR	= BIT(14),
	RX_FLAG_AMPDU_DELIM_CRC_KNOWN	= BIT(15),
	RX_FLAG_MACTIME_END		= BIT(16),
	RX_FLAG_ONLY_MONITOR		= BIT(17),
	RX_FLAG_SKIP_MONITOR		= BIT(18),
	RX_FLAG_AMSDU_MORE		= BIT(19),
	RX_FLAG_RADIOTAP_VENDOR_DATA	= BIT(20),
	RX_FLAG_MIC_STRIPPED		= BIT(21),
	RX_FLAG_ALLOW_SAME_PN		= BIT(22),
	RX_FLAG_ICV_STRIPPED		= BIT(23),
	RX_FLAG_AMPDU_EOF_BIT		= BIT(24),
	RX_FLAG_AMPDU_EOF_BIT_KNOWN	= BIT(25),
	RX_FLAG_RADIOTAP_HE		= BIT(26),
	RX_FLAG_RADIOTAP_HE_MU		= BIT(27),
	RX_FLAG_RADIOTAP_LSIG		= BIT(28),
	RX_FLAG_NO_PSDU			= BIT(29),
	RX_FLAG_8023			= BIT(30),
};

/**
 * enum mac80211_rx_encoding_flags - MCS & bandwidth flags
 *
 * @RX_ENC_FLAG_SHORTPRE: Short preamble was used for this frame
 * @RX_ENC_FLAG_SHORT_GI: Short guard interval was used
 * @RX_ENC_FLAG_HT_GF: This frame was received in a HT-greenfield transmission,
 *	if the driver fills this value it should add
 *	%IEEE80211_RADIOTAP_MCS_HAVE_FMT
 *	to @hw.radiotap_mcs_details to advertise that fact.
 * @RX_ENC_FLAG_LDPC: LDPC was used
 * @RX_ENC_FLAG_STBC_MASK: STBC 2 bit bitmask. 1 - Nss=1, 2 - Nss=2, 3 - Nss=3
 * @RX_ENC_FLAG_BF: packet was beamformed
 */
enum mac80211_rx_encoding_flags {
	RX_ENC_FLAG_SHORTPRE		= BIT(0),
	RX_ENC_FLAG_SHORT_GI		= BIT(2),
	RX_ENC_FLAG_HT_GF		= BIT(3),
	RX_ENC_FLAG_STBC_MASK		= BIT(4) | BIT(5),
	RX_ENC_FLAG_LDPC		= BIT(6),
	RX_ENC_FLAG_BF			= BIT(7),
};

#define RX_ENC_FLAG_STBC_SHIFT		4

enum mac80211_rx_encoding {
	RX_ENC_LEGACY = 0,
	RX_ENC_HT,
	RX_ENC_VHT,
	RX_ENC_HE,
};

/**
 * struct ieee80211_rx_status - receive status
 *
 * The low-level driver should provide this information (the subset
 * supported by hardware) to the 802.11 code with each received
 * frame, in the skb's control buffer (cb).
 *
 * @mactime: value in microseconds of the 64-bit Time Synchronization Function
 * 	(TSF) timer when the first data symbol (MPDU) arrived at the hardware.
 * @boottime_ns: CLOCK_BOOTTIME timestamp the frame was received at, this is
 *	needed only for beacons and probe responses that update the scan cache.
 * @ack_tx_hwtstamp: Hardware timestamp for the ack TX in nanoseconds. Only
 *	needed for Timing measurement and Fine timing measurement action frames.
 *	Only reported by devices that have timestamping enabled.
 * @device_timestamp: arbitrary timestamp for the device, mac80211 doesn't use
 *	it but can store it and pass it back to the driver for synchronisation
 * @band: the active band when this frame was received
 * @freq: frequency the radio was tuned to when receiving this frame, in MHz
 *	This field must be set for management frames, but isn't strictly needed
 *	for data (other) frames - for those it only affects radiotap reporting.
 * @freq_offset: @freq has a positive offset of 500Khz.
 * @signal: signal strength when receiving this frame, either in dBm, in dB or
 *	unspecified depending on the hardware capabilities flags
 *	@IEEE80211_HW_SIGNAL_*
 * @chains: bitmask of receive chains for which separate signal strength
 *	values were filled.
 * @chain_signal: per-chain signal strength, in dBm (unlike @signal, doesn't
 *	support dB or unspecified units)
 * @antenna: antenna used
 * @rate_idx: index of data rate into band's supported rates or MCS index if
 *	HT or VHT is used (%RX_FLAG_HT/%RX_FLAG_VHT)
 * @nss: number of streams (VHT and HE only)
 * @flag: %RX_FLAG_\*
 * @encoding: &enum mac80211_rx_encoding
 * @bw: &enum rate_info_bw
 * @enc_flags: uses bits from &enum mac80211_rx_encoding_flags
 * @he_ru: HE RU, from &enum nl80211_he_ru_alloc
 * @he_gi: HE GI, from &enum nl80211_he_gi
 * @he_dcm: HE DCM value
 * @rx_flags: internal RX flags for mac80211
 * @ampdu_reference: A-MPDU reference number, must be a different value for
 *	each A-MPDU but the same for each subframe within one A-MPDU
 * @ampdu_delimiter_crc: A-MPDU delimiter CRC
 * @zero_length_psdu_type: radiotap type of the 0-length PSDU
 * @link_valid: if the link which is identified by @link_id is valid. This flag
 *	is set only when connection is MLO.
 * @link_id: id of the link used to receive the packet. This is used along with
 *	@link_valid.
 */
struct ieee80211_rx_status {
	u64 mactime;
	union {
		u64 boottime_ns;
		ktime_t ack_tx_hwtstamp;
	};
	u32 device_timestamp;
	u32 ampdu_reference;
	u32 flag;
	u16 freq: 13, freq_offset: 1;
	u8 enc_flags;
	u8 encoding:2, bw:3, he_ru:3;
	u8 he_gi:2, he_dcm:1;
	u8 rate_idx;
	u8 nss;
	u8 rx_flags;
	u8 band;
	u8 antenna;
	s8 signal;
	u8 chains;
	s8 chain_signal[IEEE80211_MAX_CHAINS];
	u8 ampdu_delimiter_crc;
	u8 zero_length_psdu_type;
	u8 link_valid:1, link_id:4;
};

static inline u32
ieee80211_rx_status_to_khz(struct ieee80211_rx_status *rx_status)
{
	return MHZ_TO_KHZ(rx_status->freq) +
	       (rx_status->freq_offset ? 500 : 0);
}

/**
 * struct ieee80211_vendor_radiotap - vendor radiotap data information
 * @present: presence bitmap for this vendor namespace
 *	(this could be extended in the future if any vendor needs more
 *	 bits, the radiotap spec does allow for that)
 * @align: radiotap vendor namespace alignment. This defines the needed
 *	alignment for the @data field below, not for the vendor namespace
 *	description itself (which has a fixed 2-byte alignment)
 *	Must be a power of two, and be set to at least 1!
 * @oui: radiotap vendor namespace OUI
 * @subns: radiotap vendor sub namespace
 * @len: radiotap vendor sub namespace skip length, if alignment is done
 *	then that's added to this, i.e. this is only the length of the
 *	@data field.
 * @pad: number of bytes of padding after the @data, this exists so that
 *	the skb data alignment can be preserved even if the data has odd
 *	length
 * @data: the actual vendor namespace data
 *
 * This struct, including the vendor data, goes into the skb->data before
 * the 802.11 header. It's split up in mac80211 using the align/oui/subns
 * data.
 */
struct ieee80211_vendor_radiotap {
	u32 present;
	u8 align;
	u8 oui[3];
	u8 subns;
	u8 pad;
	u16 len;
	u8 data[];
} __packed;

/**
 * enum ieee80211_conf_flags - configuration flags
 *
 * Flags to define PHY configuration options
 *
 * @IEEE80211_CONF_MONITOR: there's a monitor interface present -- use this
 *	to determine for example whether to calculate timestamps for packets
 *	or not, do not use instead of filter flags!
 * @IEEE80211_CONF_PS: Enable 802.11 power save mode (managed mode only).
 *	This is the power save mode defined by IEEE 802.11-2007 section 11.2,
 *	meaning that the hardware still wakes up for beacons, is able to
 *	transmit frames and receive the possible acknowledgment frames.
 *	Not to be confused with hardware specific wakeup/sleep states,
 *	driver is responsible for that. See the section "Powersave support"
 *	for more.
 * @IEEE80211_CONF_IDLE: The device is running, but idle; if the flag is set
 *	the driver should be prepared to handle configuration requests but
 *	may turn the device off as much as possible. Typically, this flag will
 *	be set when an interface is set UP but not associated or scanning, but
 *	it can also be unset in that case when monitor interfaces are active.
 * @IEEE80211_CONF_OFFCHANNEL: The device is currently not on its main
 *	operating channel.
 */
enum ieee80211_conf_flags {
	IEEE80211_CONF_MONITOR		= (1<<0),
	IEEE80211_CONF_PS		= (1<<1),
	IEEE80211_CONF_IDLE		= (1<<2),
	IEEE80211_CONF_OFFCHANNEL	= (1<<3),
};


/**
 * enum ieee80211_conf_changed - denotes which configuration changed
 *
 * @IEEE80211_CONF_CHANGE_LISTEN_INTERVAL: the listen interval changed
 * @IEEE80211_CONF_CHANGE_MONITOR: the monitor flag changed
 * @IEEE80211_CONF_CHANGE_PS: the PS flag or dynamic PS timeout changed
 * @IEEE80211_CONF_CHANGE_POWER: the TX power changed
 * @IEEE80211_CONF_CHANGE_CHANNEL: the channel/channel_type changed
 * @IEEE80211_CONF_CHANGE_RETRY_LIMITS: retry limits changed
 * @IEEE80211_CONF_CHANGE_IDLE: Idle flag changed
 * @IEEE80211_CONF_CHANGE_SMPS: Spatial multiplexing powersave mode changed
 *	Note that this is only valid if channel contexts are not used,
 *	otherwise each channel context has the number of chains listed.
 */
enum ieee80211_conf_changed {
	IEEE80211_CONF_CHANGE_SMPS		= BIT(1),
	IEEE80211_CONF_CHANGE_LISTEN_INTERVAL	= BIT(2),
	IEEE80211_CONF_CHANGE_MONITOR		= BIT(3),
	IEEE80211_CONF_CHANGE_PS		= BIT(4),
	IEEE80211_CONF_CHANGE_POWER		= BIT(5),
	IEEE80211_CONF_CHANGE_CHANNEL		= BIT(6),
	IEEE80211_CONF_CHANGE_RETRY_LIMITS	= BIT(7),
	IEEE80211_CONF_CHANGE_IDLE		= BIT(8),
};

/**
 * enum ieee80211_smps_mode - spatial multiplexing power save mode
 *
 * @IEEE80211_SMPS_AUTOMATIC: automatic
 * @IEEE80211_SMPS_OFF: off
 * @IEEE80211_SMPS_STATIC: static
 * @IEEE80211_SMPS_DYNAMIC: dynamic
 * @IEEE80211_SMPS_NUM_MODES: internal, don't use
 */
enum ieee80211_smps_mode {
	IEEE80211_SMPS_AUTOMATIC,
	IEEE80211_SMPS_OFF,
	IEEE80211_SMPS_STATIC,
	IEEE80211_SMPS_DYNAMIC,

	/* keep last */
	IEEE80211_SMPS_NUM_MODES,
};

/**
 * struct ieee80211_conf - configuration of the device
 *
 * This struct indicates how the driver shall configure the hardware.
 *
 * @flags: configuration flags defined above
 *
 * @listen_interval: listen interval in units of beacon interval
 * @ps_dtim_period: The DTIM period of the AP we're connected to, for use
 *	in power saving. Power saving will not be enabled until a beacon
 *	has been received and the DTIM period is known.
 * @dynamic_ps_timeout: The dynamic powersave timeout (in ms), see the
 *	powersave documentation below. This variable is valid only when
 *	the CONF_PS flag is set.
 *
 * @power_level: requested transmit power (in dBm), backward compatibility
 *	value only that is set to the minimum of all interfaces
 *
 * @chandef: the channel definition to tune to
 * @radar_enabled: whether radar detection is enabled
 *
 * @long_frame_max_tx_count: Maximum number of transmissions for a "long" frame
 *	(a frame not RTS protected), called "dot11LongRetryLimit" in 802.11,
 *	but actually means the number of transmissions not the number of retries
 * @short_frame_max_tx_count: Maximum number of transmissions for a "short"
 *	frame, called "dot11ShortRetryLimit" in 802.11, but actually means the
 *	number of transmissions not the number of retries
 *
 * @smps_mode: spatial multiplexing powersave mode; note that
 *	%IEEE80211_SMPS_STATIC is used when the device is not
 *	configured for an HT channel.
 *	Note that this is only valid if channel contexts are not used,
 *	otherwise each channel context has the number of chains listed.
 */
struct ieee80211_conf {
	u32 flags;
	int power_level, dynamic_ps_timeout;

	u16 listen_interval;
	u8 ps_dtim_period;

	u8 long_frame_max_tx_count, short_frame_max_tx_count;

	struct cfg80211_chan_def chandef;
	bool radar_enabled;
	enum ieee80211_smps_mode smps_mode;
};

/**
 * struct ieee80211_channel_switch - holds the channel switch data
 *
 * The information provided in this structure is required for channel switch
 * operation.
 *
 * @timestamp: value in microseconds of the 64-bit Time Synchronization
 *	Function (TSF) timer when the frame containing the channel switch
 *	announcement was received. This is simply the rx.mactime parameter
 *	the driver passed into mac80211.
 * @device_timestamp: arbitrary timestamp for the device, this is the
 *	rx.device_timestamp parameter the driver passed to mac80211.
 * @block_tx: Indicates whether transmission must be blocked before the
 *	scheduled channel switch, as indicated by the AP.
 * @chandef: the new channel to switch to
 * @count: the number of TBTT's until the channel switch event
 * @delay: maximum delay between the time the AP transmitted the last beacon in
  *	current channel and the expected time of the first beacon in the new
  *	channel, expressed in TU.
 */
struct ieee80211_channel_switch {
	u64 timestamp;
	u32 device_timestamp;
	bool block_tx;
	struct cfg80211_chan_def chandef;
	u8 count;
	u32 delay;
};

/**
 * enum ieee80211_vif_flags - virtual interface flags
 *
 * @IEEE80211_VIF_BEACON_FILTER: the device performs beacon filtering
 *	on this virtual interface to avoid unnecessary CPU wakeups
 * @IEEE80211_VIF_SUPPORTS_CQM_RSSI: the device can do connection quality
 *	monitoring on this virtual interface -- i.e. it can monitor
 *	connection quality related parameters, such as the RSSI level and
 *	provide notifications if configured trigger levels are reached.
 * @IEEE80211_VIF_SUPPORTS_UAPSD: The device can do U-APSD for this
 *	interface. This flag should be set during interface addition,
 *	but may be set/cleared as late as authentication to an AP. It is
 *	only valid for managed/station mode interfaces.
 * @IEEE80211_VIF_GET_NOA_UPDATE: request to handle NOA attributes
 *	and send P2P_PS notification to the driver if NOA changed, even
 *	this is not pure P2P vif.
 */
enum ieee80211_vif_flags {
	IEEE80211_VIF_BEACON_FILTER		= BIT(0),
	IEEE80211_VIF_SUPPORTS_CQM_RSSI		= BIT(1),
	IEEE80211_VIF_SUPPORTS_UAPSD		= BIT(2),
	IEEE80211_VIF_GET_NOA_UPDATE		= BIT(3),
};


/**
 * enum ieee80211_offload_flags - virtual interface offload flags
 *
 * @IEEE80211_OFFLOAD_ENCAP_ENABLED: tx encapsulation offload is enabled
 *	The driver supports sending frames passed as 802.3 frames by mac80211.
 *	It must also support sending 802.11 packets for the same interface.
 * @IEEE80211_OFFLOAD_ENCAP_4ADDR: support 4-address mode encapsulation offload
 * @IEEE80211_OFFLOAD_DECAP_ENABLED: rx encapsulation offload is enabled
 *	The driver supports passing received 802.11 frames as 802.3 frames to
 *	mac80211.
 */

enum ieee80211_offload_flags {
	IEEE80211_OFFLOAD_ENCAP_ENABLED		= BIT(0),
	IEEE80211_OFFLOAD_ENCAP_4ADDR		= BIT(1),
	IEEE80211_OFFLOAD_DECAP_ENABLED		= BIT(2),
};

/**
 * struct ieee80211_vif_cfg - interface configuration
 * @assoc: association status
 * @ibss_joined: indicates whether this station is part of an IBSS or not
 * @ibss_creator: indicates if a new IBSS network is being created
 * @ps: power-save mode (STA only). This flag is NOT affected by
 *	offchannel/dynamic_ps operations.
 * @aid: association ID number, valid only when @assoc is true
 * @arp_addr_list: List of IPv4 addresses for hardware ARP filtering. The
 *	may filter ARP queries targeted for other addresses than listed here.
 *	The driver must allow ARP queries targeted for all address listed here
 *	to pass through. An empty list implies no ARP queries need to pass.
 * @arp_addr_cnt: Number of addresses currently on the list. Note that this
 *	may be larger than %IEEE80211_BSS_ARP_ADDR_LIST_LEN (the arp_addr_list
 *	array size), it's up to the driver what to do in that case.
 * @ssid: The SSID of the current vif. Valid in AP and IBSS mode.
 * @ssid_len: Length of SSID given in @ssid.
 * @s1g: BSS is S1G BSS (affects Association Request format).
 * @idle: This interface is idle. There's also a global idle flag in the
 *	hardware config which may be more appropriate depending on what
 *	your driver/device needs to do.
 * @ap_addr: AP MLD address, or BSSID for non-MLO connections
 *	(station mode only)
 */
struct ieee80211_vif_cfg {
	/* association related data */
	bool assoc, ibss_joined;
	bool ibss_creator;
	bool ps;
	u16 aid;

	__be32 arp_addr_list[IEEE80211_BSS_ARP_ADDR_LIST_LEN];
	int arp_addr_cnt;
	u8 ssid[IEEE80211_MAX_SSID_LEN];
	size_t ssid_len;
	bool s1g;
	bool idle;
	u8 ap_addr[ETH_ALEN] __aligned(2);
};

/**
 * struct ieee80211_vif - per-interface data
 *
 * Data in this structure is continually present for driver
 * use during the life of a virtual interface.
 *
 * @type: type of this virtual interface
 * @cfg: vif configuration, see &struct ieee80211_vif_cfg
 * @bss_conf: BSS configuration for this interface, either our own
 *	or the BSS we're associated to
 * @link_conf: in case of MLD, the per-link BSS configuration,
 *	indexed by link ID
 * @valid_links: bitmap of valid links, or 0 for non-MLO.
<<<<<<< HEAD
=======
 * @active_links: The bitmap of active links, or 0 for non-MLO.
 *	The driver shouldn't change this directly, but use the
 *	API calls meant for that purpose.
>>>>>>> 7365df19
 * @addr: address of this interface
 * @p2p: indicates whether this AP or STA interface is a p2p
 *	interface, i.e. a GO or p2p-sta respectively
 * @driver_flags: flags/capabilities the driver has for this interface,
 *	these need to be set (or cleared) when the interface is added
 *	or, if supported by the driver, the interface type is changed
 *	at runtime, mac80211 will never touch this field
 * @offload_flags: hardware offload capabilities/flags for this interface.
 *	These are initialized by mac80211 before calling .add_interface,
 *	.change_interface or .update_vif_offload and updated by the driver
 *	within these ops, based on supported features or runtime change
 *	restrictions.
 * @hw_queue: hardware queue for each AC
 * @cab_queue: content-after-beacon (DTIM beacon really) queue, AP mode only
 * @debugfs_dir: debugfs dentry, can be used by drivers to create own per
 *	interface debug files. Note that it will be NULL for the virtual
 *	monitor interface (if that is requested.)
 * @probe_req_reg: probe requests should be reported to mac80211 for this
 *	interface.
 * @rx_mcast_action_reg: multicast Action frames should be reported to mac80211
 *	for this interface.
 * @drv_priv: data area for driver use, will always be aligned to
 *	sizeof(void \*).
 * @txq: the multicast data TX queue (if driver uses the TXQ abstraction)
 * @txqs_stopped: per AC flag to indicate that intermediate TXQs are stopped,
 *	protected by fq->lock.
 * @offload_flags: 802.3 -> 802.11 enapsulation offload flags, see
 *	&enum ieee80211_offload_flags.
 * @mbssid_tx_vif: Pointer to the transmitting interface if MBSSID is enabled.
 */
struct ieee80211_vif {
	enum nl80211_iftype type;
	struct ieee80211_vif_cfg cfg;
	struct ieee80211_bss_conf bss_conf;
	struct ieee80211_bss_conf __rcu *link_conf[IEEE80211_MLD_MAX_NUM_LINKS];
<<<<<<< HEAD
	u16 valid_links;
=======
	u16 valid_links, active_links;
>>>>>>> 7365df19
	u8 addr[ETH_ALEN] __aligned(2);
	bool p2p;

	u8 cab_queue;
	u8 hw_queue[IEEE80211_NUM_ACS];

	struct ieee80211_txq *txq;

	u32 driver_flags;
	u32 offload_flags;

#ifdef CONFIG_MAC80211_DEBUGFS
	struct dentry *debugfs_dir;
#endif

	bool probe_req_reg;
	bool rx_mcast_action_reg;

	bool txqs_stopped[IEEE80211_NUM_ACS];

	struct ieee80211_vif *mbssid_tx_vif;

	/* must be last */
	u8 drv_priv[] __aligned(sizeof(void *));
};

<<<<<<< HEAD
/* FIXME: for now loop over all the available links; later will be changed
 * to loop only over the active links.
 */
#define for_each_vif_active_link(vif, link, link_id)			     \
	for (link_id = 0; link_id < ARRAY_SIZE((vif)->link_conf); link_id++) \
		if ((link = rcu_dereference((vif)->link_conf[link_id])))
=======
#define for_each_vif_active_link(vif, link, link_id)				\
	for (link_id = 0; link_id < ARRAY_SIZE((vif)->link_conf); link_id++)	\
		if ((!(vif)->active_links ||					\
		     (vif)->active_links & BIT(link_id)) &&			\
		    (link = rcu_dereference((vif)->link_conf[link_id])))
>>>>>>> 7365df19

static inline bool ieee80211_vif_is_mesh(struct ieee80211_vif *vif)
{
#ifdef CONFIG_MAC80211_MESH
	return vif->type == NL80211_IFTYPE_MESH_POINT;
#endif
	return false;
}

/**
 * wdev_to_ieee80211_vif - return a vif struct from a wdev
 * @wdev: the wdev to get the vif for
 *
 * This can be used by mac80211 drivers with direct cfg80211 APIs
 * (like the vendor commands) that get a wdev.
 *
 * Note that this function may return %NULL if the given wdev isn't
 * associated with a vif that the driver knows about (e.g. monitor
 * or AP_VLAN interfaces.)
 */
struct ieee80211_vif *wdev_to_ieee80211_vif(struct wireless_dev *wdev);

/**
 * ieee80211_vif_to_wdev - return a wdev struct from a vif
 * @vif: the vif to get the wdev for
 *
 * This can be used by mac80211 drivers with direct cfg80211 APIs
 * (like the vendor commands) that needs to get the wdev for a vif.
 * This can also be useful to get the netdev associated to a vif.
 */
struct wireless_dev *ieee80211_vif_to_wdev(struct ieee80211_vif *vif);

/**
 * lockdep_vif_mutex_held - for lockdep checks on link poiners
 * @vif: the interface to check
 */
static inline bool lockdep_vif_mutex_held(struct ieee80211_vif *vif)
{
	return lockdep_is_held(&ieee80211_vif_to_wdev(vif)->mtx);
}

#define link_conf_dereference_protected(vif, link_id)		\
	rcu_dereference_protected((vif)->link_conf[link_id],	\
				  lockdep_vif_mutex_held(vif))

/**
 * enum ieee80211_key_flags - key flags
 *
 * These flags are used for communication about keys between the driver
 * and mac80211, with the @flags parameter of &struct ieee80211_key_conf.
 *
 * @IEEE80211_KEY_FLAG_GENERATE_IV: This flag should be set by the
 *	driver to indicate that it requires IV generation for this
 *	particular key. Setting this flag does not necessarily mean that SKBs
 *	will have sufficient tailroom for ICV or MIC.
 * @IEEE80211_KEY_FLAG_GENERATE_MMIC: This flag should be set by
 *	the driver for a TKIP key if it requires Michael MIC
 *	generation in software.
 * @IEEE80211_KEY_FLAG_PAIRWISE: Set by mac80211, this flag indicates
 *	that the key is pairwise rather then a shared key.
 * @IEEE80211_KEY_FLAG_SW_MGMT_TX: This flag should be set by the driver for a
 *	CCMP/GCMP key if it requires CCMP/GCMP encryption of management frames
 *	(MFP) to be done in software.
 * @IEEE80211_KEY_FLAG_PUT_IV_SPACE: This flag should be set by the driver
 *	if space should be prepared for the IV, but the IV
 *	itself should not be generated. Do not set together with
 *	@IEEE80211_KEY_FLAG_GENERATE_IV on the same key. Setting this flag does
 *	not necessarily mean that SKBs will have sufficient tailroom for ICV or
 *	MIC.
 * @IEEE80211_KEY_FLAG_RX_MGMT: This key will be used to decrypt received
 *	management frames. The flag can help drivers that have a hardware
 *	crypto implementation that doesn't deal with management frames
 *	properly by allowing them to not upload the keys to hardware and
 *	fall back to software crypto. Note that this flag deals only with
 *	RX, if your crypto engine can't deal with TX you can also set the
 *	%IEEE80211_KEY_FLAG_SW_MGMT_TX flag to encrypt such frames in SW.
 * @IEEE80211_KEY_FLAG_GENERATE_IV_MGMT: This flag should be set by the
 *	driver for a CCMP/GCMP key to indicate that is requires IV generation
 *	only for management frames (MFP).
 * @IEEE80211_KEY_FLAG_RESERVE_TAILROOM: This flag should be set by the
 *	driver for a key to indicate that sufficient tailroom must always
 *	be reserved for ICV or MIC, even when HW encryption is enabled.
 * @IEEE80211_KEY_FLAG_PUT_MIC_SPACE: This flag should be set by the driver for
 *	a TKIP key if it only requires MIC space. Do not set together with
 *	@IEEE80211_KEY_FLAG_GENERATE_MMIC on the same key.
 * @IEEE80211_KEY_FLAG_NO_AUTO_TX: Key needs explicit Tx activation.
 * @IEEE80211_KEY_FLAG_GENERATE_MMIE: This flag should be set by the driver
 *	for a AES_CMAC key to indicate that it requires sequence number
 *	generation only
 */
enum ieee80211_key_flags {
	IEEE80211_KEY_FLAG_GENERATE_IV_MGMT	= BIT(0),
	IEEE80211_KEY_FLAG_GENERATE_IV		= BIT(1),
	IEEE80211_KEY_FLAG_GENERATE_MMIC	= BIT(2),
	IEEE80211_KEY_FLAG_PAIRWISE		= BIT(3),
	IEEE80211_KEY_FLAG_SW_MGMT_TX		= BIT(4),
	IEEE80211_KEY_FLAG_PUT_IV_SPACE		= BIT(5),
	IEEE80211_KEY_FLAG_RX_MGMT		= BIT(6),
	IEEE80211_KEY_FLAG_RESERVE_TAILROOM	= BIT(7),
	IEEE80211_KEY_FLAG_PUT_MIC_SPACE	= BIT(8),
	IEEE80211_KEY_FLAG_NO_AUTO_TX		= BIT(9),
	IEEE80211_KEY_FLAG_GENERATE_MMIE	= BIT(10),
};

/**
 * struct ieee80211_key_conf - key information
 *
 * This key information is given by mac80211 to the driver by
 * the set_key() callback in &struct ieee80211_ops.
 *
 * @hw_key_idx: To be set by the driver, this is the key index the driver
 *	wants to be given when a frame is transmitted and needs to be
 *	encrypted in hardware.
 * @cipher: The key's cipher suite selector.
 * @tx_pn: PN used for TX keys, may be used by the driver as well if it
 *	needs to do software PN assignment by itself (e.g. due to TSO)
 * @flags: key flags, see &enum ieee80211_key_flags.
 * @keyidx: the key index (0-3)
 * @keylen: key material length
 * @key: key material. For ALG_TKIP the key is encoded as a 256-bit (32 byte)
 * 	data block:
 * 	- Temporal Encryption Key (128 bits)
 * 	- Temporal Authenticator Tx MIC Key (64 bits)
 * 	- Temporal Authenticator Rx MIC Key (64 bits)
 * @icv_len: The ICV length for this key type
 * @iv_len: The IV length for this key type
 * @link_id: the link ID for MLO, or -1 for non-MLO or pairwise keys
 */
struct ieee80211_key_conf {
	atomic64_t tx_pn;
	u32 cipher;
	u8 icv_len;
	u8 iv_len;
	u8 hw_key_idx;
	s8 keyidx;
	u16 flags;
	s8 link_id;
	u8 keylen;
	u8 key[];
};

#define IEEE80211_MAX_PN_LEN	16

#define TKIP_PN_TO_IV16(pn) ((u16)(pn & 0xffff))
#define TKIP_PN_TO_IV32(pn) ((u32)((pn >> 16) & 0xffffffff))

/**
 * struct ieee80211_key_seq - key sequence counter
 *
 * @tkip: TKIP data, containing IV32 and IV16 in host byte order
 * @ccmp: PN data, most significant byte first (big endian,
 *	reverse order than in packet)
 * @aes_cmac: PN data, most significant byte first (big endian,
 *	reverse order than in packet)
 * @aes_gmac: PN data, most significant byte first (big endian,
 *	reverse order than in packet)
 * @gcmp: PN data, most significant byte first (big endian,
 *	reverse order than in packet)
 * @hw: data for HW-only (e.g. cipher scheme) keys
 */
struct ieee80211_key_seq {
	union {
		struct {
			u32 iv32;
			u16 iv16;
		} tkip;
		struct {
			u8 pn[6];
		} ccmp;
		struct {
			u8 pn[6];
		} aes_cmac;
		struct {
			u8 pn[6];
		} aes_gmac;
		struct {
			u8 pn[6];
		} gcmp;
		struct {
			u8 seq[IEEE80211_MAX_PN_LEN];
			u8 seq_len;
		} hw;
	};
};

/**
 * enum set_key_cmd - key command
 *
 * Used with the set_key() callback in &struct ieee80211_ops, this
 * indicates whether a key is being removed or added.
 *
 * @SET_KEY: a key is set
 * @DISABLE_KEY: a key must be disabled
 */
enum set_key_cmd {
	SET_KEY, DISABLE_KEY,
};

/**
 * enum ieee80211_sta_state - station state
 *
 * @IEEE80211_STA_NOTEXIST: station doesn't exist at all,
 *	this is a special state for add/remove transitions
 * @IEEE80211_STA_NONE: station exists without special state
 * @IEEE80211_STA_AUTH: station is authenticated
 * @IEEE80211_STA_ASSOC: station is associated
 * @IEEE80211_STA_AUTHORIZED: station is authorized (802.1X)
 */
enum ieee80211_sta_state {
	/* NOTE: These need to be ordered correctly! */
	IEEE80211_STA_NOTEXIST,
	IEEE80211_STA_NONE,
	IEEE80211_STA_AUTH,
	IEEE80211_STA_ASSOC,
	IEEE80211_STA_AUTHORIZED,
};

/**
 * enum ieee80211_sta_rx_bandwidth - station RX bandwidth
 * @IEEE80211_STA_RX_BW_20: station can only receive 20 MHz
 * @IEEE80211_STA_RX_BW_40: station can receive up to 40 MHz
 * @IEEE80211_STA_RX_BW_80: station can receive up to 80 MHz
 * @IEEE80211_STA_RX_BW_160: station can receive up to 160 MHz
 *	(including 80+80 MHz)
 * @IEEE80211_STA_RX_BW_320: station can receive up to 320 MHz
 *
 * Implementation note: 20 must be zero to be initialized
 *	correctly, the values must be sorted.
 */
enum ieee80211_sta_rx_bandwidth {
	IEEE80211_STA_RX_BW_20 = 0,
	IEEE80211_STA_RX_BW_40,
	IEEE80211_STA_RX_BW_80,
	IEEE80211_STA_RX_BW_160,
	IEEE80211_STA_RX_BW_320,
};

/**
 * struct ieee80211_sta_rates - station rate selection table
 *
 * @rcu_head: RCU head used for freeing the table on update
 * @rate: transmit rates/flags to be used by default.
 *	Overriding entries per-packet is possible by using cb tx control.
 */
struct ieee80211_sta_rates {
	struct rcu_head rcu_head;
	struct {
		s8 idx;
		u8 count;
		u8 count_cts;
		u8 count_rts;
		u16 flags;
	} rate[IEEE80211_TX_RATE_TABLE_SIZE];
};

/**
 * struct ieee80211_sta_txpwr - station txpower configuration
 *
 * Used to configure txpower for station.
 *
 * @power: indicates the tx power, in dBm, to be used when sending data frames
 *	to the STA.
 * @type: In particular if TPC %type is NL80211_TX_POWER_LIMITED then tx power
 *	will be less than or equal to specified from userspace, whereas if TPC
 *	%type is NL80211_TX_POWER_AUTOMATIC then it indicates default tx power.
 *	NL80211_TX_POWER_FIXED is not a valid configuration option for
 *	per peer TPC.
 */
struct ieee80211_sta_txpwr {
	s16 power;
	enum nl80211_tx_power_setting type;
};

/**
<<<<<<< HEAD
=======
 * struct ieee80211_sta_aggregates - info that is aggregated from active links
 *
 * Used for any per-link data that needs to be aggregated and updated in the
 * main &struct ieee80211_sta when updated or the active links change.
 *
 * @max_amsdu_len: indicates the maximal length of an A-MSDU in bytes.
 *	This field is always valid for packets with a VHT preamble.
 *	For packets with a HT preamble, additional limits apply:
 *
 *	* If the skb is transmitted as part of a BA agreement, the
 *	  A-MSDU maximal size is min(max_amsdu_len, 4065) bytes.
 *	* If the skb is not part of a BA agreement, the A-MSDU maximal
 *	  size is min(max_amsdu_len, 7935) bytes.
 *
 * Both additional HT limits must be enforced by the low level
 * driver. This is defined by the spec (IEEE 802.11-2012 section
 * 8.3.2.2 NOTE 2).
 * @max_rc_amsdu_len: Maximum A-MSDU size in bytes recommended by rate control.
 * @max_tid_amsdu_len: Maximum A-MSDU size in bytes for this TID
 */
struct ieee80211_sta_aggregates {
	u16 max_amsdu_len;

	u16 max_rc_amsdu_len;
	u16 max_tid_amsdu_len[IEEE80211_NUM_TIDS];
};

/**
>>>>>>> 7365df19
 * struct ieee80211_link_sta - station Link specific info
 * All link specific info for a STA link for a non MLD STA(single)
 * or a MLD STA(multiple entries) are stored here.
 *
 * @addr: MAC address of the Link STA. For non-MLO STA this is same as the addr
 *	in ieee80211_sta. For MLO Link STA this addr can be same or different
 *	from addr in ieee80211_sta (representing MLD STA addr)
<<<<<<< HEAD
=======
 * @link_id: the link ID for this link STA (0 for deflink)
 * @smps_mode: current SMPS mode (off, static or dynamic)
>>>>>>> 7365df19
 * @supp_rates: Bitmap of supported rates
 * @ht_cap: HT capabilities of this STA; restricted to our own capabilities
 * @vht_cap: VHT capabilities of this STA; restricted to our own capabilities
 * @he_cap: HE capabilities of this STA
 * @he_6ghz_capa: on 6 GHz, holds the HE 6 GHz band capabilities
 * @eht_cap: EHT capabilities of this STA
 * @bandwidth: current bandwidth the station can receive with
 * @rx_nss: in HT/VHT, the maximum number of spatial streams the
 *	station can receive at the moment, changed by operating mode
 *	notifications and capabilities. The value is only valid after
 *	the station moves to associated state.
 * @txpwr: the station tx power configuration
 *
 */
struct ieee80211_link_sta {
	u8 addr[ETH_ALEN];
<<<<<<< HEAD
=======
	u8 link_id;
	enum ieee80211_smps_mode smps_mode;
>>>>>>> 7365df19

	u32 supp_rates[NUM_NL80211_BANDS];
	struct ieee80211_sta_ht_cap ht_cap;
	struct ieee80211_sta_vht_cap vht_cap;
	struct ieee80211_sta_he_cap he_cap;
	struct ieee80211_he_6ghz_capa he_6ghz_capa;
	struct ieee80211_sta_eht_cap eht_cap;

<<<<<<< HEAD
=======
	struct ieee80211_sta_aggregates agg;

>>>>>>> 7365df19
	u8 rx_nss;
	enum ieee80211_sta_rx_bandwidth bandwidth;
	struct ieee80211_sta_txpwr txpwr;
};

/**
 * struct ieee80211_sta - station table entry
 *
 * A station table entry represents a station we are possibly
 * communicating with. Since stations are RCU-managed in
 * mac80211, any ieee80211_sta pointer you get access to must
 * either be protected by rcu_read_lock() explicitly or implicitly,
 * or you must take good care to not use such a pointer after a
 * call to your sta_remove callback that removed it.
 * This also represents the MLD STA in case of MLO association
 * and holds pointers to various link STA's
 *
 * @addr: MAC address
 * @aid: AID we assigned to the station if we're an AP
 * @max_rx_aggregation_subframes: maximal amount of frames in a single AMPDU
 *	that this station is allowed to transmit to us.
 *	Can be modified by driver.
 * @wme: indicates whether the STA supports QoS/WME (if local devices does,
 *	otherwise always false)
 * @drv_priv: data area for driver use, will always be aligned to
 *	sizeof(void \*), size is determined in hw information.
 * @uapsd_queues: bitmap of queues configured for uapsd. Only valid
 *	if wme is supported. The bits order is like in
 *	IEEE80211_WMM_IE_STA_QOSINFO_AC_*.
 * @max_sp: max Service Period. Only valid if wme is supported.
<<<<<<< HEAD
 * @smps_mode: current SMPS mode (off, static or dynamic)
=======
>>>>>>> 7365df19
 * @rates: rate control selection table
 * @tdls: indicates whether the STA is a TDLS peer
 * @tdls_initiator: indicates the STA is an initiator of the TDLS link. Only
 *	valid if the STA is a TDLS peer in the first place.
 * @mfp: indicates whether the STA uses management frame protection or not.
 * @mlo: indicates whether the STA is MLO station.
 * @max_amsdu_subframes: indicates the maximal number of MSDUs in a single
 *	A-MSDU. Taken from the Extended Capabilities element. 0 means
 *	unlimited.
 * @cur: currently valid data as aggregated from the active links
 *	For non MLO STA it will point to the deflink data. For MLO STA
 *	ieee80211_sta_recalc_aggregates() must be called to update it.
 * @support_p2p_ps: indicates whether the STA supports P2P PS mechanism or not.
<<<<<<< HEAD
 * @max_rc_amsdu_len: Maximum A-MSDU size in bytes recommended by rate control.
 * @max_tid_amsdu_len: Maximum A-MSDU size in bytes for this TID
=======
>>>>>>> 7365df19
 * @txq: per-TID data TX queues (if driver uses the TXQ abstraction); note that
 *	the last entry (%IEEE80211_NUM_TIDS) is used for non-data frames
 * @deflink: This holds the default link STA information, for non MLO STA all link
 *	specific STA information is accessed through @deflink or through
 *	link[0] which points to address of @deflink. For MLO Link STA
 *	the first added link STA will point to deflink.
 * @link: reference to Link Sta entries. For Non MLO STA, except 1st link,
 *	i.e link[0] all links would be assigned to NULL by default and
 *	would access link information via @deflink or link[0]. For MLO
 *	STA, first link STA being added will point its link pointer to
 *	@deflink address and remaining would be allocated and the address
 *	would be assigned to link[link_id] where link_id is the id assigned
 *	by the AP.
 * @valid_links: bitmap of valid links, or 0 for non-MLO
 */
struct ieee80211_sta {
	u8 addr[ETH_ALEN];
	u16 aid;
	u16 max_rx_aggregation_subframes;
	bool wme;
	u8 uapsd_queues;
	u8 max_sp;
<<<<<<< HEAD
	enum ieee80211_smps_mode smps_mode;
=======
>>>>>>> 7365df19
	struct ieee80211_sta_rates __rcu *rates;
	bool tdls;
	bool tdls_initiator;
	bool mfp;
	bool mlo;
	u8 max_amsdu_subframes;

	struct ieee80211_sta_aggregates *cur;

	bool support_p2p_ps;
<<<<<<< HEAD
	u16 max_rc_amsdu_len;
	u16 max_tid_amsdu_len[IEEE80211_NUM_TIDS];
=======
>>>>>>> 7365df19

	struct ieee80211_txq *txq[IEEE80211_NUM_TIDS + 1];

	u16 valid_links;
	struct ieee80211_link_sta deflink;
	struct ieee80211_link_sta __rcu *link[IEEE80211_MLD_MAX_NUM_LINKS];

	/* must be last */
	u8 drv_priv[] __aligned(sizeof(void *));
};

<<<<<<< HEAD
/* FIXME: need to loop only over links which are active and check the actual
 * lock
 */
#define for_each_sta_active_link(sta, link_sta, link_id)		         \
	for (link_id = 0; link_id < ARRAY_SIZE((sta)->link); link_id++)	         \
		if (((link_sta) = rcu_dereference_protected((sta)->link[link_id],\
							    1)))	         \
=======
#ifdef CONFIG_LOCKDEP
bool lockdep_sta_mutex_held(struct ieee80211_sta *pubsta);
#else
static inline bool lockdep_sta_mutex_held(struct ieee80211_sta *pubsta)
{
	return true;
}
#endif

#define link_sta_dereference_protected(sta, link_id)		\
	rcu_dereference_protected((sta)->link[link_id],		\
				  lockdep_sta_mutex_held(sta))

#define for_each_sta_active_link(vif, sta, link_sta, link_id)			\
	for (link_id = 0; link_id < ARRAY_SIZE((sta)->link); link_id++)		\
		if ((!(vif)->active_links ||					\
		     (vif)->active_links & BIT(link_id)) &&			\
		    ((link_sta) = link_sta_dereference_protected(sta, link_id)))
>>>>>>> 7365df19

/**
 * enum sta_notify_cmd - sta notify command
 *
 * Used with the sta_notify() callback in &struct ieee80211_ops, this
 * indicates if an associated station made a power state transition.
 *
 * @STA_NOTIFY_SLEEP: a station is now sleeping
 * @STA_NOTIFY_AWAKE: a sleeping station woke up
 */
enum sta_notify_cmd {
	STA_NOTIFY_SLEEP, STA_NOTIFY_AWAKE,
};

/**
 * struct ieee80211_tx_control - TX control data
 *
 * @sta: station table entry, this sta pointer may be NULL and
 * 	it is not allowed to copy the pointer, due to RCU.
 */
struct ieee80211_tx_control {
	struct ieee80211_sta *sta;
};

/**
 * struct ieee80211_txq - Software intermediate tx queue
 *
 * @vif: &struct ieee80211_vif pointer from the add_interface callback.
 * @sta: station table entry, %NULL for per-vif queue
 * @tid: the TID for this queue (unused for per-vif queue),
 *	%IEEE80211_NUM_TIDS for non-data (if enabled)
 * @ac: the AC for this queue
 * @drv_priv: driver private area, sized by hw->txq_data_size
 *
 * The driver can obtain packets from this queue by calling
 * ieee80211_tx_dequeue().
 */
struct ieee80211_txq {
	struct ieee80211_vif *vif;
	struct ieee80211_sta *sta;
	u8 tid;
	u8 ac;

	/* must be last */
	u8 drv_priv[] __aligned(sizeof(void *));
};

/**
 * enum ieee80211_hw_flags - hardware flags
 *
 * These flags are used to indicate hardware capabilities to
 * the stack. Generally, flags here should have their meaning
 * done in a way that the simplest hardware doesn't need setting
 * any particular flags. There are some exceptions to this rule,
 * however, so you are advised to review these flags carefully.
 *
 * @IEEE80211_HW_HAS_RATE_CONTROL:
 *	The hardware or firmware includes rate control, and cannot be
 *	controlled by the stack. As such, no rate control algorithm
 *	should be instantiated, and the TX rate reported to userspace
 *	will be taken from the TX status instead of the rate control
 *	algorithm.
 *	Note that this requires that the driver implement a number of
 *	callbacks so it has the correct information, it needs to have
 *	the @set_rts_threshold callback and must look at the BSS config
 *	@use_cts_prot for G/N protection, @use_short_slot for slot
 *	timing in 2.4 GHz and @use_short_preamble for preambles for
 *	CCK frames.
 *
 * @IEEE80211_HW_RX_INCLUDES_FCS:
 *	Indicates that received frames passed to the stack include
 *	the FCS at the end.
 *
 * @IEEE80211_HW_HOST_BROADCAST_PS_BUFFERING:
 *	Some wireless LAN chipsets buffer broadcast/multicast frames
 *	for power saving stations in the hardware/firmware and others
 *	rely on the host system for such buffering. This option is used
 *	to configure the IEEE 802.11 upper layer to buffer broadcast and
 *	multicast frames when there are power saving stations so that
 *	the driver can fetch them with ieee80211_get_buffered_bc().
 *
 * @IEEE80211_HW_SIGNAL_UNSPEC:
 *	Hardware can provide signal values but we don't know its units. We
 *	expect values between 0 and @max_signal.
 *	If possible please provide dB or dBm instead.
 *
 * @IEEE80211_HW_SIGNAL_DBM:
 *	Hardware gives signal values in dBm, decibel difference from
 *	one milliwatt. This is the preferred method since it is standardized
 *	between different devices. @max_signal does not need to be set.
 *
 * @IEEE80211_HW_SPECTRUM_MGMT:
 * 	Hardware supports spectrum management defined in 802.11h
 * 	Measurement, Channel Switch, Quieting, TPC
 *
 * @IEEE80211_HW_AMPDU_AGGREGATION:
 *	Hardware supports 11n A-MPDU aggregation.
 *
 * @IEEE80211_HW_SUPPORTS_PS:
 *	Hardware has power save support (i.e. can go to sleep).
 *
 * @IEEE80211_HW_PS_NULLFUNC_STACK:
 *	Hardware requires nullfunc frame handling in stack, implies
 *	stack support for dynamic PS.
 *
 * @IEEE80211_HW_SUPPORTS_DYNAMIC_PS:
 *	Hardware has support for dynamic PS.
 *
 * @IEEE80211_HW_MFP_CAPABLE:
 *	Hardware supports management frame protection (MFP, IEEE 802.11w).
 *
 * @IEEE80211_HW_REPORTS_TX_ACK_STATUS:
 *	Hardware can provide ack status reports of Tx frames to
 *	the stack.
 *
 * @IEEE80211_HW_CONNECTION_MONITOR:
 *	The hardware performs its own connection monitoring, including
 *	periodic keep-alives to the AP and probing the AP on beacon loss.
 *
 * @IEEE80211_HW_NEED_DTIM_BEFORE_ASSOC:
 *	This device needs to get data from beacon before association (i.e.
 *	dtim_period).
 *
 * @IEEE80211_HW_SUPPORTS_PER_STA_GTK: The device's crypto engine supports
 *	per-station GTKs as used by IBSS RSN or during fast transition. If
 *	the device doesn't support per-station GTKs, but can be asked not
 *	to decrypt group addressed frames, then IBSS RSN support is still
 *	possible but software crypto will be used. Advertise the wiphy flag
 *	only in that case.
 *
 * @IEEE80211_HW_AP_LINK_PS: When operating in AP mode the device
 *	autonomously manages the PS status of connected stations. When
 *	this flag is set mac80211 will not trigger PS mode for connected
 *	stations based on the PM bit of incoming frames.
 *	Use ieee80211_start_ps()/ieee8021_end_ps() to manually configure
 *	the PS mode of connected stations.
 *
 * @IEEE80211_HW_TX_AMPDU_SETUP_IN_HW: The device handles TX A-MPDU session
 *	setup strictly in HW. mac80211 should not attempt to do this in
 *	software.
 *
 * @IEEE80211_HW_WANT_MONITOR_VIF: The driver would like to be informed of
 *	a virtual monitor interface when monitor interfaces are the only
 *	active interfaces.
 *
 * @IEEE80211_HW_NO_AUTO_VIF: The driver would like for no wlanX to
 *	be created.  It is expected user-space will create vifs as
 *	desired (and thus have them named as desired).
 *
 * @IEEE80211_HW_SW_CRYPTO_CONTROL: The driver wants to control which of the
 *	crypto algorithms can be done in software - so don't automatically
 *	try to fall back to it if hardware crypto fails, but do so only if
 *	the driver returns 1. This also forces the driver to advertise its
 *	supported cipher suites.
 *
 * @IEEE80211_HW_SUPPORT_FAST_XMIT: The driver/hardware supports fast-xmit,
 *	this currently requires only the ability to calculate the duration
 *	for frames.
 *
 * @IEEE80211_HW_QUEUE_CONTROL: The driver wants to control per-interface
 *	queue mapping in order to use different queues (not just one per AC)
 *	for different virtual interfaces. See the doc section on HW queue
 *	control for more details.
 *
 * @IEEE80211_HW_SUPPORTS_RC_TABLE: The driver supports using a rate
 *	selection table provided by the rate control algorithm.
 *
 * @IEEE80211_HW_P2P_DEV_ADDR_FOR_INTF: Use the P2P Device address for any
 *	P2P Interface. This will be honoured even if more than one interface
 *	is supported.
 *
 * @IEEE80211_HW_TIMING_BEACON_ONLY: Use sync timing from beacon frames
 *	only, to allow getting TBTT of a DTIM beacon.
 *
 * @IEEE80211_HW_SUPPORTS_HT_CCK_RATES: Hardware supports mixing HT/CCK rates
 *	and can cope with CCK rates in an aggregation session (e.g. by not
 *	using aggregation for such frames.)
 *
 * @IEEE80211_HW_CHANCTX_STA_CSA: Support 802.11h based channel-switch (CSA)
 *	for a single active channel while using channel contexts. When support
 *	is not enabled the default action is to disconnect when getting the
 *	CSA frame.
 *
 * @IEEE80211_HW_SUPPORTS_CLONED_SKBS: The driver will never modify the payload
 *	or tailroom of TX skbs without copying them first.
 *
 * @IEEE80211_HW_SINGLE_SCAN_ON_ALL_BANDS: The HW supports scanning on all bands
 *	in one command, mac80211 doesn't have to run separate scans per band.
 *
 * @IEEE80211_HW_TDLS_WIDER_BW: The device/driver supports wider bandwidth
 *	than then BSS bandwidth for a TDLS link on the base channel.
 *
 * @IEEE80211_HW_SUPPORTS_AMSDU_IN_AMPDU: The driver supports receiving A-MSDUs
 *	within A-MPDU.
 *
 * @IEEE80211_HW_BEACON_TX_STATUS: The device/driver provides TX status
 *	for sent beacons.
 *
 * @IEEE80211_HW_NEEDS_UNIQUE_STA_ADDR: Hardware (or driver) requires that each
 *	station has a unique address, i.e. each station entry can be identified
 *	by just its MAC address; this prevents, for example, the same station
 *	from connecting to two virtual AP interfaces at the same time.
 *
 * @IEEE80211_HW_SUPPORTS_REORDERING_BUFFER: Hardware (or driver) manages the
 *	reordering buffer internally, guaranteeing mac80211 receives frames in
 *	order and does not need to manage its own reorder buffer or BA session
 *	timeout.
 *
 * @IEEE80211_HW_USES_RSS: The device uses RSS and thus requires parallel RX,
 *	which implies using per-CPU station statistics.
 *
 * @IEEE80211_HW_TX_AMSDU: Hardware (or driver) supports software aggregated
 *	A-MSDU frames. Requires software tx queueing and fast-xmit support.
 *	When not using minstrel/minstrel_ht rate control, the driver must
 *	limit the maximum A-MSDU size based on the current tx rate by setting
 *	max_rc_amsdu_len in struct ieee80211_sta.
 *
 * @IEEE80211_HW_TX_FRAG_LIST: Hardware (or driver) supports sending frag_list
 *	skbs, needed for zero-copy software A-MSDU.
 *
 * @IEEE80211_HW_REPORTS_LOW_ACK: The driver (or firmware) reports low ack event
 *	by ieee80211_report_low_ack() based on its own algorithm. For such
 *	drivers, mac80211 packet loss mechanism will not be triggered and driver
 *	is completely depending on firmware event for station kickout.
 *
 * @IEEE80211_HW_SUPPORTS_TX_FRAG: Hardware does fragmentation by itself.
 *	The stack will not do fragmentation.
 *	The callback for @set_frag_threshold should be set as well.
 *
 * @IEEE80211_HW_SUPPORTS_TDLS_BUFFER_STA: Hardware supports buffer STA on
 *	TDLS links.
 *
 * @IEEE80211_HW_DEAUTH_NEED_MGD_TX_PREP: The driver requires the
 *	mgd_prepare_tx() callback to be called before transmission of a
 *	deauthentication frame in case the association was completed but no
 *	beacon was heard. This is required in multi-channel scenarios, where the
 *	virtual interface might not be given air time for the transmission of
 *	the frame, as it is not synced with the AP/P2P GO yet, and thus the
 *	deauthentication frame might not be transmitted.
 *
 * @IEEE80211_HW_DOESNT_SUPPORT_QOS_NDP: The driver (or firmware) doesn't
 *	support QoS NDP for AP probing - that's most likely a driver bug.
 *
 * @IEEE80211_HW_BUFF_MMPDU_TXQ: use the TXQ for bufferable MMPDUs, this of
 *	course requires the driver to use TXQs to start with.
 *
 * @IEEE80211_HW_SUPPORTS_VHT_EXT_NSS_BW: (Hardware) rate control supports VHT
 *	extended NSS BW (dot11VHTExtendedNSSBWCapable). This flag will be set if
 *	the selected rate control algorithm sets %RATE_CTRL_CAPA_VHT_EXT_NSS_BW
 *	but if the rate control is built-in then it must be set by the driver.
 *	See also the documentation for that flag.
 *
 * @IEEE80211_HW_STA_MMPDU_TXQ: use the extra non-TID per-station TXQ for all
 *	MMPDUs on station interfaces. This of course requires the driver to use
 *	TXQs to start with.
 *
 * @IEEE80211_HW_TX_STATUS_NO_AMPDU_LEN: Driver does not report accurate A-MPDU
 *	length in tx status information
 *
 * @IEEE80211_HW_SUPPORTS_MULTI_BSSID: Hardware supports multi BSSID
 *
 * @IEEE80211_HW_SUPPORTS_ONLY_HE_MULTI_BSSID: Hardware supports multi BSSID
 *	only for HE APs. Applies if @IEEE80211_HW_SUPPORTS_MULTI_BSSID is set.
 *
 * @IEEE80211_HW_AMPDU_KEYBORDER_SUPPORT: The card and driver is only
 *	aggregating MPDUs with the same keyid, allowing mac80211 to keep Tx
 *	A-MPDU sessions active while rekeying with Extended Key ID.
 *
 * @IEEE80211_HW_SUPPORTS_TX_ENCAP_OFFLOAD: Hardware supports tx encapsulation
 *	offload
 *
 * @IEEE80211_HW_SUPPORTS_RX_DECAP_OFFLOAD: Hardware supports rx decapsulation
 *	offload
 *
 * @IEEE80211_HW_SUPPORTS_CONC_MON_RX_DECAP: Hardware supports concurrent rx
 *	decapsulation offload and passing raw 802.11 frames for monitor iface.
 *	If this is supported, the driver must pass both 802.3 frames for real
 *	usage and 802.11 frames with %RX_FLAG_ONLY_MONITOR set for monitor to
 *	the stack.
 *
 * @IEEE80211_HW_DETECTS_COLOR_COLLISION: HW/driver has support for BSS color
 *	collision detection and doesn't need it in software.
 *
 * @IEEE80211_HW_MLO_MCAST_MULTI_LINK_TX: Hardware/driver handles transmitting
 *	multicast frames on all links, mac80211 should not do that.
 *
 * @NUM_IEEE80211_HW_FLAGS: number of hardware flags, used for sizing arrays
 */
enum ieee80211_hw_flags {
	IEEE80211_HW_HAS_RATE_CONTROL,
	IEEE80211_HW_RX_INCLUDES_FCS,
	IEEE80211_HW_HOST_BROADCAST_PS_BUFFERING,
	IEEE80211_HW_SIGNAL_UNSPEC,
	IEEE80211_HW_SIGNAL_DBM,
	IEEE80211_HW_NEED_DTIM_BEFORE_ASSOC,
	IEEE80211_HW_SPECTRUM_MGMT,
	IEEE80211_HW_AMPDU_AGGREGATION,
	IEEE80211_HW_SUPPORTS_PS,
	IEEE80211_HW_PS_NULLFUNC_STACK,
	IEEE80211_HW_SUPPORTS_DYNAMIC_PS,
	IEEE80211_HW_MFP_CAPABLE,
	IEEE80211_HW_WANT_MONITOR_VIF,
	IEEE80211_HW_NO_AUTO_VIF,
	IEEE80211_HW_SW_CRYPTO_CONTROL,
	IEEE80211_HW_SUPPORT_FAST_XMIT,
	IEEE80211_HW_REPORTS_TX_ACK_STATUS,
	IEEE80211_HW_CONNECTION_MONITOR,
	IEEE80211_HW_QUEUE_CONTROL,
	IEEE80211_HW_SUPPORTS_PER_STA_GTK,
	IEEE80211_HW_AP_LINK_PS,
	IEEE80211_HW_TX_AMPDU_SETUP_IN_HW,
	IEEE80211_HW_SUPPORTS_RC_TABLE,
	IEEE80211_HW_P2P_DEV_ADDR_FOR_INTF,
	IEEE80211_HW_TIMING_BEACON_ONLY,
	IEEE80211_HW_SUPPORTS_HT_CCK_RATES,
	IEEE80211_HW_CHANCTX_STA_CSA,
	IEEE80211_HW_SUPPORTS_CLONED_SKBS,
	IEEE80211_HW_SINGLE_SCAN_ON_ALL_BANDS,
	IEEE80211_HW_TDLS_WIDER_BW,
	IEEE80211_HW_SUPPORTS_AMSDU_IN_AMPDU,
	IEEE80211_HW_BEACON_TX_STATUS,
	IEEE80211_HW_NEEDS_UNIQUE_STA_ADDR,
	IEEE80211_HW_SUPPORTS_REORDERING_BUFFER,
	IEEE80211_HW_USES_RSS,
	IEEE80211_HW_TX_AMSDU,
	IEEE80211_HW_TX_FRAG_LIST,
	IEEE80211_HW_REPORTS_LOW_ACK,
	IEEE80211_HW_SUPPORTS_TX_FRAG,
	IEEE80211_HW_SUPPORTS_TDLS_BUFFER_STA,
	IEEE80211_HW_DEAUTH_NEED_MGD_TX_PREP,
	IEEE80211_HW_DOESNT_SUPPORT_QOS_NDP,
	IEEE80211_HW_BUFF_MMPDU_TXQ,
	IEEE80211_HW_SUPPORTS_VHT_EXT_NSS_BW,
	IEEE80211_HW_STA_MMPDU_TXQ,
	IEEE80211_HW_TX_STATUS_NO_AMPDU_LEN,
	IEEE80211_HW_SUPPORTS_MULTI_BSSID,
	IEEE80211_HW_SUPPORTS_ONLY_HE_MULTI_BSSID,
	IEEE80211_HW_AMPDU_KEYBORDER_SUPPORT,
	IEEE80211_HW_SUPPORTS_TX_ENCAP_OFFLOAD,
	IEEE80211_HW_SUPPORTS_RX_DECAP_OFFLOAD,
	IEEE80211_HW_SUPPORTS_CONC_MON_RX_DECAP,
	IEEE80211_HW_DETECTS_COLOR_COLLISION,
	IEEE80211_HW_MLO_MCAST_MULTI_LINK_TX,

	/* keep last, obviously */
	NUM_IEEE80211_HW_FLAGS
};

/**
 * struct ieee80211_hw - hardware information and state
 *
 * This structure contains the configuration and hardware
 * information for an 802.11 PHY.
 *
 * @wiphy: This points to the &struct wiphy allocated for this
 *	802.11 PHY. You must fill in the @perm_addr and @dev
 *	members of this structure using SET_IEEE80211_DEV()
 *	and SET_IEEE80211_PERM_ADDR(). Additionally, all supported
 *	bands (with channels, bitrates) are registered here.
 *
 * @conf: &struct ieee80211_conf, device configuration, don't use.
 *
 * @priv: pointer to private area that was allocated for driver use
 *	along with this structure.
 *
 * @flags: hardware flags, see &enum ieee80211_hw_flags.
 *
 * @extra_tx_headroom: headroom to reserve in each transmit skb
 *	for use by the driver (e.g. for transmit headers.)
 *
 * @extra_beacon_tailroom: tailroom to reserve in each beacon tx skb.
 *	Can be used by drivers to add extra IEs.
 *
 * @max_signal: Maximum value for signal (rssi) in RX information, used
 *	only when @IEEE80211_HW_SIGNAL_UNSPEC or @IEEE80211_HW_SIGNAL_DB
 *
 * @max_listen_interval: max listen interval in units of beacon interval
 *	that HW supports
 *
 * @queues: number of available hardware transmit queues for
 *	data packets. WMM/QoS requires at least four, these
 *	queues need to have configurable access parameters.
 *
 * @rate_control_algorithm: rate control algorithm for this hardware.
 *	If unset (NULL), the default algorithm will be used. Must be
 *	set before calling ieee80211_register_hw().
 *
 * @vif_data_size: size (in bytes) of the drv_priv data area
 *	within &struct ieee80211_vif.
 * @sta_data_size: size (in bytes) of the drv_priv data area
 *	within &struct ieee80211_sta.
 * @chanctx_data_size: size (in bytes) of the drv_priv data area
 *	within &struct ieee80211_chanctx_conf.
 * @txq_data_size: size (in bytes) of the drv_priv data area
 *	within @struct ieee80211_txq.
 *
 * @max_rates: maximum number of alternate rate retry stages the hw
 *	can handle.
 * @max_report_rates: maximum number of alternate rate retry stages
 *	the hw can report back.
 * @max_rate_tries: maximum number of tries for each stage
 *
 * @max_rx_aggregation_subframes: maximum buffer size (number of
 *	sub-frames) to be used for A-MPDU block ack receiver
 *	aggregation.
 *	This is only relevant if the device has restrictions on the
 *	number of subframes, if it relies on mac80211 to do reordering
 *	it shouldn't be set.
 *
 * @max_tx_aggregation_subframes: maximum number of subframes in an
 *	aggregate an HT/HE device will transmit. In HT AddBA we'll
 *	advertise a constant value of 64 as some older APs crash if
 *	the window size is smaller (an example is LinkSys WRT120N
 *	with FW v1.0.07 build 002 Jun 18 2012).
 *	For AddBA to HE capable peers this value will be used.
 *
 * @max_tx_fragments: maximum number of tx buffers per (A)-MSDU, sum
 *	of 1 + skb_shinfo(skb)->nr_frags for each skb in the frag_list.
 *
 * @offchannel_tx_hw_queue: HW queue ID to use for offchannel TX
 *	(if %IEEE80211_HW_QUEUE_CONTROL is set)
 *
 * @radiotap_mcs_details: lists which MCS information can the HW
 *	reports, by default it is set to _MCS, _GI and _BW but doesn't
 *	include _FMT. Use %IEEE80211_RADIOTAP_MCS_HAVE_\* values, only
 *	adding _BW is supported today.
 *
 * @radiotap_vht_details: lists which VHT MCS information the HW reports,
 *	the default is _GI | _BANDWIDTH.
 *	Use the %IEEE80211_RADIOTAP_VHT_KNOWN_\* values.
 *
 * @radiotap_he: HE radiotap validity flags
 *
 * @radiotap_timestamp: Information for the radiotap timestamp field; if the
 *	@units_pos member is set to a non-negative value then the timestamp
 *	field will be added and populated from the &struct ieee80211_rx_status
 *	device_timestamp.
 * @radiotap_timestamp.units_pos: Must be set to a combination of a
 *	IEEE80211_RADIOTAP_TIMESTAMP_UNIT_* and a
 *	IEEE80211_RADIOTAP_TIMESTAMP_SPOS_* value.
 * @radiotap_timestamp.accuracy: If non-negative, fills the accuracy in the
 *	radiotap field and the accuracy known flag will be set.
 *
 * @netdev_features: netdev features to be set in each netdev created
 *	from this HW. Note that not all features are usable with mac80211,
 *	other features will be rejected during HW registration.
 *
 * @uapsd_queues: This bitmap is included in (re)association frame to indicate
 *	for each access category if it is uAPSD trigger-enabled and delivery-
 *	enabled. Use IEEE80211_WMM_IE_STA_QOSINFO_AC_* to set this bitmap.
 *	Each bit corresponds to different AC. Value '1' in specific bit means
 *	that corresponding AC is both trigger- and delivery-enabled. '0' means
 *	neither enabled.
 *
 * @uapsd_max_sp_len: maximum number of total buffered frames the WMM AP may
 *	deliver to a WMM STA during any Service Period triggered by the WMM STA.
 *	Use IEEE80211_WMM_IE_STA_QOSINFO_SP_* for correct values.
 *
 * @max_nan_de_entries: maximum number of NAN DE functions supported by the
 *	device.
 *
 * @tx_sk_pacing_shift: Pacing shift to set on TCP sockets when frames from
 *	them are encountered. The default should typically not be changed,
 *	unless the driver has good reasons for needing more buffers.
 *
 * @weight_multiplier: Driver specific airtime weight multiplier used while
 *	refilling deficit of each TXQ.
 *
 * @max_mtu: the max mtu could be set.
 *
 * @tx_power_levels: a list of power levels supported by the wifi hardware.
 * 	The power levels can be specified either as integer or fractions.
 * 	The power level at idx 0 shall be the maximum positive power level.
 *
 * @max_txpwr_levels_idx: the maximum valid idx of 'tx_power_levels' list.
 */
struct ieee80211_hw {
	struct ieee80211_conf conf;
	struct wiphy *wiphy;
	const char *rate_control_algorithm;
	void *priv;
	unsigned long flags[BITS_TO_LONGS(NUM_IEEE80211_HW_FLAGS)];
	unsigned int extra_tx_headroom;
	unsigned int extra_beacon_tailroom;
	int vif_data_size;
	int sta_data_size;
	int chanctx_data_size;
	int txq_data_size;
	u16 queues;
	u16 max_listen_interval;
	s8 max_signal;
	u8 max_rates;
	u8 max_report_rates;
	u8 max_rate_tries;
	u16 max_rx_aggregation_subframes;
	u16 max_tx_aggregation_subframes;
	u8 max_tx_fragments;
	u8 offchannel_tx_hw_queue;
	u8 radiotap_mcs_details;
	u16 radiotap_vht_details;
	struct {
		int units_pos;
		s16 accuracy;
	} radiotap_timestamp;
	netdev_features_t netdev_features;
	u8 uapsd_queues;
	u8 uapsd_max_sp_len;
	u8 max_nan_de_entries;
	u8 tx_sk_pacing_shift;
	u8 weight_multiplier;
	u32 max_mtu;
	const s8 *tx_power_levels;
	u8 max_txpwr_levels_idx;
};

static inline bool _ieee80211_hw_check(struct ieee80211_hw *hw,
				       enum ieee80211_hw_flags flg)
{
	return test_bit(flg, hw->flags);
}
#define ieee80211_hw_check(hw, flg)	_ieee80211_hw_check(hw, IEEE80211_HW_##flg)

static inline void _ieee80211_hw_set(struct ieee80211_hw *hw,
				     enum ieee80211_hw_flags flg)
{
	return __set_bit(flg, hw->flags);
}
#define ieee80211_hw_set(hw, flg)	_ieee80211_hw_set(hw, IEEE80211_HW_##flg)

/**
 * struct ieee80211_scan_request - hw scan request
 *
 * @ies: pointers different parts of IEs (in req.ie)
 * @req: cfg80211 request.
 */
struct ieee80211_scan_request {
	struct ieee80211_scan_ies ies;

	/* Keep last */
	struct cfg80211_scan_request req;
};

/**
 * struct ieee80211_tdls_ch_sw_params - TDLS channel switch parameters
 *
 * @sta: peer this TDLS channel-switch request/response came from
 * @chandef: channel referenced in a TDLS channel-switch request
 * @action_code: see &enum ieee80211_tdls_actioncode
 * @status: channel-switch response status
 * @timestamp: time at which the frame was received
 * @switch_time: switch-timing parameter received in the frame
 * @switch_timeout: switch-timing parameter received in the frame
 * @tmpl_skb: TDLS switch-channel response template
 * @ch_sw_tm_ie: offset of the channel-switch timing IE inside @tmpl_skb
 */
struct ieee80211_tdls_ch_sw_params {
	struct ieee80211_sta *sta;
	struct cfg80211_chan_def *chandef;
	u8 action_code;
	u32 status;
	u32 timestamp;
	u16 switch_time;
	u16 switch_timeout;
	struct sk_buff *tmpl_skb;
	u32 ch_sw_tm_ie;
};

/**
 * wiphy_to_ieee80211_hw - return a mac80211 driver hw struct from a wiphy
 *
 * @wiphy: the &struct wiphy which we want to query
 *
 * mac80211 drivers can use this to get to their respective
 * &struct ieee80211_hw. Drivers wishing to get to their own private
 * structure can then access it via hw->priv. Note that mac802111 drivers should
 * not use wiphy_priv() to try to get their private driver structure as this
 * is already used internally by mac80211.
 *
 * Return: The mac80211 driver hw struct of @wiphy.
 */
struct ieee80211_hw *wiphy_to_ieee80211_hw(struct wiphy *wiphy);

/**
 * SET_IEEE80211_DEV - set device for 802.11 hardware
 *
 * @hw: the &struct ieee80211_hw to set the device for
 * @dev: the &struct device of this 802.11 device
 */
static inline void SET_IEEE80211_DEV(struct ieee80211_hw *hw, struct device *dev)
{
	set_wiphy_dev(hw->wiphy, dev);
}

/**
 * SET_IEEE80211_PERM_ADDR - set the permanent MAC address for 802.11 hardware
 *
 * @hw: the &struct ieee80211_hw to set the MAC address for
 * @addr: the address to set
 */
static inline void SET_IEEE80211_PERM_ADDR(struct ieee80211_hw *hw, const u8 *addr)
{
	memcpy(hw->wiphy->perm_addr, addr, ETH_ALEN);
}

static inline struct ieee80211_rate *
ieee80211_get_tx_rate(const struct ieee80211_hw *hw,
		      const struct ieee80211_tx_info *c)
{
	if (WARN_ON_ONCE(c->control.rates[0].idx < 0))
		return NULL;
	return &hw->wiphy->bands[c->band]->bitrates[c->control.rates[0].idx];
}

static inline struct ieee80211_rate *
ieee80211_get_rts_cts_rate(const struct ieee80211_hw *hw,
			   const struct ieee80211_tx_info *c)
{
	if (c->control.rts_cts_rate_idx < 0)
		return NULL;
	return &hw->wiphy->bands[c->band]->bitrates[c->control.rts_cts_rate_idx];
}

static inline struct ieee80211_rate *
ieee80211_get_alt_retry_rate(const struct ieee80211_hw *hw,
			     const struct ieee80211_tx_info *c, int idx)
{
	if (c->control.rates[idx + 1].idx < 0)
		return NULL;
	return &hw->wiphy->bands[c->band]->bitrates[c->control.rates[idx + 1].idx];
}

/**
 * ieee80211_free_txskb - free TX skb
 * @hw: the hardware
 * @skb: the skb
 *
 * Free a transmit skb. Use this function when some failure
 * to transmit happened and thus status cannot be reported.
 */
void ieee80211_free_txskb(struct ieee80211_hw *hw, struct sk_buff *skb);

/**
 * DOC: Hardware crypto acceleration
 *
 * mac80211 is capable of taking advantage of many hardware
 * acceleration designs for encryption and decryption operations.
 *
 * The set_key() callback in the &struct ieee80211_ops for a given
 * device is called to enable hardware acceleration of encryption and
 * decryption. The callback takes a @sta parameter that will be NULL
 * for default keys or keys used for transmission only, or point to
 * the station information for the peer for individual keys.
 * Multiple transmission keys with the same key index may be used when
 * VLANs are configured for an access point.
 *
 * When transmitting, the TX control data will use the @hw_key_idx
 * selected by the driver by modifying the &struct ieee80211_key_conf
 * pointed to by the @key parameter to the set_key() function.
 *
 * The set_key() call for the %SET_KEY command should return 0 if
 * the key is now in use, -%EOPNOTSUPP or -%ENOSPC if it couldn't be
 * added; if you return 0 then hw_key_idx must be assigned to the
 * hardware key index, you are free to use the full u8 range.
 *
 * Note that in the case that the @IEEE80211_HW_SW_CRYPTO_CONTROL flag is
 * set, mac80211 will not automatically fall back to software crypto if
 * enabling hardware crypto failed. The set_key() call may also return the
 * value 1 to permit this specific key/algorithm to be done in software.
 *
 * When the cmd is %DISABLE_KEY then it must succeed.
 *
 * Note that it is permissible to not decrypt a frame even if a key
 * for it has been uploaded to hardware, the stack will not make any
 * decision based on whether a key has been uploaded or not but rather
 * based on the receive flags.
 *
 * The &struct ieee80211_key_conf structure pointed to by the @key
 * parameter is guaranteed to be valid until another call to set_key()
 * removes it, but it can only be used as a cookie to differentiate
 * keys.
 *
 * In TKIP some HW need to be provided a phase 1 key, for RX decryption
 * acceleration (i.e. iwlwifi). Those drivers should provide update_tkip_key
 * handler.
 * The update_tkip_key() call updates the driver with the new phase 1 key.
 * This happens every time the iv16 wraps around (every 65536 packets). The
 * set_key() call will happen only once for each key (unless the AP did
 * rekeying), it will not include a valid phase 1 key. The valid phase 1 key is
 * provided by update_tkip_key only. The trigger that makes mac80211 call this
 * handler is software decryption with wrap around of iv16.
 *
 * The set_default_unicast_key() call updates the default WEP key index
 * configured to the hardware for WEP encryption type. This is required
 * for devices that support offload of data packets (e.g. ARP responses).
 *
 * Mac80211 drivers should set the @NL80211_EXT_FEATURE_CAN_REPLACE_PTK0 flag
 * when they are able to replace in-use PTK keys according to the following
 * requirements:
 * 1) They do not hand over frames decrypted with the old key to mac80211
      once the call to set_key() with command %DISABLE_KEY has been completed,
   2) either drop or continue to use the old key for any outgoing frames queued
      at the time of the key deletion (including re-transmits),
   3) never send out a frame queued prior to the set_key() %SET_KEY command
      encrypted with the new key when also needing
      @IEEE80211_KEY_FLAG_GENERATE_IV and
   4) never send out a frame unencrypted when it should be encrypted.
   Mac80211 will not queue any new frames for a deleted key to the driver.
 */

/**
 * DOC: Powersave support
 *
 * mac80211 has support for various powersave implementations.
 *
 * First, it can support hardware that handles all powersaving by itself,
 * such hardware should simply set the %IEEE80211_HW_SUPPORTS_PS hardware
 * flag. In that case, it will be told about the desired powersave mode
 * with the %IEEE80211_CONF_PS flag depending on the association status.
 * The hardware must take care of sending nullfunc frames when necessary,
 * i.e. when entering and leaving powersave mode. The hardware is required
 * to look at the AID in beacons and signal to the AP that it woke up when
 * it finds traffic directed to it.
 *
 * %IEEE80211_CONF_PS flag enabled means that the powersave mode defined in
 * IEEE 802.11-2007 section 11.2 is enabled. This is not to be confused
 * with hardware wakeup and sleep states. Driver is responsible for waking
 * up the hardware before issuing commands to the hardware and putting it
 * back to sleep at appropriate times.
 *
 * When PS is enabled, hardware needs to wakeup for beacons and receive the
 * buffered multicast/broadcast frames after the beacon. Also it must be
 * possible to send frames and receive the acknowledment frame.
 *
 * Other hardware designs cannot send nullfunc frames by themselves and also
 * need software support for parsing the TIM bitmap. This is also supported
 * by mac80211 by combining the %IEEE80211_HW_SUPPORTS_PS and
 * %IEEE80211_HW_PS_NULLFUNC_STACK flags. The hardware is of course still
 * required to pass up beacons. The hardware is still required to handle
 * waking up for multicast traffic; if it cannot the driver must handle that
 * as best as it can, mac80211 is too slow to do that.
 *
 * Dynamic powersave is an extension to normal powersave in which the
 * hardware stays awake for a user-specified period of time after sending a
 * frame so that reply frames need not be buffered and therefore delayed to
 * the next wakeup. It's compromise of getting good enough latency when
 * there's data traffic and still saving significantly power in idle
 * periods.
 *
 * Dynamic powersave is simply supported by mac80211 enabling and disabling
 * PS based on traffic. Driver needs to only set %IEEE80211_HW_SUPPORTS_PS
 * flag and mac80211 will handle everything automatically. Additionally,
 * hardware having support for the dynamic PS feature may set the
 * %IEEE80211_HW_SUPPORTS_DYNAMIC_PS flag to indicate that it can support
 * dynamic PS mode itself. The driver needs to look at the
 * @dynamic_ps_timeout hardware configuration value and use it that value
 * whenever %IEEE80211_CONF_PS is set. In this case mac80211 will disable
 * dynamic PS feature in stack and will just keep %IEEE80211_CONF_PS
 * enabled whenever user has enabled powersave.
 *
 * Driver informs U-APSD client support by enabling
 * %IEEE80211_VIF_SUPPORTS_UAPSD flag. The mode is configured through the
 * uapsd parameter in conf_tx() operation. Hardware needs to send the QoS
 * Nullfunc frames and stay awake until the service period has ended. To
 * utilize U-APSD, dynamic powersave is disabled for voip AC and all frames
 * from that AC are transmitted with powersave enabled.
 *
 * Note: U-APSD client mode is not yet supported with
 * %IEEE80211_HW_PS_NULLFUNC_STACK.
 */

/**
 * DOC: Beacon filter support
 *
 * Some hardware have beacon filter support to reduce host cpu wakeups
 * which will reduce system power consumption. It usually works so that
 * the firmware creates a checksum of the beacon but omits all constantly
 * changing elements (TSF, TIM etc). Whenever the checksum changes the
 * beacon is forwarded to the host, otherwise it will be just dropped. That
 * way the host will only receive beacons where some relevant information
 * (for example ERP protection or WMM settings) have changed.
 *
 * Beacon filter support is advertised with the %IEEE80211_VIF_BEACON_FILTER
 * interface capability. The driver needs to enable beacon filter support
 * whenever power save is enabled, that is %IEEE80211_CONF_PS is set. When
 * power save is enabled, the stack will not check for beacon loss and the
 * driver needs to notify about loss of beacons with ieee80211_beacon_loss().
 *
 * The time (or number of beacons missed) until the firmware notifies the
 * driver of a beacon loss event (which in turn causes the driver to call
 * ieee80211_beacon_loss()) should be configurable and will be controlled
 * by mac80211 and the roaming algorithm in the future.
 *
 * Since there may be constantly changing information elements that nothing
 * in the software stack cares about, we will, in the future, have mac80211
 * tell the driver which information elements are interesting in the sense
 * that we want to see changes in them. This will include
 *
 *  - a list of information element IDs
 *  - a list of OUIs for the vendor information element
 *
 * Ideally, the hardware would filter out any beacons without changes in the
 * requested elements, but if it cannot support that it may, at the expense
 * of some efficiency, filter out only a subset. For example, if the device
 * doesn't support checking for OUIs it should pass up all changes in all
 * vendor information elements.
 *
 * Note that change, for the sake of simplification, also includes information
 * elements appearing or disappearing from the beacon.
 *
 * Some hardware supports an "ignore list" instead, just make sure nothing
 * that was requested is on the ignore list, and include commonly changing
 * information element IDs in the ignore list, for example 11 (BSS load) and
 * the various vendor-assigned IEs with unknown contents (128, 129, 133-136,
 * 149, 150, 155, 156, 173, 176, 178, 179, 219); for forward compatibility
 * it could also include some currently unused IDs.
 *
 *
 * In addition to these capabilities, hardware should support notifying the
 * host of changes in the beacon RSSI. This is relevant to implement roaming
 * when no traffic is flowing (when traffic is flowing we see the RSSI of
 * the received data packets). This can consist in notifying the host when
 * the RSSI changes significantly or when it drops below or rises above
 * configurable thresholds. In the future these thresholds will also be
 * configured by mac80211 (which gets them from userspace) to implement
 * them as the roaming algorithm requires.
 *
 * If the hardware cannot implement this, the driver should ask it to
 * periodically pass beacon frames to the host so that software can do the
 * signal strength threshold checking.
 */

/**
 * DOC: Spatial multiplexing power save
 *
 * SMPS (Spatial multiplexing power save) is a mechanism to conserve
 * power in an 802.11n implementation. For details on the mechanism
 * and rationale, please refer to 802.11 (as amended by 802.11n-2009)
 * "11.2.3 SM power save".
 *
 * The mac80211 implementation is capable of sending action frames
 * to update the AP about the station's SMPS mode, and will instruct
 * the driver to enter the specific mode. It will also announce the
 * requested SMPS mode during the association handshake. Hardware
 * support for this feature is required, and can be indicated by
 * hardware flags.
 *
 * The default mode will be "automatic", which nl80211/cfg80211
 * defines to be dynamic SMPS in (regular) powersave, and SMPS
 * turned off otherwise.
 *
 * To support this feature, the driver must set the appropriate
 * hardware support flags, and handle the SMPS flag to the config()
 * operation. It will then with this mechanism be instructed to
 * enter the requested SMPS mode while associated to an HT AP.
 */

/**
 * DOC: Frame filtering
 *
 * mac80211 requires to see many management frames for proper
 * operation, and users may want to see many more frames when
 * in monitor mode. However, for best CPU usage and power consumption,
 * having as few frames as possible percolate through the stack is
 * desirable. Hence, the hardware should filter as much as possible.
 *
 * To achieve this, mac80211 uses filter flags (see below) to tell
 * the driver's configure_filter() function which frames should be
 * passed to mac80211 and which should be filtered out.
 *
 * Before configure_filter() is invoked, the prepare_multicast()
 * callback is invoked with the parameters @mc_count and @mc_list
 * for the combined multicast address list of all virtual interfaces.
 * It's use is optional, and it returns a u64 that is passed to
 * configure_filter(). Additionally, configure_filter() has the
 * arguments @changed_flags telling which flags were changed and
 * @total_flags with the new flag states.
 *
 * If your device has no multicast address filters your driver will
 * need to check both the %FIF_ALLMULTI flag and the @mc_count
 * parameter to see whether multicast frames should be accepted
 * or dropped.
 *
 * All unsupported flags in @total_flags must be cleared.
 * Hardware does not support a flag if it is incapable of _passing_
 * the frame to the stack. Otherwise the driver must ignore
 * the flag, but not clear it.
 * You must _only_ clear the flag (announce no support for the
 * flag to mac80211) if you are not able to pass the packet type
 * to the stack (so the hardware always filters it).
 * So for example, you should clear @FIF_CONTROL, if your hardware
 * always filters control frames. If your hardware always passes
 * control frames to the kernel and is incapable of filtering them,
 * you do _not_ clear the @FIF_CONTROL flag.
 * This rule applies to all other FIF flags as well.
 */

/**
 * DOC: AP support for powersaving clients
 *
 * In order to implement AP and P2P GO modes, mac80211 has support for
 * client powersaving, both "legacy" PS (PS-Poll/null data) and uAPSD.
 * There currently is no support for sAPSD.
 *
 * There is one assumption that mac80211 makes, namely that a client
 * will not poll with PS-Poll and trigger with uAPSD at the same time.
 * Both are supported, and both can be used by the same client, but
 * they can't be used concurrently by the same client. This simplifies
 * the driver code.
 *
 * The first thing to keep in mind is that there is a flag for complete
 * driver implementation: %IEEE80211_HW_AP_LINK_PS. If this flag is set,
 * mac80211 expects the driver to handle most of the state machine for
 * powersaving clients and will ignore the PM bit in incoming frames.
 * Drivers then use ieee80211_sta_ps_transition() to inform mac80211 of
 * stations' powersave transitions. In this mode, mac80211 also doesn't
 * handle PS-Poll/uAPSD.
 *
 * In the mode without %IEEE80211_HW_AP_LINK_PS, mac80211 will check the
 * PM bit in incoming frames for client powersave transitions. When a
 * station goes to sleep, we will stop transmitting to it. There is,
 * however, a race condition: a station might go to sleep while there is
 * data buffered on hardware queues. If the device has support for this
 * it will reject frames, and the driver should give the frames back to
 * mac80211 with the %IEEE80211_TX_STAT_TX_FILTERED flag set which will
 * cause mac80211 to retry the frame when the station wakes up. The
 * driver is also notified of powersave transitions by calling its
 * @sta_notify callback.
 *
 * When the station is asleep, it has three choices: it can wake up,
 * it can PS-Poll, or it can possibly start a uAPSD service period.
 * Waking up is implemented by simply transmitting all buffered (and
 * filtered) frames to the station. This is the easiest case. When
 * the station sends a PS-Poll or a uAPSD trigger frame, mac80211
 * will inform the driver of this with the @allow_buffered_frames
 * callback; this callback is optional. mac80211 will then transmit
 * the frames as usual and set the %IEEE80211_TX_CTL_NO_PS_BUFFER
 * on each frame. The last frame in the service period (or the only
 * response to a PS-Poll) also has %IEEE80211_TX_STATUS_EOSP set to
 * indicate that it ends the service period; as this frame must have
 * TX status report it also sets %IEEE80211_TX_CTL_REQ_TX_STATUS.
 * When TX status is reported for this frame, the service period is
 * marked has having ended and a new one can be started by the peer.
 *
 * Additionally, non-bufferable MMPDUs can also be transmitted by
 * mac80211 with the %IEEE80211_TX_CTL_NO_PS_BUFFER set in them.
 *
 * Another race condition can happen on some devices like iwlwifi
 * when there are frames queued for the station and it wakes up
 * or polls; the frames that are already queued could end up being
 * transmitted first instead, causing reordering and/or wrong
 * processing of the EOSP. The cause is that allowing frames to be
 * transmitted to a certain station is out-of-band communication to
 * the device. To allow this problem to be solved, the driver can
 * call ieee80211_sta_block_awake() if frames are buffered when it
 * is notified that the station went to sleep. When all these frames
 * have been filtered (see above), it must call the function again
 * to indicate that the station is no longer blocked.
 *
 * If the driver buffers frames in the driver for aggregation in any
 * way, it must use the ieee80211_sta_set_buffered() call when it is
 * notified of the station going to sleep to inform mac80211 of any
 * TIDs that have frames buffered. Note that when a station wakes up
 * this information is reset (hence the requirement to call it when
 * informed of the station going to sleep). Then, when a service
 * period starts for any reason, @release_buffered_frames is called
 * with the number of frames to be released and which TIDs they are
 * to come from. In this case, the driver is responsible for setting
 * the EOSP (for uAPSD) and MORE_DATA bits in the released frames,
 * to help the @more_data parameter is passed to tell the driver if
 * there is more data on other TIDs -- the TIDs to release frames
 * from are ignored since mac80211 doesn't know how many frames the
 * buffers for those TIDs contain.
 *
 * If the driver also implement GO mode, where absence periods may
 * shorten service periods (or abort PS-Poll responses), it must
 * filter those response frames except in the case of frames that
 * are buffered in the driver -- those must remain buffered to avoid
 * reordering. Because it is possible that no frames are released
 * in this case, the driver must call ieee80211_sta_eosp()
 * to indicate to mac80211 that the service period ended anyway.
 *
 * Finally, if frames from multiple TIDs are released from mac80211
 * but the driver might reorder them, it must clear & set the flags
 * appropriately (only the last frame may have %IEEE80211_TX_STATUS_EOSP)
 * and also take care of the EOSP and MORE_DATA bits in the frame.
 * The driver may also use ieee80211_sta_eosp() in this case.
 *
 * Note that if the driver ever buffers frames other than QoS-data
 * frames, it must take care to never send a non-QoS-data frame as
 * the last frame in a service period, adding a QoS-nulldata frame
 * after a non-QoS-data frame if needed.
 */

/**
 * DOC: HW queue control
 *
 * Before HW queue control was introduced, mac80211 only had a single static
 * assignment of per-interface AC software queues to hardware queues. This
 * was problematic for a few reasons:
 * 1) off-channel transmissions might get stuck behind other frames
 * 2) multiple virtual interfaces couldn't be handled correctly
 * 3) after-DTIM frames could get stuck behind other frames
 *
 * To solve this, hardware typically uses multiple different queues for all
 * the different usages, and this needs to be propagated into mac80211 so it
 * won't have the same problem with the software queues.
 *
 * Therefore, mac80211 now offers the %IEEE80211_HW_QUEUE_CONTROL capability
 * flag that tells it that the driver implements its own queue control. To do
 * so, the driver will set up the various queues in each &struct ieee80211_vif
 * and the offchannel queue in &struct ieee80211_hw. In response, mac80211 will
 * use those queue IDs in the hw_queue field of &struct ieee80211_tx_info and
 * if necessary will queue the frame on the right software queue that mirrors
 * the hardware queue.
 * Additionally, the driver has to then use these HW queue IDs for the queue
 * management functions (ieee80211_stop_queue() et al.)
 *
 * The driver is free to set up the queue mappings as needed, multiple virtual
 * interfaces may map to the same hardware queues if needed. The setup has to
 * happen during add_interface or change_interface callbacks. For example, a
 * driver supporting station+station and station+AP modes might decide to have
 * 10 hardware queues to handle different scenarios:
 *
 * 4 AC HW queues for 1st vif: 0, 1, 2, 3
 * 4 AC HW queues for 2nd vif: 4, 5, 6, 7
 * after-DTIM queue for AP:   8
 * off-channel queue:         9
 *
 * It would then set up the hardware like this:
 *   hw.offchannel_tx_hw_queue = 9
 *
 * and the first virtual interface that is added as follows:
 *   vif.hw_queue[IEEE80211_AC_VO] = 0
 *   vif.hw_queue[IEEE80211_AC_VI] = 1
 *   vif.hw_queue[IEEE80211_AC_BE] = 2
 *   vif.hw_queue[IEEE80211_AC_BK] = 3
 *   vif.cab_queue = 8 // if AP mode, otherwise %IEEE80211_INVAL_HW_QUEUE
 * and the second virtual interface with 4-7.
 *
 * If queue 6 gets full, for example, mac80211 would only stop the second
 * virtual interface's BE queue since virtual interface queues are per AC.
 *
 * Note that the vif.cab_queue value should be set to %IEEE80211_INVAL_HW_QUEUE
 * whenever the queue is not used (i.e. the interface is not in AP mode) if the
 * queue could potentially be shared since mac80211 will look at cab_queue when
 * a queue is stopped/woken even if the interface is not in AP mode.
 */

/**
 * enum ieee80211_filter_flags - hardware filter flags
 *
 * These flags determine what the filter in hardware should be
 * programmed to let through and what should not be passed to the
 * stack. It is always safe to pass more frames than requested,
 * but this has negative impact on power consumption.
 *
 * @FIF_ALLMULTI: pass all multicast frames, this is used if requested
 *	by the user or if the hardware is not capable of filtering by
 *	multicast address.
 *
 * @FIF_FCSFAIL: pass frames with failed FCS (but you need to set the
 *	%RX_FLAG_FAILED_FCS_CRC for them)
 *
 * @FIF_PLCPFAIL: pass frames with failed PLCP CRC (but you need to set
 *	the %RX_FLAG_FAILED_PLCP_CRC for them
 *
 * @FIF_BCN_PRBRESP_PROMISC: This flag is set during scanning to indicate
 *	to the hardware that it should not filter beacons or probe responses
 *	by BSSID. Filtering them can greatly reduce the amount of processing
 *	mac80211 needs to do and the amount of CPU wakeups, so you should
 *	honour this flag if possible.
 *
 * @FIF_CONTROL: pass control frames (except for PS Poll) addressed to this
 *	station
 *
 * @FIF_OTHER_BSS: pass frames destined to other BSSes
 *
 * @FIF_PSPOLL: pass PS Poll frames
 *
 * @FIF_PROBE_REQ: pass probe request frames
 *
 * @FIF_MCAST_ACTION: pass multicast Action frames
 */
enum ieee80211_filter_flags {
	FIF_ALLMULTI		= 1<<1,
	FIF_FCSFAIL		= 1<<2,
	FIF_PLCPFAIL		= 1<<3,
	FIF_BCN_PRBRESP_PROMISC	= 1<<4,
	FIF_CONTROL		= 1<<5,
	FIF_OTHER_BSS		= 1<<6,
	FIF_PSPOLL		= 1<<7,
	FIF_PROBE_REQ		= 1<<8,
	FIF_MCAST_ACTION	= 1<<9,
};

/**
 * enum ieee80211_ampdu_mlme_action - A-MPDU actions
 *
 * These flags are used with the ampdu_action() callback in
 * &struct ieee80211_ops to indicate which action is needed.
 *
 * Note that drivers MUST be able to deal with a TX aggregation
 * session being stopped even before they OK'ed starting it by
 * calling ieee80211_start_tx_ba_cb_irqsafe, because the peer
 * might receive the addBA frame and send a delBA right away!
 *
 * @IEEE80211_AMPDU_RX_START: start RX aggregation
 * @IEEE80211_AMPDU_RX_STOP: stop RX aggregation
 * @IEEE80211_AMPDU_TX_START: start TX aggregation, the driver must either
 *	call ieee80211_start_tx_ba_cb_irqsafe() or
 *	call ieee80211_start_tx_ba_cb_irqsafe() with status
 *	%IEEE80211_AMPDU_TX_START_DELAY_ADDBA to delay addba after
 *	ieee80211_start_tx_ba_cb_irqsafe is called, or just return the special
 *	status %IEEE80211_AMPDU_TX_START_IMMEDIATE.
 * @IEEE80211_AMPDU_TX_OPERATIONAL: TX aggregation has become operational
 * @IEEE80211_AMPDU_TX_STOP_CONT: stop TX aggregation but continue transmitting
 *	queued packets, now unaggregated. After all packets are transmitted the
 *	driver has to call ieee80211_stop_tx_ba_cb_irqsafe().
 * @IEEE80211_AMPDU_TX_STOP_FLUSH: stop TX aggregation and flush all packets,
 *	called when the station is removed. There's no need or reason to call
 *	ieee80211_stop_tx_ba_cb_irqsafe() in this case as mac80211 assumes the
 *	session is gone and removes the station.
 * @IEEE80211_AMPDU_TX_STOP_FLUSH_CONT: called when TX aggregation is stopped
 *	but the driver hasn't called ieee80211_stop_tx_ba_cb_irqsafe() yet and
 *	now the connection is dropped and the station will be removed. Drivers
 *	should clean up and drop remaining packets when this is called.
 */
enum ieee80211_ampdu_mlme_action {
	IEEE80211_AMPDU_RX_START,
	IEEE80211_AMPDU_RX_STOP,
	IEEE80211_AMPDU_TX_START,
	IEEE80211_AMPDU_TX_STOP_CONT,
	IEEE80211_AMPDU_TX_STOP_FLUSH,
	IEEE80211_AMPDU_TX_STOP_FLUSH_CONT,
	IEEE80211_AMPDU_TX_OPERATIONAL,
};

#define IEEE80211_AMPDU_TX_START_IMMEDIATE 1
#define IEEE80211_AMPDU_TX_START_DELAY_ADDBA 2

/**
 * struct ieee80211_ampdu_params - AMPDU action parameters
 *
 * @action: the ampdu action, value from %ieee80211_ampdu_mlme_action.
 * @sta: peer of this AMPDU session
 * @tid: tid of the BA session
 * @ssn: start sequence number of the session. TX/RX_STOP can pass 0. When
 *	action is set to %IEEE80211_AMPDU_RX_START the driver passes back the
 *	actual ssn value used to start the session and writes the value here.
 * @buf_size: reorder buffer size  (number of subframes). Valid only when the
 *	action is set to %IEEE80211_AMPDU_RX_START or
 *	%IEEE80211_AMPDU_TX_OPERATIONAL
 * @amsdu: indicates the peer's ability to receive A-MSDU within A-MPDU.
 *	valid when the action is set to %IEEE80211_AMPDU_TX_OPERATIONAL
 * @timeout: BA session timeout. Valid only when the action is set to
 *	%IEEE80211_AMPDU_RX_START
 */
struct ieee80211_ampdu_params {
	enum ieee80211_ampdu_mlme_action action;
	struct ieee80211_sta *sta;
	u16 tid;
	u16 ssn;
	u16 buf_size;
	bool amsdu;
	u16 timeout;
};

/**
 * enum ieee80211_frame_release_type - frame release reason
 * @IEEE80211_FRAME_RELEASE_PSPOLL: frame released for PS-Poll
 * @IEEE80211_FRAME_RELEASE_UAPSD: frame(s) released due to
 *	frame received on trigger-enabled AC
 */
enum ieee80211_frame_release_type {
	IEEE80211_FRAME_RELEASE_PSPOLL,
	IEEE80211_FRAME_RELEASE_UAPSD,
};

/**
 * enum ieee80211_rate_control_changed - flags to indicate what changed
 *
 * @IEEE80211_RC_BW_CHANGED: The bandwidth that can be used to transmit
 *	to this station changed. The actual bandwidth is in the station
 *	information -- for HT20/40 the IEEE80211_HT_CAP_SUP_WIDTH_20_40
 *	flag changes, for HT and VHT the bandwidth field changes.
 * @IEEE80211_RC_SMPS_CHANGED: The SMPS state of the station changed.
 * @IEEE80211_RC_SUPP_RATES_CHANGED: The supported rate set of this peer
 *	changed (in IBSS mode) due to discovering more information about
 *	the peer.
 * @IEEE80211_RC_NSS_CHANGED: N_SS (number of spatial streams) was changed
 *	by the peer
 */
enum ieee80211_rate_control_changed {
	IEEE80211_RC_BW_CHANGED		= BIT(0),
	IEEE80211_RC_SMPS_CHANGED	= BIT(1),
	IEEE80211_RC_SUPP_RATES_CHANGED	= BIT(2),
	IEEE80211_RC_NSS_CHANGED	= BIT(3),
};

/**
 * enum ieee80211_roc_type - remain on channel type
 *
 * With the support for multi channel contexts and multi channel operations,
 * remain on channel operations might be limited/deferred/aborted by other
 * flows/operations which have higher priority (and vice versa).
 * Specifying the ROC type can be used by devices to prioritize the ROC
 * operations compared to other operations/flows.
 *
 * @IEEE80211_ROC_TYPE_NORMAL: There are no special requirements for this ROC.
 * @IEEE80211_ROC_TYPE_MGMT_TX: The remain on channel request is required
 *	for sending management frames offchannel.
 */
enum ieee80211_roc_type {
	IEEE80211_ROC_TYPE_NORMAL = 0,
	IEEE80211_ROC_TYPE_MGMT_TX,
};

/**
 * enum ieee80211_reconfig_type - reconfig type
 *
 * This enum is used by the reconfig_complete() callback to indicate what
 * reconfiguration type was completed.
 *
 * @IEEE80211_RECONFIG_TYPE_RESTART: hw restart type
 *	(also due to resume() callback returning 1)
 * @IEEE80211_RECONFIG_TYPE_SUSPEND: suspend type (regardless
 *	of wowlan configuration)
 */
enum ieee80211_reconfig_type {
	IEEE80211_RECONFIG_TYPE_RESTART,
	IEEE80211_RECONFIG_TYPE_SUSPEND,
};

/**
 * struct ieee80211_prep_tx_info - prepare TX information
 * @duration: if non-zero, hint about the required duration,
 *	only used with the mgd_prepare_tx() method.
 * @subtype: frame subtype (auth, (re)assoc, deauth, disassoc)
 * @success: whether the frame exchange was successful, only
 *	used with the mgd_complete_tx() method, and then only
 *	valid for auth and (re)assoc.
 */
struct ieee80211_prep_tx_info {
	u16 duration;
	u16 subtype;
	u8 success:1;
};

/**
 * struct ieee80211_ops - callbacks from mac80211 to the driver
 *
 * This structure contains various callbacks that the driver may
 * handle or, in some cases, must handle, for example to configure
 * the hardware to a new channel or to transmit a frame.
 *
 * @tx: Handler that 802.11 module calls for each transmitted frame.
 *	skb contains the buffer starting from the IEEE 802.11 header.
 *	The low-level driver should send the frame out based on
 *	configuration in the TX control data. This handler should,
 *	preferably, never fail and stop queues appropriately.
 *	Must be atomic.
 *
 * @start: Called before the first netdevice attached to the hardware
 *	is enabled. This should turn on the hardware and must turn on
 *	frame reception (for possibly enabled monitor interfaces.)
 *	Returns negative error codes, these may be seen in userspace,
 *	or zero.
 *	When the device is started it should not have a MAC address
 *	to avoid acknowledging frames before a non-monitor device
 *	is added.
 *	Must be implemented and can sleep.
 *
 * @stop: Called after last netdevice attached to the hardware
 *	is disabled. This should turn off the hardware (at least
 *	it must turn off frame reception.)
 *	May be called right after add_interface if that rejects
 *	an interface. If you added any work onto the mac80211 workqueue
 *	you should ensure to cancel it on this callback.
 *	Must be implemented and can sleep.
 *
 * @suspend: Suspend the device; mac80211 itself will quiesce before and
 *	stop transmitting and doing any other configuration, and then
 *	ask the device to suspend. This is only invoked when WoWLAN is
 *	configured, otherwise the device is deconfigured completely and
 *	reconfigured at resume time.
 *	The driver may also impose special conditions under which it
 *	wants to use the "normal" suspend (deconfigure), say if it only
 *	supports WoWLAN when the device is associated. In this case, it
 *	must return 1 from this function.
 *
 * @resume: If WoWLAN was configured, this indicates that mac80211 is
 *	now resuming its operation, after this the device must be fully
 *	functional again. If this returns an error, the only way out is
 *	to also unregister the device. If it returns 1, then mac80211
 *	will also go through the regular complete restart on resume.
 *
 * @set_wakeup: Enable or disable wakeup when WoWLAN configuration is
 *	modified. The reason is that device_set_wakeup_enable() is
 *	supposed to be called when the configuration changes, not only
 *	in suspend().
 *
 * @add_interface: Called when a netdevice attached to the hardware is
 *	enabled. Because it is not called for monitor mode devices, @start
 *	and @stop must be implemented.
 *	The driver should perform any initialization it needs before
 *	the device can be enabled. The initial configuration for the
 *	interface is given in the conf parameter.
 *	The callback may refuse to add an interface by returning a
 *	negative error code (which will be seen in userspace.)
 *	Must be implemented and can sleep.
 *
 * @change_interface: Called when a netdevice changes type. This callback
 *	is optional, but only if it is supported can interface types be
 *	switched while the interface is UP. The callback may sleep.
 *	Note that while an interface is being switched, it will not be
 *	found by the interface iteration callbacks.
 *
 * @remove_interface: Notifies a driver that an interface is going down.
 *	The @stop callback is called after this if it is the last interface
 *	and no monitor interfaces are present.
 *	When all interfaces are removed, the MAC address in the hardware
 *	must be cleared so the device no longer acknowledges packets,
 *	the mac_addr member of the conf structure is, however, set to the
 *	MAC address of the device going away.
 *	Hence, this callback must be implemented. It can sleep.
 *
 * @config: Handler for configuration requests. IEEE 802.11 code calls this
 *	function to change hardware configuration, e.g., channel.
 *	This function should never fail but returns a negative error code
 *	if it does. The callback can sleep.
 *
 * @bss_info_changed: Handler for configuration requests related to BSS
 *	parameters that may vary during BSS's lifespan, and may affect low
 *	level driver (e.g. assoc/disassoc status, erp parameters).
 *	This function should not be used if no BSS has been set, unless
 *	for association indication. The @changed parameter indicates which
 *	of the bss parameters has changed when a call is made. The callback
 *	can sleep.
 *	Note: this callback is called if @vif_cfg_changed or @link_info_changed
 *	are not implemented.
 *
 * @vif_cfg_changed: Handler for configuration requests related to interface
 *	(MLD) parameters from &struct ieee80211_vif_cfg that vary during the
 *	lifetime of the interface (e.g. assoc status, IP addresses, etc.)
 *	The @changed parameter indicates which value changed.
 *	The callback can sleep.
 *
 * @link_info_changed: Handler for configuration requests related to link
 *	parameters from &struct ieee80211_bss_conf that are related to an
 *	individual link. e.g. legacy/HT/VHT/... rate information.
 *	The @changed parameter indicates which value changed, and the @link_id
 *	parameter indicates the link ID. Note that the @link_id will be 0 for
 *	non-MLO connections.
 *	The callback can sleep.
 *
 * @prepare_multicast: Prepare for multicast filter configuration.
 *	This callback is optional, and its return value is passed
 *	to configure_filter(). This callback must be atomic.
 *
 * @configure_filter: Configure the device's RX filter.
 *	See the section "Frame filtering" for more information.
 *	This callback must be implemented and can sleep.
 *
 * @config_iface_filter: Configure the interface's RX filter.
 *	This callback is optional and is used to configure which frames
 *	should be passed to mac80211. The filter_flags is the combination
 *	of FIF_* flags. The changed_flags is a bit mask that indicates
 *	which flags are changed.
 *	This callback can sleep.
 *
 * @set_tim: Set TIM bit. mac80211 calls this function when a TIM bit
 * 	must be set or cleared for a given STA. Must be atomic.
 *
 * @set_key: See the section "Hardware crypto acceleration"
 *	This callback is only called between add_interface and
 *	remove_interface calls, i.e. while the given virtual interface
 *	is enabled.
 *	Returns a negative error code if the key can't be added.
 *	The callback can sleep.
 *
 * @update_tkip_key: See the section "Hardware crypto acceleration"
 * 	This callback will be called in the context of Rx. Called for drivers
 * 	which set IEEE80211_KEY_FLAG_TKIP_REQ_RX_P1_KEY.
 *	The callback must be atomic.
 *
 * @set_rekey_data: If the device supports GTK rekeying, for example while the
 *	host is suspended, it can assign this callback to retrieve the data
 *	necessary to do GTK rekeying, this is the KEK, KCK and replay counter.
 *	After rekeying was done it should (for example during resume) notify
 *	userspace of the new replay counter using ieee80211_gtk_rekey_notify().
 *
 * @set_default_unicast_key: Set the default (unicast) key index, useful for
 *	WEP when the device sends data packets autonomously, e.g. for ARP
 *	offloading. The index can be 0-3, or -1 for unsetting it.
 *
 * @hw_scan: Ask the hardware to service the scan request, no need to start
 *	the scan state machine in stack. The scan must honour the channel
 *	configuration done by the regulatory agent in the wiphy's
 *	registered bands. The hardware (or the driver) needs to make sure
 *	that power save is disabled.
 *	The @req ie/ie_len members are rewritten by mac80211 to contain the
 *	entire IEs after the SSID, so that drivers need not look at these
 *	at all but just send them after the SSID -- mac80211 includes the
 *	(extended) supported rates and HT information (where applicable).
 *	When the scan finishes, ieee80211_scan_completed() must be called;
 *	note that it also must be called when the scan cannot finish due to
 *	any error unless this callback returned a negative error code.
 *	This callback is also allowed to return the special return value 1,
 *	this indicates that hardware scan isn't desirable right now and a
 *	software scan should be done instead. A driver wishing to use this
 *	capability must ensure its (hardware) scan capabilities aren't
 *	advertised as more capable than mac80211's software scan is.
 *	The callback can sleep.
 *
 * @cancel_hw_scan: Ask the low-level tp cancel the active hw scan.
 *	The driver should ask the hardware to cancel the scan (if possible),
 *	but the scan will be completed only after the driver will call
 *	ieee80211_scan_completed().
 *	This callback is needed for wowlan, to prevent enqueueing a new
 *	scan_work after the low-level driver was already suspended.
 *	The callback can sleep.
 *
 * @sched_scan_start: Ask the hardware to start scanning repeatedly at
 *	specific intervals.  The driver must call the
 *	ieee80211_sched_scan_results() function whenever it finds results.
 *	This process will continue until sched_scan_stop is called.
 *
 * @sched_scan_stop: Tell the hardware to stop an ongoing scheduled scan.
 *	In this case, ieee80211_sched_scan_stopped() must not be called.
 *
 * @sw_scan_start: Notifier function that is called just before a software scan
 *	is started. Can be NULL, if the driver doesn't need this notification.
 *	The mac_addr parameter allows supporting NL80211_SCAN_FLAG_RANDOM_ADDR,
 *	the driver may set the NL80211_FEATURE_SCAN_RANDOM_MAC_ADDR flag if it
 *	can use this parameter. The callback can sleep.
 *
 * @sw_scan_complete: Notifier function that is called just after a
 *	software scan finished. Can be NULL, if the driver doesn't need
 *	this notification.
 *	The callback can sleep.
 *
 * @get_stats: Return low-level statistics.
 * 	Returns zero if statistics are available.
 *	The callback can sleep.
 *
 * @get_key_seq: If your device implements encryption in hardware and does
 *	IV/PN assignment then this callback should be provided to read the
 *	IV/PN for the given key from hardware.
 *	The callback must be atomic.
 *
 * @set_frag_threshold: Configuration of fragmentation threshold. Assign this
 *	if the device does fragmentation by itself. Note that to prevent the
 *	stack from doing fragmentation IEEE80211_HW_SUPPORTS_TX_FRAG
 *	should be set as well.
 *	The callback can sleep.
 *
 * @set_rts_threshold: Configuration of RTS threshold (if device needs it)
 *	The callback can sleep.
 *
 * @sta_add: Notifies low level driver about addition of an associated station,
 *	AP, IBSS/WDS/mesh peer etc. This callback can sleep.
 *
 * @sta_remove: Notifies low level driver about removal of an associated
 *	station, AP, IBSS/WDS/mesh peer etc. Note that after the callback
 *	returns it isn't safe to use the pointer, not even RCU protected;
 *	no RCU grace period is guaranteed between returning here and freeing
 *	the station. See @sta_pre_rcu_remove if needed.
 *	This callback can sleep.
 *
 * @sta_add_debugfs: Drivers can use this callback to add debugfs files
 *	when a station is added to mac80211's station list. This callback
 *	should be within a CONFIG_MAC80211_DEBUGFS conditional. This
 *	callback can sleep.
 *
 * @sta_notify: Notifies low level driver about power state transition of an
 *	associated station, AP,  IBSS/WDS/mesh peer etc. For a VIF operating
 *	in AP mode, this callback will not be called when the flag
 *	%IEEE80211_HW_AP_LINK_PS is set. Must be atomic.
 *
 * @sta_set_txpwr: Configure the station tx power. This callback set the tx
 *	power for the station.
 *	This callback can sleep.
 *
 * @sta_state: Notifies low level driver about state transition of a
 *	station (which can be the AP, a client, IBSS/WDS/mesh peer etc.)
 *	This callback is mutually exclusive with @sta_add/@sta_remove.
 *	It must not fail for down transitions but may fail for transitions
 *	up the list of states. Also note that after the callback returns it
 *	isn't safe to use the pointer, not even RCU protected - no RCU grace
 *	period is guaranteed between returning here and freeing the station.
 *	See @sta_pre_rcu_remove if needed.
 *	The callback can sleep.
 *
 * @sta_pre_rcu_remove: Notify driver about station removal before RCU
 *	synchronisation. This is useful if a driver needs to have station
 *	pointers protected using RCU, it can then use this call to clear
 *	the pointers instead of waiting for an RCU grace period to elapse
 *	in @sta_state.
 *	The callback can sleep.
 *
 * @sta_rc_update: Notifies the driver of changes to the bitrates that can be
 *	used to transmit to the station. The changes are advertised with bits
 *	from &enum ieee80211_rate_control_changed and the values are reflected
 *	in the station data. This callback should only be used when the driver
 *	uses hardware rate control (%IEEE80211_HW_HAS_RATE_CONTROL) since
 *	otherwise the rate control algorithm is notified directly.
 *	Must be atomic.
 * @sta_rate_tbl_update: Notifies the driver that the rate table changed. This
 *	is only used if the configured rate control algorithm actually uses
 *	the new rate table API, and is therefore optional. Must be atomic.
 *
 * @sta_statistics: Get statistics for this station. For example with beacon
 *	filtering, the statistics kept by mac80211 might not be accurate, so
 *	let the driver pre-fill the statistics. The driver can fill most of
 *	the values (indicating which by setting the filled bitmap), but not
 *	all of them make sense - see the source for which ones are possible.
 *	Statistics that the driver doesn't fill will be filled by mac80211.
 *	The callback can sleep.
 *
 * @conf_tx: Configure TX queue parameters (EDCF (aifs, cw_min, cw_max),
 *	bursting) for a hardware TX queue.
 *	Returns a negative error code on failure.
 *	The callback can sleep.
 *
 * @get_tsf: Get the current TSF timer value from firmware/hardware. Currently,
 *	this is only used for IBSS mode BSSID merging and debugging. Is not a
 *	required function.
 *	The callback can sleep.
 *
 * @set_tsf: Set the TSF timer to the specified value in the firmware/hardware.
 *	Currently, this is only used for IBSS mode debugging. Is not a
 *	required function.
 *	The callback can sleep.
 *
 * @offset_tsf: Offset the TSF timer by the specified value in the
 *	firmware/hardware.  Preferred to set_tsf as it avoids delay between
 *	calling set_tsf() and hardware getting programmed, which will show up
 *	as TSF delay. Is not a required function.
 *	The callback can sleep.
 *
 * @reset_tsf: Reset the TSF timer and allow firmware/hardware to synchronize
 *	with other STAs in the IBSS. This is only used in IBSS mode. This
 *	function is optional if the firmware/hardware takes full care of
 *	TSF synchronization.
 *	The callback can sleep.
 *
 * @tx_last_beacon: Determine whether the last IBSS beacon was sent by us.
 *	This is needed only for IBSS mode and the result of this function is
 *	used to determine whether to reply to Probe Requests.
 *	Returns non-zero if this device sent the last beacon.
 *	The callback can sleep.
 *
 * @get_survey: Return per-channel survey information
 *
 * @rfkill_poll: Poll rfkill hardware state. If you need this, you also
 *	need to set wiphy->rfkill_poll to %true before registration,
 *	and need to call wiphy_rfkill_set_hw_state() in the callback.
 *	The callback can sleep.
 *
 * @set_coverage_class: Set slot time for given coverage class as specified
 *	in IEEE 802.11-2007 section 17.3.8.6 and modify ACK timeout
 *	accordingly; coverage class equals to -1 to enable ACK timeout
 *	estimation algorithm (dynack). To disable dynack set valid value for
 *	coverage class. This callback is not required and may sleep.
 *
 * @testmode_cmd: Implement a cfg80211 test mode command. The passed @vif may
 *	be %NULL. The callback can sleep.
 * @testmode_dump: Implement a cfg80211 test mode dump. The callback can sleep.
 *
 * @flush: Flush all pending frames from the hardware queue, making sure
 *	that the hardware queues are empty. The @queues parameter is a bitmap
 *	of queues to flush, which is useful if different virtual interfaces
 *	use different hardware queues; it may also indicate all queues.
 *	If the parameter @drop is set to %true, pending frames may be dropped.
 *	Note that vif can be NULL.
 *	The callback can sleep.
 *
 * @channel_switch: Drivers that need (or want) to offload the channel
 *	switch operation for CSAs received from the AP may implement this
 *	callback. They must then call ieee80211_chswitch_done() to indicate
 *	completion of the channel switch.
 *
 * @set_antenna: Set antenna configuration (tx_ant, rx_ant) on the device.
 *	Parameters are bitmaps of allowed antennas to use for TX/RX. Drivers may
 *	reject TX/RX mask combinations they cannot support by returning -EINVAL
 *	(also see nl80211.h @NL80211_ATTR_WIPHY_ANTENNA_TX).
 *
 * @get_antenna: Get current antenna configuration from device (tx_ant, rx_ant).
 *
 * @remain_on_channel: Starts an off-channel period on the given channel, must
 *	call back to ieee80211_ready_on_channel() when on that channel. Note
 *	that normal channel traffic is not stopped as this is intended for hw
 *	offload. Frames to transmit on the off-channel channel are transmitted
 *	normally except for the %IEEE80211_TX_CTL_TX_OFFCHAN flag. When the
 *	duration (which will always be non-zero) expires, the driver must call
 *	ieee80211_remain_on_channel_expired().
 *	Note that this callback may be called while the device is in IDLE and
 *	must be accepted in this case.
 *	This callback may sleep.
 * @cancel_remain_on_channel: Requests that an ongoing off-channel period is
 *	aborted before it expires. This callback may sleep.
 *
 * @set_ringparam: Set tx and rx ring sizes.
 *
 * @get_ringparam: Get tx and rx ring current and maximum sizes.
 *
 * @tx_frames_pending: Check if there is any pending frame in the hardware
 *	queues before entering power save.
 *
 * @set_bitrate_mask: Set a mask of rates to be used for rate control selection
 *	when transmitting a frame. Currently only legacy rates are handled.
 *	The callback can sleep.
 * @event_callback: Notify driver about any event in mac80211. See
 *	&enum ieee80211_event_type for the different types.
 *	The callback must be atomic.
 *
 * @release_buffered_frames: Release buffered frames according to the given
 *	parameters. In the case where the driver buffers some frames for
 *	sleeping stations mac80211 will use this callback to tell the driver
 *	to release some frames, either for PS-poll or uAPSD.
 *	Note that if the @more_data parameter is %false the driver must check
 *	if there are more frames on the given TIDs, and if there are more than
 *	the frames being released then it must still set the more-data bit in
 *	the frame. If the @more_data parameter is %true, then of course the
 *	more-data bit must always be set.
 *	The @tids parameter tells the driver which TIDs to release frames
 *	from, for PS-poll it will always have only a single bit set.
 *	In the case this is used for a PS-poll initiated release, the
 *	@num_frames parameter will always be 1 so code can be shared. In
 *	this case the driver must also set %IEEE80211_TX_STATUS_EOSP flag
 *	on the TX status (and must report TX status) so that the PS-poll
 *	period is properly ended. This is used to avoid sending multiple
 *	responses for a retried PS-poll frame.
 *	In the case this is used for uAPSD, the @num_frames parameter may be
 *	bigger than one, but the driver may send fewer frames (it must send
 *	at least one, however). In this case it is also responsible for
 *	setting the EOSP flag in the QoS header of the frames. Also, when the
 *	service period ends, the driver must set %IEEE80211_TX_STATUS_EOSP
 *	on the last frame in the SP. Alternatively, it may call the function
 *	ieee80211_sta_eosp() to inform mac80211 of the end of the SP.
 *	This callback must be atomic.
 * @allow_buffered_frames: Prepare device to allow the given number of frames
 *	to go out to the given station. The frames will be sent by mac80211
 *	via the usual TX path after this call. The TX information for frames
 *	released will also have the %IEEE80211_TX_CTL_NO_PS_BUFFER flag set
 *	and the last one will also have %IEEE80211_TX_STATUS_EOSP set. In case
 *	frames from multiple TIDs are released and the driver might reorder
 *	them between the TIDs, it must set the %IEEE80211_TX_STATUS_EOSP flag
 *	on the last frame and clear it on all others and also handle the EOSP
 *	bit in the QoS header correctly. Alternatively, it can also call the
 *	ieee80211_sta_eosp() function.
 *	The @tids parameter is a bitmap and tells the driver which TIDs the
 *	frames will be on; it will at most have two bits set.
 *	This callback must be atomic.
 *
 * @get_et_sset_count:  Ethtool API to get string-set count.
 *
 * @get_et_stats:  Ethtool API to get a set of u64 stats.
 *
 * @get_et_strings:  Ethtool API to get a set of strings to describe stats
 *	and perhaps other supported types of ethtool data-sets.
 *
 * @mgd_prepare_tx: Prepare for transmitting a management frame for association
 *	before associated. In multi-channel scenarios, a virtual interface is
 *	bound to a channel before it is associated, but as it isn't associated
 *	yet it need not necessarily be given airtime, in particular since any
 *	transmission to a P2P GO needs to be synchronized against the GO's
 *	powersave state. mac80211 will call this function before transmitting a
 *	management frame prior to having successfully associated to allow the
 *	driver to give it channel time for the transmission, to get a response
 *	and to be able to synchronize with the GO.
 *	For drivers that set %IEEE80211_HW_DEAUTH_NEED_MGD_TX_PREP, mac80211
 *	would also call this function before transmitting a deauthentication
 *	frame in case that no beacon was heard from the AP/P2P GO.
 *	The callback will be called before each transmission and upon return
 *	mac80211 will transmit the frame right away.
 *	Additional information is passed in the &struct ieee80211_prep_tx_info
 *	data. If duration there is greater than zero, mac80211 hints to the
 *	driver the duration for which the operation is requested.
 *	The callback is optional and can (should!) sleep.
 * @mgd_complete_tx: Notify the driver that the response frame for a previously
 *	transmitted frame announced with @mgd_prepare_tx was received, the data
 *	is filled similarly to @mgd_prepare_tx though the duration is not used.
 *
 * @mgd_protect_tdls_discover: Protect a TDLS discovery session. After sending
 *	a TDLS discovery-request, we expect a reply to arrive on the AP's
 *	channel. We must stay on the channel (no PSM, scan, etc.), since a TDLS
 *	setup-response is a direct packet not buffered by the AP.
 *	mac80211 will call this function just before the transmission of a TDLS
 *	discovery-request. The recommended period of protection is at least
 *	2 * (DTIM period).
 *	The callback is optional and can sleep.
 *
 * @add_chanctx: Notifies device driver about new channel context creation.
 *	This callback may sleep.
 * @remove_chanctx: Notifies device driver about channel context destruction.
 *	This callback may sleep.
 * @change_chanctx: Notifies device driver about channel context changes that
 *	may happen when combining different virtual interfaces on the same
 *	channel context with different settings
 *	This callback may sleep.
 * @assign_vif_chanctx: Notifies device driver about channel context being bound
 *	to vif. Possible use is for hw queue remapping.
 *	This callback may sleep.
 * @unassign_vif_chanctx: Notifies device driver about channel context being
 *	unbound from vif.
 *	This callback may sleep.
 * @switch_vif_chanctx: switch a number of vifs from one chanctx to
 *	another, as specified in the list of
 *	@ieee80211_vif_chanctx_switch passed to the driver, according
 *	to the mode defined in &ieee80211_chanctx_switch_mode.
 *	This callback may sleep.
 *
 * @start_ap: Start operation on the AP interface, this is called after all the
 *	information in bss_conf is set and beacon can be retrieved. A channel
 *	context is bound before this is called. Note that if the driver uses
 *	software scan or ROC, this (and @stop_ap) isn't called when the AP is
 *	just "paused" for scanning/ROC, which is indicated by the beacon being
 *	disabled/enabled via @bss_info_changed.
 * @stop_ap: Stop operation on the AP interface.
 *
 * @reconfig_complete: Called after a call to ieee80211_restart_hw() and
 *	during resume, when the reconfiguration has completed.
 *	This can help the driver implement the reconfiguration step (and
 *	indicate mac80211 is ready to receive frames).
 *	This callback may sleep.
 *
 * @ipv6_addr_change: IPv6 address assignment on the given interface changed.
 *	Currently, this is only called for managed or P2P client interfaces.
 *	This callback is optional; it must not sleep.
 *
 * @channel_switch_beacon: Starts a channel switch to a new channel.
 *	Beacons are modified to include CSA or ECSA IEs before calling this
 *	function. The corresponding count fields in these IEs must be
 *	decremented, and when they reach 1 the driver must call
 *	ieee80211_csa_finish(). Drivers which use ieee80211_beacon_get()
 *	get the csa counter decremented by mac80211, but must check if it is
 *	1 using ieee80211_beacon_counter_is_complete() after the beacon has been
 *	transmitted and then call ieee80211_csa_finish().
 *	If the CSA count starts as zero or 1, this function will not be called,
 *	since there won't be any time to beacon before the switch anyway.
 * @pre_channel_switch: This is an optional callback that is called
 *	before a channel switch procedure is started (ie. when a STA
 *	gets a CSA or a userspace initiated channel-switch), allowing
 *	the driver to prepare for the channel switch.
 * @post_channel_switch: This is an optional callback that is called
 *	after a channel switch procedure is completed, allowing the
 *	driver to go back to a normal configuration.
 * @abort_channel_switch: This is an optional callback that is called
 *	when channel switch procedure was completed, allowing the
 *	driver to go back to a normal configuration.
 * @channel_switch_rx_beacon: This is an optional callback that is called
 *	when channel switch procedure is in progress and additional beacon with
 *	CSA IE was received, allowing driver to track changes in count.
 * @join_ibss: Join an IBSS (on an IBSS interface); this is called after all
 *	information in bss_conf is set up and the beacon can be retrieved. A
 *	channel context is bound before this is called.
 * @leave_ibss: Leave the IBSS again.
 *
 * @get_expected_throughput: extract the expected throughput towards the
 *	specified station. The returned value is expressed in Kbps. It returns 0
 *	if the RC algorithm does not have proper data to provide.
 *
 * @get_txpower: get current maximum tx power (in dBm) based on configuration
 *	and hardware limits.
 *
 * @tdls_channel_switch: Start channel-switching with a TDLS peer. The driver
 *	is responsible for continually initiating channel-switching operations
 *	and returning to the base channel for communication with the AP. The
 *	driver receives a channel-switch request template and the location of
 *	the switch-timing IE within the template as part of the invocation.
 *	The template is valid only within the call, and the driver can
 *	optionally copy the skb for further re-use.
 * @tdls_cancel_channel_switch: Stop channel-switching with a TDLS peer. Both
 *	peers must be on the base channel when the call completes.
 * @tdls_recv_channel_switch: a TDLS channel-switch related frame (request or
 *	response) has been received from a remote peer. The driver gets
 *	parameters parsed from the incoming frame and may use them to continue
 *	an ongoing channel-switch operation. In addition, a channel-switch
 *	response template is provided, together with the location of the
 *	switch-timing IE within the template. The skb can only be used within
 *	the function call.
 *
 * @wake_tx_queue: Called when new packets have been added to the queue.
 * @sync_rx_queues: Process all pending frames in RSS queues. This is a
 *	synchronization which is needed in case driver has in its RSS queues
 *	pending frames that were received prior to the control path action
 *	currently taken (e.g. disassociation) but are not processed yet.
 *
 * @start_nan: join an existing NAN cluster, or create a new one.
 * @stop_nan: leave the NAN cluster.
 * @nan_change_conf: change NAN configuration. The data in cfg80211_nan_conf
 *	contains full new configuration and changes specify which parameters
 *	are changed with respect to the last NAN config.
 *	The driver gets both full configuration and the changed parameters since
 *	some devices may need the full configuration while others need only the
 *	changed parameters.
 * @add_nan_func: Add a NAN function. Returns 0 on success. The data in
 *	cfg80211_nan_func must not be referenced outside the scope of
 *	this call.
 * @del_nan_func: Remove a NAN function. The driver must call
 *	ieee80211_nan_func_terminated() with
 *	NL80211_NAN_FUNC_TERM_REASON_USER_REQUEST reason code upon removal.
 * @can_aggregate_in_amsdu: Called in order to determine if HW supports
 *	aggregating two specific frames in the same A-MSDU. The relation
 *	between the skbs should be symmetric and transitive. Note that while
 *	skb is always a real frame, head may or may not be an A-MSDU.
 * @get_ftm_responder_stats: Retrieve FTM responder statistics, if available.
 *	Statistics should be cumulative, currently no way to reset is provided.
 *
 * @start_pmsr: start peer measurement (e.g. FTM) (this call can sleep)
 * @abort_pmsr: abort peer measurement (this call can sleep)
 * @set_tid_config: Apply TID specific configurations. This callback may sleep.
 * @reset_tid_config: Reset TID specific configuration for the peer.
 *	This callback may sleep.
 * @update_vif_offload: Update virtual interface offload flags
 *	This callback may sleep.
 * @sta_set_4addr: Called to notify the driver when a station starts/stops using
 *	4-address mode
 * @set_sar_specs: Update the SAR (TX power) settings.
 * @sta_set_decap_offload: Called to notify the driver when a station is allowed
 *	to use rx decapsulation offload
 * @add_twt_setup: Update hw with TWT agreement parameters received from the peer.
 *	This callback allows the hw to check if requested parameters
 *	are supported and if there is enough room for a new agreement.
 *	The hw is expected to set agreement result in the req_type field of
 *	twt structure.
 * @twt_teardown_request: Update the hw with TWT teardown request received
 *	from the peer.
 * @set_radar_background: Configure dedicated offchannel chain available for
 *	radar/CAC detection on some hw. This chain can't be used to transmit
 *	or receive frames and it is bounded to a running wdev.
 *	Background radar/CAC detection allows to avoid the CAC downtime
 *	switching to a different channel during CAC detection on the selected
 *	radar channel.
 *	The caller is expected to set chandef pointer to NULL in order to
 *	disable background CAC/radar detection.
 * @net_fill_forward_path: Called from .ndo_fill_forward_path in order to
 *	resolve a path for hardware flow offloading
 * @change_vif_links: Change the valid links on an interface, note that while
 *	removing the old link information is still valid (link_conf pointer),
 *	but may immediately disappear after the function returns. The old or
 *	new links bitmaps may be 0 if going from/to a non-MLO situation.
 *	The @old array contains pointers to the old bss_conf structures
 *	that were already removed, in case they're needed.
 *	This callback can sleep.
 * @change_sta_links: Change the valid links of a station, similar to
 *	@change_vif_links. This callback can sleep.
 *	Note that a sta can also be inserted or removed with valid links,
 *	i.e. passed to @sta_add/@sta_state with sta->valid_links not zero.
 *	In fact, cannot change from having valid_links and not having them.
 */
struct ieee80211_ops {
	void (*tx)(struct ieee80211_hw *hw,
		   struct ieee80211_tx_control *control,
		   struct sk_buff *skb);
	int (*start)(struct ieee80211_hw *hw);
	void (*stop)(struct ieee80211_hw *hw);
#ifdef CONFIG_PM
	int (*suspend)(struct ieee80211_hw *hw, struct cfg80211_wowlan *wowlan);
	int (*resume)(struct ieee80211_hw *hw);
	void (*set_wakeup)(struct ieee80211_hw *hw, bool enabled);
#endif
	int (*add_interface)(struct ieee80211_hw *hw,
			     struct ieee80211_vif *vif);
	int (*change_interface)(struct ieee80211_hw *hw,
				struct ieee80211_vif *vif,
				enum nl80211_iftype new_type, bool p2p);
	void (*remove_interface)(struct ieee80211_hw *hw,
				 struct ieee80211_vif *vif);
	int (*config)(struct ieee80211_hw *hw, u32 changed);
	void (*bss_info_changed)(struct ieee80211_hw *hw,
				 struct ieee80211_vif *vif,
				 struct ieee80211_bss_conf *info,
				 u64 changed);
	void (*vif_cfg_changed)(struct ieee80211_hw *hw,
				struct ieee80211_vif *vif,
				u64 changed);
	void (*link_info_changed)(struct ieee80211_hw *hw,
				  struct ieee80211_vif *vif,
				  struct ieee80211_bss_conf *info,
				  u64 changed);

	int (*start_ap)(struct ieee80211_hw *hw, struct ieee80211_vif *vif,
			struct ieee80211_bss_conf *link_conf);
	void (*stop_ap)(struct ieee80211_hw *hw, struct ieee80211_vif *vif,
			struct ieee80211_bss_conf *link_conf);

	u64 (*prepare_multicast)(struct ieee80211_hw *hw,
				 struct netdev_hw_addr_list *mc_list);
	void (*configure_filter)(struct ieee80211_hw *hw,
				 unsigned int changed_flags,
				 unsigned int *total_flags,
				 u64 multicast);
	void (*config_iface_filter)(struct ieee80211_hw *hw,
				    struct ieee80211_vif *vif,
				    unsigned int filter_flags,
				    unsigned int changed_flags);
	int (*set_tim)(struct ieee80211_hw *hw, struct ieee80211_sta *sta,
		       bool set);
	int (*set_key)(struct ieee80211_hw *hw, enum set_key_cmd cmd,
		       struct ieee80211_vif *vif, struct ieee80211_sta *sta,
		       struct ieee80211_key_conf *key);
	void (*update_tkip_key)(struct ieee80211_hw *hw,
				struct ieee80211_vif *vif,
				struct ieee80211_key_conf *conf,
				struct ieee80211_sta *sta,
				u32 iv32, u16 *phase1key);
	void (*set_rekey_data)(struct ieee80211_hw *hw,
			       struct ieee80211_vif *vif,
			       struct cfg80211_gtk_rekey_data *data);
	void (*set_default_unicast_key)(struct ieee80211_hw *hw,
					struct ieee80211_vif *vif, int idx);
	int (*hw_scan)(struct ieee80211_hw *hw, struct ieee80211_vif *vif,
		       struct ieee80211_scan_request *req);
	void (*cancel_hw_scan)(struct ieee80211_hw *hw,
			       struct ieee80211_vif *vif);
	int (*sched_scan_start)(struct ieee80211_hw *hw,
				struct ieee80211_vif *vif,
				struct cfg80211_sched_scan_request *req,
				struct ieee80211_scan_ies *ies);
	int (*sched_scan_stop)(struct ieee80211_hw *hw,
			       struct ieee80211_vif *vif);
	void (*sw_scan_start)(struct ieee80211_hw *hw,
			      struct ieee80211_vif *vif,
			      const u8 *mac_addr);
	void (*sw_scan_complete)(struct ieee80211_hw *hw,
				 struct ieee80211_vif *vif);
	int (*get_stats)(struct ieee80211_hw *hw,
			 struct ieee80211_low_level_stats *stats);
	void (*get_key_seq)(struct ieee80211_hw *hw,
			    struct ieee80211_key_conf *key,
			    struct ieee80211_key_seq *seq);
	int (*set_frag_threshold)(struct ieee80211_hw *hw, u32 value);
	int (*set_rts_threshold)(struct ieee80211_hw *hw, u32 value);
	int (*sta_add)(struct ieee80211_hw *hw, struct ieee80211_vif *vif,
		       struct ieee80211_sta *sta);
	int (*sta_remove)(struct ieee80211_hw *hw, struct ieee80211_vif *vif,
			  struct ieee80211_sta *sta);
#ifdef CONFIG_MAC80211_DEBUGFS
	void (*sta_add_debugfs)(struct ieee80211_hw *hw,
				struct ieee80211_vif *vif,
				struct ieee80211_sta *sta,
				struct dentry *dir);
#endif
	void (*sta_notify)(struct ieee80211_hw *hw, struct ieee80211_vif *vif,
			enum sta_notify_cmd, struct ieee80211_sta *sta);
	int (*sta_set_txpwr)(struct ieee80211_hw *hw,
			     struct ieee80211_vif *vif,
			     struct ieee80211_sta *sta);
	int (*sta_state)(struct ieee80211_hw *hw, struct ieee80211_vif *vif,
			 struct ieee80211_sta *sta,
			 enum ieee80211_sta_state old_state,
			 enum ieee80211_sta_state new_state);
	void (*sta_pre_rcu_remove)(struct ieee80211_hw *hw,
				   struct ieee80211_vif *vif,
				   struct ieee80211_sta *sta);
	void (*sta_rc_update)(struct ieee80211_hw *hw,
			      struct ieee80211_vif *vif,
			      struct ieee80211_sta *sta,
			      u32 changed);
	void (*sta_rate_tbl_update)(struct ieee80211_hw *hw,
				    struct ieee80211_vif *vif,
				    struct ieee80211_sta *sta);
	void (*sta_statistics)(struct ieee80211_hw *hw,
			       struct ieee80211_vif *vif,
			       struct ieee80211_sta *sta,
			       struct station_info *sinfo);
	int (*conf_tx)(struct ieee80211_hw *hw,
		       struct ieee80211_vif *vif,
		       unsigned int link_id, u16 ac,
		       const struct ieee80211_tx_queue_params *params);
	u64 (*get_tsf)(struct ieee80211_hw *hw, struct ieee80211_vif *vif);
	void (*set_tsf)(struct ieee80211_hw *hw, struct ieee80211_vif *vif,
			u64 tsf);
	void (*offset_tsf)(struct ieee80211_hw *hw, struct ieee80211_vif *vif,
			   s64 offset);
	void (*reset_tsf)(struct ieee80211_hw *hw, struct ieee80211_vif *vif);
	int (*tx_last_beacon)(struct ieee80211_hw *hw);

	/**
	 * @ampdu_action:
	 * Perform a certain A-MPDU action.
	 * The RA/TID combination determines the destination and TID we want
	 * the ampdu action to be performed for. The action is defined through
	 * ieee80211_ampdu_mlme_action.
	 * When the action is set to %IEEE80211_AMPDU_TX_OPERATIONAL the driver
	 * may neither send aggregates containing more subframes than @buf_size
	 * nor send aggregates in a way that lost frames would exceed the
	 * buffer size. If just limiting the aggregate size, this would be
	 * possible with a buf_size of 8:
	 *
	 * - ``TX: 1.....7``
	 * - ``RX:  2....7`` (lost frame #1)
	 * - ``TX:        8..1...``
	 *
	 * which is invalid since #1 was now re-transmitted well past the
	 * buffer size of 8. Correct ways to retransmit #1 would be:
	 *
	 * - ``TX:        1   or``
	 * - ``TX:        18  or``
	 * - ``TX:        81``
	 *
	 * Even ``189`` would be wrong since 1 could be lost again.
	 *
	 * Returns a negative error code on failure. The driver may return
	 * %IEEE80211_AMPDU_TX_START_IMMEDIATE for %IEEE80211_AMPDU_TX_START
	 * if the session can start immediately.
	 *
	 * The callback can sleep.
	 */
	int (*ampdu_action)(struct ieee80211_hw *hw,
			    struct ieee80211_vif *vif,
			    struct ieee80211_ampdu_params *params);
	int (*get_survey)(struct ieee80211_hw *hw, int idx,
		struct survey_info *survey);
	void (*rfkill_poll)(struct ieee80211_hw *hw);
	void (*set_coverage_class)(struct ieee80211_hw *hw, s16 coverage_class);
#ifdef CONFIG_NL80211_TESTMODE
	int (*testmode_cmd)(struct ieee80211_hw *hw, struct ieee80211_vif *vif,
			    void *data, int len);
	int (*testmode_dump)(struct ieee80211_hw *hw, struct sk_buff *skb,
			     struct netlink_callback *cb,
			     void *data, int len);
#endif
	void (*flush)(struct ieee80211_hw *hw, struct ieee80211_vif *vif,
		      u32 queues, bool drop);
	void (*channel_switch)(struct ieee80211_hw *hw,
			       struct ieee80211_vif *vif,
			       struct ieee80211_channel_switch *ch_switch);
	int (*set_antenna)(struct ieee80211_hw *hw, u32 tx_ant, u32 rx_ant);
	int (*get_antenna)(struct ieee80211_hw *hw, u32 *tx_ant, u32 *rx_ant);

	int (*remain_on_channel)(struct ieee80211_hw *hw,
				 struct ieee80211_vif *vif,
				 struct ieee80211_channel *chan,
				 int duration,
				 enum ieee80211_roc_type type);
	int (*cancel_remain_on_channel)(struct ieee80211_hw *hw,
					struct ieee80211_vif *vif);
	int (*set_ringparam)(struct ieee80211_hw *hw, u32 tx, u32 rx);
	void (*get_ringparam)(struct ieee80211_hw *hw,
			      u32 *tx, u32 *tx_max, u32 *rx, u32 *rx_max);
	bool (*tx_frames_pending)(struct ieee80211_hw *hw);
	int (*set_bitrate_mask)(struct ieee80211_hw *hw, struct ieee80211_vif *vif,
				const struct cfg80211_bitrate_mask *mask);
	void (*event_callback)(struct ieee80211_hw *hw,
			       struct ieee80211_vif *vif,
			       const struct ieee80211_event *event);

	void (*allow_buffered_frames)(struct ieee80211_hw *hw,
				      struct ieee80211_sta *sta,
				      u16 tids, int num_frames,
				      enum ieee80211_frame_release_type reason,
				      bool more_data);
	void (*release_buffered_frames)(struct ieee80211_hw *hw,
					struct ieee80211_sta *sta,
					u16 tids, int num_frames,
					enum ieee80211_frame_release_type reason,
					bool more_data);

	int	(*get_et_sset_count)(struct ieee80211_hw *hw,
				     struct ieee80211_vif *vif, int sset);
	void	(*get_et_stats)(struct ieee80211_hw *hw,
				struct ieee80211_vif *vif,
				struct ethtool_stats *stats, u64 *data);
	void	(*get_et_strings)(struct ieee80211_hw *hw,
				  struct ieee80211_vif *vif,
				  u32 sset, u8 *data);

	void	(*mgd_prepare_tx)(struct ieee80211_hw *hw,
				  struct ieee80211_vif *vif,
				  struct ieee80211_prep_tx_info *info);
	void	(*mgd_complete_tx)(struct ieee80211_hw *hw,
				   struct ieee80211_vif *vif,
				   struct ieee80211_prep_tx_info *info);

	void	(*mgd_protect_tdls_discover)(struct ieee80211_hw *hw,
					     struct ieee80211_vif *vif);

	int (*add_chanctx)(struct ieee80211_hw *hw,
			   struct ieee80211_chanctx_conf *ctx);
	void (*remove_chanctx)(struct ieee80211_hw *hw,
			       struct ieee80211_chanctx_conf *ctx);
	void (*change_chanctx)(struct ieee80211_hw *hw,
			       struct ieee80211_chanctx_conf *ctx,
			       u32 changed);
	int (*assign_vif_chanctx)(struct ieee80211_hw *hw,
				  struct ieee80211_vif *vif,
				  struct ieee80211_bss_conf *link_conf,
				  struct ieee80211_chanctx_conf *ctx);
	void (*unassign_vif_chanctx)(struct ieee80211_hw *hw,
				     struct ieee80211_vif *vif,
				     struct ieee80211_bss_conf *link_conf,
				     struct ieee80211_chanctx_conf *ctx);
	int (*switch_vif_chanctx)(struct ieee80211_hw *hw,
				  struct ieee80211_vif_chanctx_switch *vifs,
				  int n_vifs,
				  enum ieee80211_chanctx_switch_mode mode);

	void (*reconfig_complete)(struct ieee80211_hw *hw,
				  enum ieee80211_reconfig_type reconfig_type);

#if IS_ENABLED(CONFIG_IPV6)
	void (*ipv6_addr_change)(struct ieee80211_hw *hw,
				 struct ieee80211_vif *vif,
				 struct inet6_dev *idev);
#endif
	void (*channel_switch_beacon)(struct ieee80211_hw *hw,
				      struct ieee80211_vif *vif,
				      struct cfg80211_chan_def *chandef);
	int (*pre_channel_switch)(struct ieee80211_hw *hw,
				  struct ieee80211_vif *vif,
				  struct ieee80211_channel_switch *ch_switch);

	int (*post_channel_switch)(struct ieee80211_hw *hw,
				   struct ieee80211_vif *vif);
	void (*abort_channel_switch)(struct ieee80211_hw *hw,
				     struct ieee80211_vif *vif);
	void (*channel_switch_rx_beacon)(struct ieee80211_hw *hw,
					 struct ieee80211_vif *vif,
					 struct ieee80211_channel_switch *ch_switch);

	int (*join_ibss)(struct ieee80211_hw *hw, struct ieee80211_vif *vif);
	void (*leave_ibss)(struct ieee80211_hw *hw, struct ieee80211_vif *vif);
	u32 (*get_expected_throughput)(struct ieee80211_hw *hw,
				       struct ieee80211_sta *sta);
	int (*get_txpower)(struct ieee80211_hw *hw, struct ieee80211_vif *vif,
			   int *dbm);

	int (*tdls_channel_switch)(struct ieee80211_hw *hw,
				   struct ieee80211_vif *vif,
				   struct ieee80211_sta *sta, u8 oper_class,
				   struct cfg80211_chan_def *chandef,
				   struct sk_buff *tmpl_skb, u32 ch_sw_tm_ie);
	void (*tdls_cancel_channel_switch)(struct ieee80211_hw *hw,
					   struct ieee80211_vif *vif,
					   struct ieee80211_sta *sta);
	void (*tdls_recv_channel_switch)(struct ieee80211_hw *hw,
					 struct ieee80211_vif *vif,
					 struct ieee80211_tdls_ch_sw_params *params);

	void (*wake_tx_queue)(struct ieee80211_hw *hw,
			      struct ieee80211_txq *txq);
	void (*sync_rx_queues)(struct ieee80211_hw *hw);

	int (*start_nan)(struct ieee80211_hw *hw,
			 struct ieee80211_vif *vif,
			 struct cfg80211_nan_conf *conf);
	int (*stop_nan)(struct ieee80211_hw *hw,
			struct ieee80211_vif *vif);
	int (*nan_change_conf)(struct ieee80211_hw *hw,
			       struct ieee80211_vif *vif,
			       struct cfg80211_nan_conf *conf, u32 changes);
	int (*add_nan_func)(struct ieee80211_hw *hw,
			    struct ieee80211_vif *vif,
			    const struct cfg80211_nan_func *nan_func);
	void (*del_nan_func)(struct ieee80211_hw *hw,
			    struct ieee80211_vif *vif,
			    u8 instance_id);
	bool (*can_aggregate_in_amsdu)(struct ieee80211_hw *hw,
				       struct sk_buff *head,
				       struct sk_buff *skb);
	int (*get_ftm_responder_stats)(struct ieee80211_hw *hw,
				       struct ieee80211_vif *vif,
				       struct cfg80211_ftm_responder_stats *ftm_stats);
	int (*start_pmsr)(struct ieee80211_hw *hw, struct ieee80211_vif *vif,
			  struct cfg80211_pmsr_request *request);
	void (*abort_pmsr)(struct ieee80211_hw *hw, struct ieee80211_vif *vif,
			   struct cfg80211_pmsr_request *request);
	int (*set_tid_config)(struct ieee80211_hw *hw,
			      struct ieee80211_vif *vif,
			      struct ieee80211_sta *sta,
			      struct cfg80211_tid_config *tid_conf);
	int (*reset_tid_config)(struct ieee80211_hw *hw,
				struct ieee80211_vif *vif,
				struct ieee80211_sta *sta, u8 tids);
	void (*update_vif_offload)(struct ieee80211_hw *hw,
				   struct ieee80211_vif *vif);
	void (*sta_set_4addr)(struct ieee80211_hw *hw, struct ieee80211_vif *vif,
			      struct ieee80211_sta *sta, bool enabled);
	int (*set_sar_specs)(struct ieee80211_hw *hw,
			     const struct cfg80211_sar_specs *sar);
	void (*sta_set_decap_offload)(struct ieee80211_hw *hw,
				      struct ieee80211_vif *vif,
				      struct ieee80211_sta *sta, bool enabled);
	void (*add_twt_setup)(struct ieee80211_hw *hw,
			      struct ieee80211_sta *sta,
			      struct ieee80211_twt_setup *twt);
	void (*twt_teardown_request)(struct ieee80211_hw *hw,
				     struct ieee80211_sta *sta, u8 flowid);
	int (*set_radar_background)(struct ieee80211_hw *hw,
				    struct cfg80211_chan_def *chandef);
	int (*net_fill_forward_path)(struct ieee80211_hw *hw,
				     struct ieee80211_vif *vif,
				     struct ieee80211_sta *sta,
				     struct net_device_path_ctx *ctx,
				     struct net_device_path *path);
	int (*change_vif_links)(struct ieee80211_hw *hw,
				struct ieee80211_vif *vif,
				u16 old_links, u16 new_links,
				struct ieee80211_bss_conf *old[IEEE80211_MLD_MAX_NUM_LINKS]);
	int (*change_sta_links)(struct ieee80211_hw *hw,
				struct ieee80211_vif *vif,
				struct ieee80211_sta *sta,
				u16 old_links, u16 new_links);
};

/**
 * ieee80211_alloc_hw_nm - Allocate a new hardware device
 *
 * This must be called once for each hardware device. The returned pointer
 * must be used to refer to this device when calling other functions.
 * mac80211 allocates a private data area for the driver pointed to by
 * @priv in &struct ieee80211_hw, the size of this area is given as
 * @priv_data_len.
 *
 * @priv_data_len: length of private data
 * @ops: callbacks for this device
 * @requested_name: Requested name for this device.
 *	NULL is valid value, and means use the default naming (phy%d)
 *
 * Return: A pointer to the new hardware device, or %NULL on error.
 */
struct ieee80211_hw *ieee80211_alloc_hw_nm(size_t priv_data_len,
					   const struct ieee80211_ops *ops,
					   const char *requested_name);

/**
 * ieee80211_alloc_hw - Allocate a new hardware device
 *
 * This must be called once for each hardware device. The returned pointer
 * must be used to refer to this device when calling other functions.
 * mac80211 allocates a private data area for the driver pointed to by
 * @priv in &struct ieee80211_hw, the size of this area is given as
 * @priv_data_len.
 *
 * @priv_data_len: length of private data
 * @ops: callbacks for this device
 *
 * Return: A pointer to the new hardware device, or %NULL on error.
 */
static inline
struct ieee80211_hw *ieee80211_alloc_hw(size_t priv_data_len,
					const struct ieee80211_ops *ops)
{
	return ieee80211_alloc_hw_nm(priv_data_len, ops, NULL);
}

/**
 * ieee80211_register_hw - Register hardware device
 *
 * You must call this function before any other functions in
 * mac80211. Note that before a hardware can be registered, you
 * need to fill the contained wiphy's information.
 *
 * @hw: the device to register as returned by ieee80211_alloc_hw()
 *
 * Return: 0 on success. An error code otherwise.
 */
int ieee80211_register_hw(struct ieee80211_hw *hw);

/**
 * struct ieee80211_tpt_blink - throughput blink description
 * @throughput: throughput in Kbit/sec
 * @blink_time: blink time in milliseconds
 *	(full cycle, ie. one off + one on period)
 */
struct ieee80211_tpt_blink {
	int throughput;
	int blink_time;
};

/**
 * enum ieee80211_tpt_led_trigger_flags - throughput trigger flags
 * @IEEE80211_TPT_LEDTRIG_FL_RADIO: enable blinking with radio
 * @IEEE80211_TPT_LEDTRIG_FL_WORK: enable blinking when working
 * @IEEE80211_TPT_LEDTRIG_FL_CONNECTED: enable blinking when at least one
 *	interface is connected in some way, including being an AP
 */
enum ieee80211_tpt_led_trigger_flags {
	IEEE80211_TPT_LEDTRIG_FL_RADIO		= BIT(0),
	IEEE80211_TPT_LEDTRIG_FL_WORK		= BIT(1),
	IEEE80211_TPT_LEDTRIG_FL_CONNECTED	= BIT(2),
};

#ifdef CONFIG_MAC80211_LEDS
const char *__ieee80211_get_tx_led_name(struct ieee80211_hw *hw);
const char *__ieee80211_get_rx_led_name(struct ieee80211_hw *hw);
const char *__ieee80211_get_assoc_led_name(struct ieee80211_hw *hw);
const char *__ieee80211_get_radio_led_name(struct ieee80211_hw *hw);
const char *
__ieee80211_create_tpt_led_trigger(struct ieee80211_hw *hw,
				   unsigned int flags,
				   const struct ieee80211_tpt_blink *blink_table,
				   unsigned int blink_table_len);
#endif
/**
 * ieee80211_get_tx_led_name - get name of TX LED
 *
 * mac80211 creates a transmit LED trigger for each wireless hardware
 * that can be used to drive LEDs if your driver registers a LED device.
 * This function returns the name (or %NULL if not configured for LEDs)
 * of the trigger so you can automatically link the LED device.
 *
 * @hw: the hardware to get the LED trigger name for
 *
 * Return: The name of the LED trigger. %NULL if not configured for LEDs.
 */
static inline const char *ieee80211_get_tx_led_name(struct ieee80211_hw *hw)
{
#ifdef CONFIG_MAC80211_LEDS
	return __ieee80211_get_tx_led_name(hw);
#else
	return NULL;
#endif
}

/**
 * ieee80211_get_rx_led_name - get name of RX LED
 *
 * mac80211 creates a receive LED trigger for each wireless hardware
 * that can be used to drive LEDs if your driver registers a LED device.
 * This function returns the name (or %NULL if not configured for LEDs)
 * of the trigger so you can automatically link the LED device.
 *
 * @hw: the hardware to get the LED trigger name for
 *
 * Return: The name of the LED trigger. %NULL if not configured for LEDs.
 */
static inline const char *ieee80211_get_rx_led_name(struct ieee80211_hw *hw)
{
#ifdef CONFIG_MAC80211_LEDS
	return __ieee80211_get_rx_led_name(hw);
#else
	return NULL;
#endif
}

/**
 * ieee80211_get_assoc_led_name - get name of association LED
 *
 * mac80211 creates a association LED trigger for each wireless hardware
 * that can be used to drive LEDs if your driver registers a LED device.
 * This function returns the name (or %NULL if not configured for LEDs)
 * of the trigger so you can automatically link the LED device.
 *
 * @hw: the hardware to get the LED trigger name for
 *
 * Return: The name of the LED trigger. %NULL if not configured for LEDs.
 */
static inline const char *ieee80211_get_assoc_led_name(struct ieee80211_hw *hw)
{
#ifdef CONFIG_MAC80211_LEDS
	return __ieee80211_get_assoc_led_name(hw);
#else
	return NULL;
#endif
}

/**
 * ieee80211_get_radio_led_name - get name of radio LED
 *
 * mac80211 creates a radio change LED trigger for each wireless hardware
 * that can be used to drive LEDs if your driver registers a LED device.
 * This function returns the name (or %NULL if not configured for LEDs)
 * of the trigger so you can automatically link the LED device.
 *
 * @hw: the hardware to get the LED trigger name for
 *
 * Return: The name of the LED trigger. %NULL if not configured for LEDs.
 */
static inline const char *ieee80211_get_radio_led_name(struct ieee80211_hw *hw)
{
#ifdef CONFIG_MAC80211_LEDS
	return __ieee80211_get_radio_led_name(hw);
#else
	return NULL;
#endif
}

/**
 * ieee80211_create_tpt_led_trigger - create throughput LED trigger
 * @hw: the hardware to create the trigger for
 * @flags: trigger flags, see &enum ieee80211_tpt_led_trigger_flags
 * @blink_table: the blink table -- needs to be ordered by throughput
 * @blink_table_len: size of the blink table
 *
 * Return: %NULL (in case of error, or if no LED triggers are
 * configured) or the name of the new trigger.
 *
 * Note: This function must be called before ieee80211_register_hw().
 */
static inline const char *
ieee80211_create_tpt_led_trigger(struct ieee80211_hw *hw, unsigned int flags,
				 const struct ieee80211_tpt_blink *blink_table,
				 unsigned int blink_table_len)
{
#ifdef CONFIG_MAC80211_LEDS
	return __ieee80211_create_tpt_led_trigger(hw, flags, blink_table,
						  blink_table_len);
#else
	return NULL;
#endif
}

/**
 * ieee80211_unregister_hw - Unregister a hardware device
 *
 * This function instructs mac80211 to free allocated resources
 * and unregister netdevices from the networking subsystem.
 *
 * @hw: the hardware to unregister
 */
void ieee80211_unregister_hw(struct ieee80211_hw *hw);

/**
 * ieee80211_free_hw - free hardware descriptor
 *
 * This function frees everything that was allocated, including the
 * private data for the driver. You must call ieee80211_unregister_hw()
 * before calling this function.
 *
 * @hw: the hardware to free
 */
void ieee80211_free_hw(struct ieee80211_hw *hw);

/**
 * ieee80211_restart_hw - restart hardware completely
 *
 * Call this function when the hardware was restarted for some reason
 * (hardware error, ...) and the driver is unable to restore its state
 * by itself. mac80211 assumes that at this point the driver/hardware
 * is completely uninitialised and stopped, it starts the process by
 * calling the ->start() operation. The driver will need to reset all
 * internal state that it has prior to calling this function.
 *
 * @hw: the hardware to restart
 */
void ieee80211_restart_hw(struct ieee80211_hw *hw);

/**
 * ieee80211_rx_list - receive frame and store processed skbs in a list
 *
 * Use this function to hand received frames to mac80211. The receive
 * buffer in @skb must start with an IEEE 802.11 header. In case of a
 * paged @skb is used, the driver is recommended to put the ieee80211
 * header of the frame on the linear part of the @skb to avoid memory
 * allocation and/or memcpy by the stack.
 *
 * This function may not be called in IRQ context. Calls to this function
 * for a single hardware must be synchronized against each other. Calls to
 * this function, ieee80211_rx_ni() and ieee80211_rx_irqsafe() may not be
 * mixed for a single hardware. Must not run concurrently with
 * ieee80211_tx_status() or ieee80211_tx_status_ni().
 *
 * This function must be called with BHs disabled and RCU read lock
 *
 * @hw: the hardware this frame came in on
 * @sta: the station the frame was received from, or %NULL
 * @skb: the buffer to receive, owned by mac80211 after this call
 * @list: the destination list
 */
void ieee80211_rx_list(struct ieee80211_hw *hw, struct ieee80211_sta *sta,
		       struct sk_buff *skb, struct list_head *list);

/**
 * ieee80211_rx_napi - receive frame from NAPI context
 *
 * Use this function to hand received frames to mac80211. The receive
 * buffer in @skb must start with an IEEE 802.11 header. In case of a
 * paged @skb is used, the driver is recommended to put the ieee80211
 * header of the frame on the linear part of the @skb to avoid memory
 * allocation and/or memcpy by the stack.
 *
 * This function may not be called in IRQ context. Calls to this function
 * for a single hardware must be synchronized against each other. Calls to
 * this function, ieee80211_rx_ni() and ieee80211_rx_irqsafe() may not be
 * mixed for a single hardware. Must not run concurrently with
 * ieee80211_tx_status() or ieee80211_tx_status_ni().
 *
 * This function must be called with BHs disabled.
 *
 * @hw: the hardware this frame came in on
 * @sta: the station the frame was received from, or %NULL
 * @skb: the buffer to receive, owned by mac80211 after this call
 * @napi: the NAPI context
 */
void ieee80211_rx_napi(struct ieee80211_hw *hw, struct ieee80211_sta *sta,
		       struct sk_buff *skb, struct napi_struct *napi);

/**
 * ieee80211_rx - receive frame
 *
 * Use this function to hand received frames to mac80211. The receive
 * buffer in @skb must start with an IEEE 802.11 header. In case of a
 * paged @skb is used, the driver is recommended to put the ieee80211
 * header of the frame on the linear part of the @skb to avoid memory
 * allocation and/or memcpy by the stack.
 *
 * This function may not be called in IRQ context. Calls to this function
 * for a single hardware must be synchronized against each other. Calls to
 * this function, ieee80211_rx_ni() and ieee80211_rx_irqsafe() may not be
 * mixed for a single hardware. Must not run concurrently with
 * ieee80211_tx_status() or ieee80211_tx_status_ni().
 *
 * In process context use instead ieee80211_rx_ni().
 *
 * @hw: the hardware this frame came in on
 * @skb: the buffer to receive, owned by mac80211 after this call
 */
static inline void ieee80211_rx(struct ieee80211_hw *hw, struct sk_buff *skb)
{
	ieee80211_rx_napi(hw, NULL, skb, NULL);
}

/**
 * ieee80211_rx_irqsafe - receive frame
 *
 * Like ieee80211_rx() but can be called in IRQ context
 * (internally defers to a tasklet.)
 *
 * Calls to this function, ieee80211_rx() or ieee80211_rx_ni() may not
 * be mixed for a single hardware.Must not run concurrently with
 * ieee80211_tx_status() or ieee80211_tx_status_ni().
 *
 * @hw: the hardware this frame came in on
 * @skb: the buffer to receive, owned by mac80211 after this call
 */
void ieee80211_rx_irqsafe(struct ieee80211_hw *hw, struct sk_buff *skb);

/**
 * ieee80211_rx_ni - receive frame (in process context)
 *
 * Like ieee80211_rx() but can be called in process context
 * (internally disables bottom halves).
 *
 * Calls to this function, ieee80211_rx() and ieee80211_rx_irqsafe() may
 * not be mixed for a single hardware. Must not run concurrently with
 * ieee80211_tx_status() or ieee80211_tx_status_ni().
 *
 * @hw: the hardware this frame came in on
 * @skb: the buffer to receive, owned by mac80211 after this call
 */
static inline void ieee80211_rx_ni(struct ieee80211_hw *hw,
				   struct sk_buff *skb)
{
	local_bh_disable();
	ieee80211_rx(hw, skb);
	local_bh_enable();
}

/**
 * ieee80211_sta_ps_transition - PS transition for connected sta
 *
 * When operating in AP mode with the %IEEE80211_HW_AP_LINK_PS
 * flag set, use this function to inform mac80211 about a connected station
 * entering/leaving PS mode.
 *
 * This function may not be called in IRQ context or with softirqs enabled.
 *
 * Calls to this function for a single hardware must be synchronized against
 * each other.
 *
 * @sta: currently connected sta
 * @start: start or stop PS
 *
 * Return: 0 on success. -EINVAL when the requested PS mode is already set.
 */
int ieee80211_sta_ps_transition(struct ieee80211_sta *sta, bool start);

/**
 * ieee80211_sta_ps_transition_ni - PS transition for connected sta
 *                                  (in process context)
 *
 * Like ieee80211_sta_ps_transition() but can be called in process context
 * (internally disables bottom halves). Concurrent call restriction still
 * applies.
 *
 * @sta: currently connected sta
 * @start: start or stop PS
 *
 * Return: Like ieee80211_sta_ps_transition().
 */
static inline int ieee80211_sta_ps_transition_ni(struct ieee80211_sta *sta,
						  bool start)
{
	int ret;

	local_bh_disable();
	ret = ieee80211_sta_ps_transition(sta, start);
	local_bh_enable();

	return ret;
}

/**
 * ieee80211_sta_pspoll - PS-Poll frame received
 * @sta: currently connected station
 *
 * When operating in AP mode with the %IEEE80211_HW_AP_LINK_PS flag set,
 * use this function to inform mac80211 that a PS-Poll frame from a
 * connected station was received.
 * This must be used in conjunction with ieee80211_sta_ps_transition()
 * and possibly ieee80211_sta_uapsd_trigger(); calls to all three must
 * be serialized.
 */
void ieee80211_sta_pspoll(struct ieee80211_sta *sta);

/**
 * ieee80211_sta_uapsd_trigger - (potential) U-APSD trigger frame received
 * @sta: currently connected station
 * @tid: TID of the received (potential) trigger frame
 *
 * When operating in AP mode with the %IEEE80211_HW_AP_LINK_PS flag set,
 * use this function to inform mac80211 that a (potential) trigger frame
 * from a connected station was received.
 * This must be used in conjunction with ieee80211_sta_ps_transition()
 * and possibly ieee80211_sta_pspoll(); calls to all three must be
 * serialized.
 * %IEEE80211_NUM_TIDS can be passed as the tid if the tid is unknown.
 * In this case, mac80211 will not check that this tid maps to an AC
 * that is trigger enabled and assume that the caller did the proper
 * checks.
 */
void ieee80211_sta_uapsd_trigger(struct ieee80211_sta *sta, u8 tid);

/*
 * The TX headroom reserved by mac80211 for its own tx_status functions.
 * This is enough for the radiotap header.
 */
#define IEEE80211_TX_STATUS_HEADROOM	ALIGN(14, 4)

/**
 * ieee80211_sta_set_buffered - inform mac80211 about driver-buffered frames
 * @sta: &struct ieee80211_sta pointer for the sleeping station
 * @tid: the TID that has buffered frames
 * @buffered: indicates whether or not frames are buffered for this TID
 *
 * If a driver buffers frames for a powersave station instead of passing
 * them back to mac80211 for retransmission, the station may still need
 * to be told that there are buffered frames via the TIM bit.
 *
 * This function informs mac80211 whether or not there are frames that are
 * buffered in the driver for a given TID; mac80211 can then use this data
 * to set the TIM bit (NOTE: This may call back into the driver's set_tim
 * call! Beware of the locking!)
 *
 * If all frames are released to the station (due to PS-poll or uAPSD)
 * then the driver needs to inform mac80211 that there no longer are
 * frames buffered. However, when the station wakes up mac80211 assumes
 * that all buffered frames will be transmitted and clears this data,
 * drivers need to make sure they inform mac80211 about all buffered
 * frames on the sleep transition (sta_notify() with %STA_NOTIFY_SLEEP).
 *
 * Note that technically mac80211 only needs to know this per AC, not per
 * TID, but since driver buffering will inevitably happen per TID (since
 * it is related to aggregation) it is easier to make mac80211 map the
 * TID to the AC as required instead of keeping track in all drivers that
 * use this API.
 */
void ieee80211_sta_set_buffered(struct ieee80211_sta *sta,
				u8 tid, bool buffered);

/**
 * ieee80211_get_tx_rates - get the selected transmit rates for a packet
 *
 * Call this function in a driver with per-packet rate selection support
 * to combine the rate info in the packet tx info with the most recent
 * rate selection table for the station entry.
 *
 * @vif: &struct ieee80211_vif pointer from the add_interface callback.
 * @sta: the receiver station to which this packet is sent.
 * @skb: the frame to be transmitted.
 * @dest: buffer for extracted rate/retry information
 * @max_rates: maximum number of rates to fetch
 */
void ieee80211_get_tx_rates(struct ieee80211_vif *vif,
			    struct ieee80211_sta *sta,
			    struct sk_buff *skb,
			    struct ieee80211_tx_rate *dest,
			    int max_rates);

/**
 * ieee80211_sta_set_expected_throughput - set the expected tpt for a station
 *
 * Call this function to notify mac80211 about a change in expected throughput
 * to a station. A driver for a device that does rate control in firmware can
 * call this function when the expected throughput estimate towards a station
 * changes. The information is used to tune the CoDel AQM applied to traffic
 * going towards that station (which can otherwise be too aggressive and cause
 * slow stations to starve).
 *
 * @pubsta: the station to set throughput for.
 * @thr: the current expected throughput in kbps.
 */
void ieee80211_sta_set_expected_throughput(struct ieee80211_sta *pubsta,
					   u32 thr);

/**
 * ieee80211_tx_rate_update - transmit rate update callback
 *
 * Drivers should call this functions with a non-NULL pub sta
 * This function can be used in drivers that does not have provision
 * in updating the tx rate in data path.
 *
 * @hw: the hardware the frame was transmitted by
 * @pubsta: the station to update the tx rate for.
 * @info: tx status information
 */
void ieee80211_tx_rate_update(struct ieee80211_hw *hw,
			      struct ieee80211_sta *pubsta,
			      struct ieee80211_tx_info *info);

/**
 * ieee80211_tx_status - transmit status callback
 *
 * Call this function for all transmitted frames after they have been
 * transmitted. It is permissible to not call this function for
 * multicast frames but this can affect statistics.
 *
 * This function may not be called in IRQ context. Calls to this function
 * for a single hardware must be synchronized against each other. Calls
 * to this function, ieee80211_tx_status_ni() and ieee80211_tx_status_irqsafe()
 * may not be mixed for a single hardware. Must not run concurrently with
 * ieee80211_rx() or ieee80211_rx_ni().
 *
 * @hw: the hardware the frame was transmitted by
 * @skb: the frame that was transmitted, owned by mac80211 after this call
 */
void ieee80211_tx_status(struct ieee80211_hw *hw,
			 struct sk_buff *skb);

/**
 * ieee80211_tx_status_ext - extended transmit status callback
 *
 * This function can be used as a replacement for ieee80211_tx_status
 * in drivers that may want to provide extra information that does not
 * fit into &struct ieee80211_tx_info.
 *
 * Calls to this function for a single hardware must be synchronized
 * against each other. Calls to this function, ieee80211_tx_status_ni()
 * and ieee80211_tx_status_irqsafe() may not be mixed for a single hardware.
 *
 * @hw: the hardware the frame was transmitted by
 * @status: tx status information
 */
void ieee80211_tx_status_ext(struct ieee80211_hw *hw,
			     struct ieee80211_tx_status *status);

/**
 * ieee80211_tx_status_noskb - transmit status callback without skb
 *
 * This function can be used as a replacement for ieee80211_tx_status
 * in drivers that cannot reliably map tx status information back to
 * specific skbs.
 *
 * Calls to this function for a single hardware must be synchronized
 * against each other. Calls to this function, ieee80211_tx_status_ni()
 * and ieee80211_tx_status_irqsafe() may not be mixed for a single hardware.
 *
 * @hw: the hardware the frame was transmitted by
 * @sta: the receiver station to which this packet is sent
 *	(NULL for multicast packets)
 * @info: tx status information
 */
static inline void ieee80211_tx_status_noskb(struct ieee80211_hw *hw,
					     struct ieee80211_sta *sta,
					     struct ieee80211_tx_info *info)
{
	struct ieee80211_tx_status status = {
		.sta = sta,
		.info = info,
	};

	ieee80211_tx_status_ext(hw, &status);
}

/**
 * ieee80211_tx_status_ni - transmit status callback (in process context)
 *
 * Like ieee80211_tx_status() but can be called in process context.
 *
 * Calls to this function, ieee80211_tx_status() and
 * ieee80211_tx_status_irqsafe() may not be mixed
 * for a single hardware.
 *
 * @hw: the hardware the frame was transmitted by
 * @skb: the frame that was transmitted, owned by mac80211 after this call
 */
static inline void ieee80211_tx_status_ni(struct ieee80211_hw *hw,
					  struct sk_buff *skb)
{
	local_bh_disable();
	ieee80211_tx_status(hw, skb);
	local_bh_enable();
}

/**
 * ieee80211_tx_status_irqsafe - IRQ-safe transmit status callback
 *
 * Like ieee80211_tx_status() but can be called in IRQ context
 * (internally defers to a tasklet.)
 *
 * Calls to this function, ieee80211_tx_status() and
 * ieee80211_tx_status_ni() may not be mixed for a single hardware.
 *
 * @hw: the hardware the frame was transmitted by
 * @skb: the frame that was transmitted, owned by mac80211 after this call
 */
void ieee80211_tx_status_irqsafe(struct ieee80211_hw *hw,
				 struct sk_buff *skb);

/**
 * ieee80211_tx_status_8023 - transmit status callback for 802.3 frame format
 *
 * Call this function for all transmitted data frames after their transmit
 * completion. This callback should only be called for data frames which
 * are using driver's (or hardware's) offload capability of encap/decap
 * 802.11 frames.
 *
 * This function may not be called in IRQ context. Calls to this function
 * for a single hardware must be synchronized against each other and all
 * calls in the same tx status family.
 *
 * @hw: the hardware the frame was transmitted by
 * @vif: the interface for which the frame was transmitted
 * @skb: the frame that was transmitted, owned by mac80211 after this call
 */
void ieee80211_tx_status_8023(struct ieee80211_hw *hw,
			       struct ieee80211_vif *vif,
			       struct sk_buff *skb);

/**
 * ieee80211_report_low_ack - report non-responding station
 *
 * When operating in AP-mode, call this function to report a non-responding
 * connected STA.
 *
 * @sta: the non-responding connected sta
 * @num_packets: number of packets sent to @sta without a response
 */
void ieee80211_report_low_ack(struct ieee80211_sta *sta, u32 num_packets);

#define IEEE80211_MAX_CNTDWN_COUNTERS_NUM 2

/**
 * struct ieee80211_mutable_offsets - mutable beacon offsets
 * @tim_offset: position of TIM element
 * @tim_length: size of TIM element
 * @cntdwn_counter_offs: array of IEEE80211_MAX_CNTDWN_COUNTERS_NUM offsets
 *	to countdown counters.  This array can contain zero values which
 *	should be ignored.
 * @mbssid_off: position of the multiple bssid element
 */
struct ieee80211_mutable_offsets {
	u16 tim_offset;
	u16 tim_length;

	u16 cntdwn_counter_offs[IEEE80211_MAX_CNTDWN_COUNTERS_NUM];
	u16 mbssid_off;
};

/**
 * ieee80211_beacon_get_template - beacon template generation function
 * @hw: pointer obtained from ieee80211_alloc_hw().
 * @vif: &struct ieee80211_vif pointer from the add_interface callback.
 * @offs: &struct ieee80211_mutable_offsets pointer to struct that will
 *	receive the offsets that may be updated by the driver.
 * @link_id: the link id to which the beacon belongs (or 0 for a non-MLD AP)
 *
 * If the driver implements beaconing modes, it must use this function to
 * obtain the beacon template.
 *
 * This function should be used if the beacon frames are generated by the
 * device, and then the driver must use the returned beacon as the template
 * The driver or the device are responsible to update the DTIM and, when
 * applicable, the CSA count.
 *
 * The driver is responsible for freeing the returned skb.
 *
 * Return: The beacon template. %NULL on error.
 */
struct sk_buff *
ieee80211_beacon_get_template(struct ieee80211_hw *hw,
			      struct ieee80211_vif *vif,
			      struct ieee80211_mutable_offsets *offs,
			      unsigned int link_id);

/**
 * ieee80211_beacon_get_tim - beacon generation function
 * @hw: pointer obtained from ieee80211_alloc_hw().
 * @vif: &struct ieee80211_vif pointer from the add_interface callback.
 * @tim_offset: pointer to variable that will receive the TIM IE offset.
 *	Set to 0 if invalid (in non-AP modes).
 * @tim_length: pointer to variable that will receive the TIM IE length,
 *	(including the ID and length bytes!).
 *	Set to 0 if invalid (in non-AP modes).
 * @link_id: the link id to which the beacon belongs (or 0 for a non-MLD AP)
 *
 * If the driver implements beaconing modes, it must use this function to
 * obtain the beacon frame.
 *
 * If the beacon frames are generated by the host system (i.e., not in
 * hardware/firmware), the driver uses this function to get each beacon
 * frame from mac80211 -- it is responsible for calling this function exactly
 * once before the beacon is needed (e.g. based on hardware interrupt).
 *
 * The driver is responsible for freeing the returned skb.
 *
 * Return: The beacon template. %NULL on error.
 */
struct sk_buff *ieee80211_beacon_get_tim(struct ieee80211_hw *hw,
					 struct ieee80211_vif *vif,
					 u16 *tim_offset, u16 *tim_length,
					 unsigned int link_id);

/**
 * ieee80211_beacon_get - beacon generation function
 * @hw: pointer obtained from ieee80211_alloc_hw().
 * @vif: &struct ieee80211_vif pointer from the add_interface callback.
 * @link_id: the link id to which the beacon belongs (or 0 for a non-MLD AP)
 *
 * See ieee80211_beacon_get_tim().
 *
 * Return: See ieee80211_beacon_get_tim().
 */
static inline struct sk_buff *ieee80211_beacon_get(struct ieee80211_hw *hw,
						   struct ieee80211_vif *vif,
						   unsigned int link_id)
{
	return ieee80211_beacon_get_tim(hw, vif, NULL, NULL, link_id);
}

/**
 * ieee80211_beacon_update_cntdwn - request mac80211 to decrement the beacon countdown
 * @vif: &struct ieee80211_vif pointer from the add_interface callback.
 *
 * The beacon counter should be updated after each beacon transmission.
 * This function is called implicitly when
 * ieee80211_beacon_get/ieee80211_beacon_get_tim are called, however if the
 * beacon frames are generated by the device, the driver should call this
 * function after each beacon transmission to sync mac80211's beacon countdown.
 *
 * Return: new countdown value
 */
u8 ieee80211_beacon_update_cntdwn(struct ieee80211_vif *vif);

/**
 * ieee80211_beacon_set_cntdwn - request mac80211 to set beacon countdown
 * @vif: &struct ieee80211_vif pointer from the add_interface callback.
 * @counter: the new value for the counter
 *
 * The beacon countdown can be changed by the device, this API should be
 * used by the device driver to update csa counter in mac80211.
 *
 * It should never be used together with ieee80211_beacon_update_cntdwn(),
 * as it will cause a race condition around the counter value.
 */
void ieee80211_beacon_set_cntdwn(struct ieee80211_vif *vif, u8 counter);

/**
 * ieee80211_csa_finish - notify mac80211 about channel switch
 * @vif: &struct ieee80211_vif pointer from the add_interface callback.
 *
 * After a channel switch announcement was scheduled and the counter in this
 * announcement hits 1, this function must be called by the driver to
 * notify mac80211 that the channel can be changed.
 */
void ieee80211_csa_finish(struct ieee80211_vif *vif);

/**
 * ieee80211_beacon_cntdwn_is_complete - find out if countdown reached 1
 * @vif: &struct ieee80211_vif pointer from the add_interface callback.
 *
 * This function returns whether the countdown reached zero.
 */
bool ieee80211_beacon_cntdwn_is_complete(struct ieee80211_vif *vif);

/**
 * ieee80211_color_change_finish - notify mac80211 about color change
 * @vif: &struct ieee80211_vif pointer from the add_interface callback.
 *
 * After a color change announcement was scheduled and the counter in this
 * announcement hits 1, this function must be called by the driver to
 * notify mac80211 that the color can be changed
 */
void ieee80211_color_change_finish(struct ieee80211_vif *vif);

/**
 * ieee80211_proberesp_get - retrieve a Probe Response template
 * @hw: pointer obtained from ieee80211_alloc_hw().
 * @vif: &struct ieee80211_vif pointer from the add_interface callback.
 *
 * Creates a Probe Response template which can, for example, be uploaded to
 * hardware. The destination address should be set by the caller.
 *
 * Can only be called in AP mode.
 *
 * Return: The Probe Response template. %NULL on error.
 */
struct sk_buff *ieee80211_proberesp_get(struct ieee80211_hw *hw,
					struct ieee80211_vif *vif);

/**
 * ieee80211_pspoll_get - retrieve a PS Poll template
 * @hw: pointer obtained from ieee80211_alloc_hw().
 * @vif: &struct ieee80211_vif pointer from the add_interface callback.
 *
 * Creates a PS Poll a template which can, for example, uploaded to
 * hardware. The template must be updated after association so that correct
 * AID, BSSID and MAC address is used.
 *
 * Note: Caller (or hardware) is responsible for setting the
 * &IEEE80211_FCTL_PM bit.
 *
 * Return: The PS Poll template. %NULL on error.
 */
struct sk_buff *ieee80211_pspoll_get(struct ieee80211_hw *hw,
				     struct ieee80211_vif *vif);

/**
 * ieee80211_nullfunc_get - retrieve a nullfunc template
 * @hw: pointer obtained from ieee80211_alloc_hw().
 * @vif: &struct ieee80211_vif pointer from the add_interface callback.
 * @link_id: If the vif is an MLD, get a frame with the link addresses
 *	for the given link ID. For a link_id < 0 you get a frame with
 *	MLD addresses, however useful that might be.
 * @qos_ok: QoS NDP is acceptable to the caller, this should be set
 *	if at all possible
 *
 * Creates a Nullfunc template which can, for example, uploaded to
 * hardware. The template must be updated after association so that correct
 * BSSID and address is used.
 *
 * If @qos_ndp is set and the association is to an AP with QoS/WMM, the
 * returned packet will be QoS NDP.
 *
 * Note: Caller (or hardware) is responsible for setting the
 * &IEEE80211_FCTL_PM bit as well as Duration and Sequence Control fields.
 *
 * Return: The nullfunc template. %NULL on error.
 */
struct sk_buff *ieee80211_nullfunc_get(struct ieee80211_hw *hw,
				       struct ieee80211_vif *vif,
				       int link_id, bool qos_ok);

/**
 * ieee80211_probereq_get - retrieve a Probe Request template
 * @hw: pointer obtained from ieee80211_alloc_hw().
 * @src_addr: source MAC address
 * @ssid: SSID buffer
 * @ssid_len: length of SSID
 * @tailroom: tailroom to reserve at end of SKB for IEs
 *
 * Creates a Probe Request template which can, for example, be uploaded to
 * hardware.
 *
 * Return: The Probe Request template. %NULL on error.
 */
struct sk_buff *ieee80211_probereq_get(struct ieee80211_hw *hw,
				       const u8 *src_addr,
				       const u8 *ssid, size_t ssid_len,
				       size_t tailroom);

/**
 * ieee80211_rts_get - RTS frame generation function
 * @hw: pointer obtained from ieee80211_alloc_hw().
 * @vif: &struct ieee80211_vif pointer from the add_interface callback.
 * @frame: pointer to the frame that is going to be protected by the RTS.
 * @frame_len: the frame length (in octets).
 * @frame_txctl: &struct ieee80211_tx_info of the frame.
 * @rts: The buffer where to store the RTS frame.
 *
 * If the RTS frames are generated by the host system (i.e., not in
 * hardware/firmware), the low-level driver uses this function to receive
 * the next RTS frame from the 802.11 code. The low-level is responsible
 * for calling this function before and RTS frame is needed.
 */
void ieee80211_rts_get(struct ieee80211_hw *hw, struct ieee80211_vif *vif,
		       const void *frame, size_t frame_len,
		       const struct ieee80211_tx_info *frame_txctl,
		       struct ieee80211_rts *rts);

/**
 * ieee80211_rts_duration - Get the duration field for an RTS frame
 * @hw: pointer obtained from ieee80211_alloc_hw().
 * @vif: &struct ieee80211_vif pointer from the add_interface callback.
 * @frame_len: the length of the frame that is going to be protected by the RTS.
 * @frame_txctl: &struct ieee80211_tx_info of the frame.
 *
 * If the RTS is generated in firmware, but the host system must provide
 * the duration field, the low-level driver uses this function to receive
 * the duration field value in little-endian byteorder.
 *
 * Return: The duration.
 */
__le16 ieee80211_rts_duration(struct ieee80211_hw *hw,
			      struct ieee80211_vif *vif, size_t frame_len,
			      const struct ieee80211_tx_info *frame_txctl);

/**
 * ieee80211_ctstoself_get - CTS-to-self frame generation function
 * @hw: pointer obtained from ieee80211_alloc_hw().
 * @vif: &struct ieee80211_vif pointer from the add_interface callback.
 * @frame: pointer to the frame that is going to be protected by the CTS-to-self.
 * @frame_len: the frame length (in octets).
 * @frame_txctl: &struct ieee80211_tx_info of the frame.
 * @cts: The buffer where to store the CTS-to-self frame.
 *
 * If the CTS-to-self frames are generated by the host system (i.e., not in
 * hardware/firmware), the low-level driver uses this function to receive
 * the next CTS-to-self frame from the 802.11 code. The low-level is responsible
 * for calling this function before and CTS-to-self frame is needed.
 */
void ieee80211_ctstoself_get(struct ieee80211_hw *hw,
			     struct ieee80211_vif *vif,
			     const void *frame, size_t frame_len,
			     const struct ieee80211_tx_info *frame_txctl,
			     struct ieee80211_cts *cts);

/**
 * ieee80211_ctstoself_duration - Get the duration field for a CTS-to-self frame
 * @hw: pointer obtained from ieee80211_alloc_hw().
 * @vif: &struct ieee80211_vif pointer from the add_interface callback.
 * @frame_len: the length of the frame that is going to be protected by the CTS-to-self.
 * @frame_txctl: &struct ieee80211_tx_info of the frame.
 *
 * If the CTS-to-self is generated in firmware, but the host system must provide
 * the duration field, the low-level driver uses this function to receive
 * the duration field value in little-endian byteorder.
 *
 * Return: The duration.
 */
__le16 ieee80211_ctstoself_duration(struct ieee80211_hw *hw,
				    struct ieee80211_vif *vif,
				    size_t frame_len,
				    const struct ieee80211_tx_info *frame_txctl);

/**
 * ieee80211_generic_frame_duration - Calculate the duration field for a frame
 * @hw: pointer obtained from ieee80211_alloc_hw().
 * @vif: &struct ieee80211_vif pointer from the add_interface callback.
 * @band: the band to calculate the frame duration on
 * @frame_len: the length of the frame.
 * @rate: the rate at which the frame is going to be transmitted.
 *
 * Calculate the duration field of some generic frame, given its
 * length and transmission rate (in 100kbps).
 *
 * Return: The duration.
 */
__le16 ieee80211_generic_frame_duration(struct ieee80211_hw *hw,
					struct ieee80211_vif *vif,
					enum nl80211_band band,
					size_t frame_len,
					struct ieee80211_rate *rate);

/**
 * ieee80211_get_buffered_bc - accessing buffered broadcast and multicast frames
 * @hw: pointer as obtained from ieee80211_alloc_hw().
 * @vif: &struct ieee80211_vif pointer from the add_interface callback.
 *
 * Function for accessing buffered broadcast and multicast frames. If
 * hardware/firmware does not implement buffering of broadcast/multicast
 * frames when power saving is used, 802.11 code buffers them in the host
 * memory. The low-level driver uses this function to fetch next buffered
 * frame. In most cases, this is used when generating beacon frame.
 *
 * Return: A pointer to the next buffered skb or NULL if no more buffered
 * frames are available.
 *
 * Note: buffered frames are returned only after DTIM beacon frame was
 * generated with ieee80211_beacon_get() and the low-level driver must thus
 * call ieee80211_beacon_get() first. ieee80211_get_buffered_bc() returns
 * NULL if the previous generated beacon was not DTIM, so the low-level driver
 * does not need to check for DTIM beacons separately and should be able to
 * use common code for all beacons.
 */
struct sk_buff *
ieee80211_get_buffered_bc(struct ieee80211_hw *hw, struct ieee80211_vif *vif);

/**
 * ieee80211_get_tkip_p1k_iv - get a TKIP phase 1 key for IV32
 *
 * This function returns the TKIP phase 1 key for the given IV32.
 *
 * @keyconf: the parameter passed with the set key
 * @iv32: IV32 to get the P1K for
 * @p1k: a buffer to which the key will be written, as 5 u16 values
 */
void ieee80211_get_tkip_p1k_iv(struct ieee80211_key_conf *keyconf,
			       u32 iv32, u16 *p1k);

/**
 * ieee80211_get_tkip_p1k - get a TKIP phase 1 key
 *
 * This function returns the TKIP phase 1 key for the IV32 taken
 * from the given packet.
 *
 * @keyconf: the parameter passed with the set key
 * @skb: the packet to take the IV32 value from that will be encrypted
 *	with this P1K
 * @p1k: a buffer to which the key will be written, as 5 u16 values
 */
static inline void ieee80211_get_tkip_p1k(struct ieee80211_key_conf *keyconf,
					  struct sk_buff *skb, u16 *p1k)
{
	struct ieee80211_hdr *hdr = (struct ieee80211_hdr *)skb->data;
	const u8 *data = (u8 *)hdr + ieee80211_hdrlen(hdr->frame_control);
	u32 iv32 = get_unaligned_le32(&data[4]);

	ieee80211_get_tkip_p1k_iv(keyconf, iv32, p1k);
}

/**
 * ieee80211_get_tkip_rx_p1k - get a TKIP phase 1 key for RX
 *
 * This function returns the TKIP phase 1 key for the given IV32
 * and transmitter address.
 *
 * @keyconf: the parameter passed with the set key
 * @ta: TA that will be used with the key
 * @iv32: IV32 to get the P1K for
 * @p1k: a buffer to which the key will be written, as 5 u16 values
 */
void ieee80211_get_tkip_rx_p1k(struct ieee80211_key_conf *keyconf,
			       const u8 *ta, u32 iv32, u16 *p1k);

/**
 * ieee80211_get_tkip_p2k - get a TKIP phase 2 key
 *
 * This function computes the TKIP RC4 key for the IV values
 * in the packet.
 *
 * @keyconf: the parameter passed with the set key
 * @skb: the packet to take the IV32/IV16 values from that will be
 *	encrypted with this key
 * @p2k: a buffer to which the key will be written, 16 bytes
 */
void ieee80211_get_tkip_p2k(struct ieee80211_key_conf *keyconf,
			    struct sk_buff *skb, u8 *p2k);

/**
 * ieee80211_tkip_add_iv - write TKIP IV and Ext. IV to pos
 *
 * @pos: start of crypto header
 * @keyconf: the parameter passed with the set key
 * @pn: PN to add
 *
 * Returns: pointer to the octet following IVs (i.e. beginning of
 * the packet payload)
 *
 * This function writes the tkip IV value to pos (which should
 * point to the crypto header)
 */
u8 *ieee80211_tkip_add_iv(u8 *pos, struct ieee80211_key_conf *keyconf, u64 pn);

/**
 * ieee80211_get_key_rx_seq - get key RX sequence counter
 *
 * @keyconf: the parameter passed with the set key
 * @tid: The TID, or -1 for the management frame value (CCMP/GCMP only);
 *	the value on TID 0 is also used for non-QoS frames. For
 *	CMAC, only TID 0 is valid.
 * @seq: buffer to receive the sequence data
 *
 * This function allows a driver to retrieve the current RX IV/PNs
 * for the given key. It must not be called if IV checking is done
 * by the device and not by mac80211.
 *
 * Note that this function may only be called when no RX processing
 * can be done concurrently.
 */
void ieee80211_get_key_rx_seq(struct ieee80211_key_conf *keyconf,
			      int tid, struct ieee80211_key_seq *seq);

/**
 * ieee80211_set_key_rx_seq - set key RX sequence counter
 *
 * @keyconf: the parameter passed with the set key
 * @tid: The TID, or -1 for the management frame value (CCMP/GCMP only);
 *	the value on TID 0 is also used for non-QoS frames. For
 *	CMAC, only TID 0 is valid.
 * @seq: new sequence data
 *
 * This function allows a driver to set the current RX IV/PNs for the
 * given key. This is useful when resuming from WoWLAN sleep and GTK
 * rekey may have been done while suspended. It should not be called
 * if IV checking is done by the device and not by mac80211.
 *
 * Note that this function may only be called when no RX processing
 * can be done concurrently.
 */
void ieee80211_set_key_rx_seq(struct ieee80211_key_conf *keyconf,
			      int tid, struct ieee80211_key_seq *seq);

/**
 * ieee80211_remove_key - remove the given key
 * @keyconf: the parameter passed with the set key
 *
 * Remove the given key. If the key was uploaded to the hardware at the
 * time this function is called, it is not deleted in the hardware but
 * instead assumed to have been removed already.
 *
 * Note that due to locking considerations this function can (currently)
 * only be called during key iteration (ieee80211_iter_keys().)
 */
void ieee80211_remove_key(struct ieee80211_key_conf *keyconf);

/**
 * ieee80211_gtk_rekey_add - add a GTK key from rekeying during WoWLAN
 * @vif: the virtual interface to add the key on
 * @keyconf: new key data
 *
 * When GTK rekeying was done while the system was suspended, (a) new
 * key(s) will be available. These will be needed by mac80211 for proper
 * RX processing, so this function allows setting them.
 *
 * The function returns the newly allocated key structure, which will
 * have similar contents to the passed key configuration but point to
 * mac80211-owned memory. In case of errors, the function returns an
 * ERR_PTR(), use IS_ERR() etc.
 *
 * Note that this function assumes the key isn't added to hardware
 * acceleration, so no TX will be done with the key. Since it's a GTK
 * on managed (station) networks, this is true anyway. If the driver
 * calls this function from the resume callback and subsequently uses
 * the return code 1 to reconfigure the device, this key will be part
 * of the reconfiguration.
 *
 * Note that the driver should also call ieee80211_set_key_rx_seq()
 * for the new key for each TID to set up sequence counters properly.
 *
 * IMPORTANT: If this replaces a key that is present in the hardware,
 * then it will attempt to remove it during this call. In many cases
 * this isn't what you want, so call ieee80211_remove_key() first for
 * the key that's being replaced.
 */
struct ieee80211_key_conf *
ieee80211_gtk_rekey_add(struct ieee80211_vif *vif,
			struct ieee80211_key_conf *keyconf);

/**
 * ieee80211_gtk_rekey_notify - notify userspace supplicant of rekeying
 * @vif: virtual interface the rekeying was done on
 * @bssid: The BSSID of the AP, for checking association
 * @replay_ctr: the new replay counter after GTK rekeying
 * @gfp: allocation flags
 */
void ieee80211_gtk_rekey_notify(struct ieee80211_vif *vif, const u8 *bssid,
				const u8 *replay_ctr, gfp_t gfp);

/**
 * ieee80211_key_mic_failure - increment MIC failure counter for the key
 *
 * Note: this is really only safe if no other RX function is called
 * at the same time.
 *
 * @keyconf: the key in question
 */
void ieee80211_key_mic_failure(struct ieee80211_key_conf *keyconf);

/**
 * ieee80211_key_replay - increment replay counter for the key
 *
 * Note: this is really only safe if no other RX function is called
 * at the same time.
 *
 * @keyconf: the key in question
 */
void ieee80211_key_replay(struct ieee80211_key_conf *keyconf);

/**
 * ieee80211_wake_queue - wake specific queue
 * @hw: pointer as obtained from ieee80211_alloc_hw().
 * @queue: queue number (counted from zero).
 *
 * Drivers should use this function instead of netif_wake_queue.
 */
void ieee80211_wake_queue(struct ieee80211_hw *hw, int queue);

/**
 * ieee80211_stop_queue - stop specific queue
 * @hw: pointer as obtained from ieee80211_alloc_hw().
 * @queue: queue number (counted from zero).
 *
 * Drivers should use this function instead of netif_stop_queue.
 */
void ieee80211_stop_queue(struct ieee80211_hw *hw, int queue);

/**
 * ieee80211_queue_stopped - test status of the queue
 * @hw: pointer as obtained from ieee80211_alloc_hw().
 * @queue: queue number (counted from zero).
 *
 * Drivers should use this function instead of netif_stop_queue.
 *
 * Return: %true if the queue is stopped. %false otherwise.
 */

int ieee80211_queue_stopped(struct ieee80211_hw *hw, int queue);

/**
 * ieee80211_stop_queues - stop all queues
 * @hw: pointer as obtained from ieee80211_alloc_hw().
 *
 * Drivers should use this function instead of netif_stop_queue.
 */
void ieee80211_stop_queues(struct ieee80211_hw *hw);

/**
 * ieee80211_wake_queues - wake all queues
 * @hw: pointer as obtained from ieee80211_alloc_hw().
 *
 * Drivers should use this function instead of netif_wake_queue.
 */
void ieee80211_wake_queues(struct ieee80211_hw *hw);

/**
 * ieee80211_scan_completed - completed hardware scan
 *
 * When hardware scan offload is used (i.e. the hw_scan() callback is
 * assigned) this function needs to be called by the driver to notify
 * mac80211 that the scan finished. This function can be called from
 * any context, including hardirq context.
 *
 * @hw: the hardware that finished the scan
 * @info: information about the completed scan
 */
void ieee80211_scan_completed(struct ieee80211_hw *hw,
			      struct cfg80211_scan_info *info);

/**
 * ieee80211_sched_scan_results - got results from scheduled scan
 *
 * When a scheduled scan is running, this function needs to be called by the
 * driver whenever there are new scan results available.
 *
 * @hw: the hardware that is performing scheduled scans
 */
void ieee80211_sched_scan_results(struct ieee80211_hw *hw);

/**
 * ieee80211_sched_scan_stopped - inform that the scheduled scan has stopped
 *
 * When a scheduled scan is running, this function can be called by
 * the driver if it needs to stop the scan to perform another task.
 * Usual scenarios are drivers that cannot continue the scheduled scan
 * while associating, for instance.
 *
 * @hw: the hardware that is performing scheduled scans
 */
void ieee80211_sched_scan_stopped(struct ieee80211_hw *hw);

/**
 * enum ieee80211_interface_iteration_flags - interface iteration flags
 * @IEEE80211_IFACE_ITER_NORMAL: Iterate over all interfaces that have
 *	been added to the driver; However, note that during hardware
 *	reconfiguration (after restart_hw) it will iterate over a new
 *	interface and over all the existing interfaces even if they
 *	haven't been re-added to the driver yet.
 * @IEEE80211_IFACE_ITER_RESUME_ALL: During resume, iterate over all
 *	interfaces, even if they haven't been re-added to the driver yet.
 * @IEEE80211_IFACE_ITER_ACTIVE: Iterate only active interfaces (netdev is up).
 * @IEEE80211_IFACE_SKIP_SDATA_NOT_IN_DRIVER: Skip any interfaces where SDATA
 *	is not in the driver.  This may fix crashes during firmware recovery
 *	for instance.
 */
enum ieee80211_interface_iteration_flags {
	IEEE80211_IFACE_ITER_NORMAL	= 0,
	IEEE80211_IFACE_ITER_RESUME_ALL	= BIT(0),
	IEEE80211_IFACE_ITER_ACTIVE	= BIT(1),
	IEEE80211_IFACE_SKIP_SDATA_NOT_IN_DRIVER	= BIT(2),
};

/**
 * ieee80211_iterate_interfaces - iterate interfaces
 *
 * This function iterates over the interfaces associated with a given
 * hardware and calls the callback for them. This includes active as well as
 * inactive interfaces. This function allows the iterator function to sleep.
 * Will iterate over a new interface during add_interface().
 *
 * @hw: the hardware struct of which the interfaces should be iterated over
 * @iter_flags: iteration flags, see &enum ieee80211_interface_iteration_flags
 * @iterator: the iterator function to call
 * @data: first argument of the iterator function
 */
void ieee80211_iterate_interfaces(struct ieee80211_hw *hw, u32 iter_flags,
				  void (*iterator)(void *data, u8 *mac,
						   struct ieee80211_vif *vif),
				  void *data);

/**
 * ieee80211_iterate_active_interfaces - iterate active interfaces
 *
 * This function iterates over the interfaces associated with a given
 * hardware that are currently active and calls the callback for them.
 * This function allows the iterator function to sleep, when the iterator
 * function is atomic @ieee80211_iterate_active_interfaces_atomic can
 * be used.
 * Does not iterate over a new interface during add_interface().
 *
 * @hw: the hardware struct of which the interfaces should be iterated over
 * @iter_flags: iteration flags, see &enum ieee80211_interface_iteration_flags
 * @iterator: the iterator function to call
 * @data: first argument of the iterator function
 */
static inline void
ieee80211_iterate_active_interfaces(struct ieee80211_hw *hw, u32 iter_flags,
				    void (*iterator)(void *data, u8 *mac,
						     struct ieee80211_vif *vif),
				    void *data)
{
	ieee80211_iterate_interfaces(hw,
				     iter_flags | IEEE80211_IFACE_ITER_ACTIVE,
				     iterator, data);
}

/**
 * ieee80211_iterate_active_interfaces_atomic - iterate active interfaces
 *
 * This function iterates over the interfaces associated with a given
 * hardware that are currently active and calls the callback for them.
 * This function requires the iterator callback function to be atomic,
 * if that is not desired, use @ieee80211_iterate_active_interfaces instead.
 * Does not iterate over a new interface during add_interface().
 *
 * @hw: the hardware struct of which the interfaces should be iterated over
 * @iter_flags: iteration flags, see &enum ieee80211_interface_iteration_flags
 * @iterator: the iterator function to call, cannot sleep
 * @data: first argument of the iterator function
 */
void ieee80211_iterate_active_interfaces_atomic(struct ieee80211_hw *hw,
						u32 iter_flags,
						void (*iterator)(void *data,
						    u8 *mac,
						    struct ieee80211_vif *vif),
						void *data);

/**
 * ieee80211_iterate_active_interfaces_mtx - iterate active interfaces
 *
 * This function iterates over the interfaces associated with a given
 * hardware that are currently active and calls the callback for them.
 * This version can only be used while holding the wiphy mutex.
 * The driver must not call this with a lock held that it can also take in
 * response to callbacks from mac80211, and it must not call this within
 * callbacks made by mac80211 - both would result in deadlocks.
 *
 * @hw: the hardware struct of which the interfaces should be iterated over
 * @iter_flags: iteration flags, see &enum ieee80211_interface_iteration_flags
 * @iterator: the iterator function to call, cannot sleep
 * @data: first argument of the iterator function
 */
void ieee80211_iterate_active_interfaces_mtx(struct ieee80211_hw *hw,
					     u32 iter_flags,
					     void (*iterator)(void *data,
						u8 *mac,
						struct ieee80211_vif *vif),
					     void *data);

/**
 * ieee80211_iterate_stations - iterate stations
 *
 * This function iterates over all stations associated with a given
 * hardware that are currently uploaded to the driver and calls the callback
 * function for them.
 * This function allows the iterator function to sleep, when the iterator
 * function is atomic @ieee80211_iterate_stations_atomic can be used.
 *
 * @hw: the hardware struct of which the interfaces should be iterated over
 * @iterator: the iterator function to call, cannot sleep
 * @data: first argument of the iterator function
 */
void ieee80211_iterate_stations(struct ieee80211_hw *hw,
				void (*iterator)(void *data,
						 struct ieee80211_sta *sta),
				void *data);

/**
 * ieee80211_iterate_stations_atomic - iterate stations
 *
 * This function iterates over all stations associated with a given
 * hardware that are currently uploaded to the driver and calls the callback
 * function for them.
 * This function requires the iterator callback function to be atomic,
 *
 * @hw: the hardware struct of which the interfaces should be iterated over
 * @iterator: the iterator function to call, cannot sleep
 * @data: first argument of the iterator function
 */
void ieee80211_iterate_stations_atomic(struct ieee80211_hw *hw,
				       void (*iterator)(void *data,
						struct ieee80211_sta *sta),
				       void *data);
/**
 * ieee80211_queue_work - add work onto the mac80211 workqueue
 *
 * Drivers and mac80211 use this to add work onto the mac80211 workqueue.
 * This helper ensures drivers are not queueing work when they should not be.
 *
 * @hw: the hardware struct for the interface we are adding work for
 * @work: the work we want to add onto the mac80211 workqueue
 */
void ieee80211_queue_work(struct ieee80211_hw *hw, struct work_struct *work);

/**
 * ieee80211_queue_delayed_work - add work onto the mac80211 workqueue
 *
 * Drivers and mac80211 use this to queue delayed work onto the mac80211
 * workqueue.
 *
 * @hw: the hardware struct for the interface we are adding work for
 * @dwork: delayable work to queue onto the mac80211 workqueue
 * @delay: number of jiffies to wait before queueing
 */
void ieee80211_queue_delayed_work(struct ieee80211_hw *hw,
				  struct delayed_work *dwork,
				  unsigned long delay);

/**
 * ieee80211_start_tx_ba_session - Start a tx Block Ack session.
 * @sta: the station for which to start a BA session
 * @tid: the TID to BA on.
 * @timeout: session timeout value (in TUs)
 *
 * Return: success if addBA request was sent, failure otherwise
 *
 * Although mac80211/low level driver/user space application can estimate
 * the need to start aggregation on a certain RA/TID, the session level
 * will be managed by the mac80211.
 */
int ieee80211_start_tx_ba_session(struct ieee80211_sta *sta, u16 tid,
				  u16 timeout);

/**
 * ieee80211_start_tx_ba_cb_irqsafe - low level driver ready to aggregate.
 * @vif: &struct ieee80211_vif pointer from the add_interface callback
 * @ra: receiver address of the BA session recipient.
 * @tid: the TID to BA on.
 *
 * This function must be called by low level driver once it has
 * finished with preparations for the BA session. It can be called
 * from any context.
 */
void ieee80211_start_tx_ba_cb_irqsafe(struct ieee80211_vif *vif, const u8 *ra,
				      u16 tid);

/**
 * ieee80211_stop_tx_ba_session - Stop a Block Ack session.
 * @sta: the station whose BA session to stop
 * @tid: the TID to stop BA.
 *
 * Return: negative error if the TID is invalid, or no aggregation active
 *
 * Although mac80211/low level driver/user space application can estimate
 * the need to stop aggregation on a certain RA/TID, the session level
 * will be managed by the mac80211.
 */
int ieee80211_stop_tx_ba_session(struct ieee80211_sta *sta, u16 tid);

/**
 * ieee80211_stop_tx_ba_cb_irqsafe - low level driver ready to stop aggregate.
 * @vif: &struct ieee80211_vif pointer from the add_interface callback
 * @ra: receiver address of the BA session recipient.
 * @tid: the desired TID to BA on.
 *
 * This function must be called by low level driver once it has
 * finished with preparations for the BA session tear down. It
 * can be called from any context.
 */
void ieee80211_stop_tx_ba_cb_irqsafe(struct ieee80211_vif *vif, const u8 *ra,
				     u16 tid);

/**
 * ieee80211_find_sta - find a station
 *
 * @vif: virtual interface to look for station on
 * @addr: station's address
 *
 * Return: The station, if found. %NULL otherwise.
 *
 * Note: This function must be called under RCU lock and the
 * resulting pointer is only valid under RCU lock as well.
 */
struct ieee80211_sta *ieee80211_find_sta(struct ieee80211_vif *vif,
					 const u8 *addr);

/**
 * ieee80211_find_sta_by_ifaddr - find a station on hardware
 *
 * @hw: pointer as obtained from ieee80211_alloc_hw()
 * @addr: remote station's address
 * @localaddr: local address (vif->sdata->vif.addr). Use NULL for 'any'.
 *
 * Return: The station, if found. %NULL otherwise.
 *
 * Note: This function must be called under RCU lock and the
 * resulting pointer is only valid under RCU lock as well.
 *
 * NOTE: You may pass NULL for localaddr, but then you will just get
 *      the first STA that matches the remote address 'addr'.
 *      We can have multiple STA associated with multiple
 *      logical stations (e.g. consider a station connecting to another
 *      BSSID on the same AP hardware without disconnecting first).
 *      In this case, the result of this method with localaddr NULL
 *      is not reliable.
 *
 * DO NOT USE THIS FUNCTION with localaddr NULL if at all possible.
 */
struct ieee80211_sta *ieee80211_find_sta_by_ifaddr(struct ieee80211_hw *hw,
					       const u8 *addr,
					       const u8 *localaddr);

/**
 * ieee80211_find_sta_by_link_addrs - find STA by link addresses
 * @hw: pointer as obtained from ieee80211_alloc_hw()
 * @addr: remote station's link address
 * @localaddr: local link address, use %NULL for any (but avoid that)
 * @link_id: pointer to obtain the link ID if the STA is found,
 *	may be %NULL if the link ID is not needed
 *
 * Obtain the STA by link address, must use RCU protection.
 */
struct ieee80211_sta *
ieee80211_find_sta_by_link_addrs(struct ieee80211_hw *hw,
				 const u8 *addr,
				 const u8 *localaddr,
				 unsigned int *link_id);

/**
 * ieee80211_sta_block_awake - block station from waking up
 * @hw: the hardware
 * @pubsta: the station
 * @block: whether to block or unblock
 *
 * Some devices require that all frames that are on the queues
 * for a specific station that went to sleep are flushed before
 * a poll response or frames after the station woke up can be
 * delivered to that it. Note that such frames must be rejected
 * by the driver as filtered, with the appropriate status flag.
 *
 * This function allows implementing this mode in a race-free
 * manner.
 *
 * To do this, a driver must keep track of the number of frames
 * still enqueued for a specific station. If this number is not
 * zero when the station goes to sleep, the driver must call
 * this function to force mac80211 to consider the station to
 * be asleep regardless of the station's actual state. Once the
 * number of outstanding frames reaches zero, the driver must
 * call this function again to unblock the station. That will
 * cause mac80211 to be able to send ps-poll responses, and if
 * the station queried in the meantime then frames will also
 * be sent out as a result of this. Additionally, the driver
 * will be notified that the station woke up some time after
 * it is unblocked, regardless of whether the station actually
 * woke up while blocked or not.
 */
void ieee80211_sta_block_awake(struct ieee80211_hw *hw,
			       struct ieee80211_sta *pubsta, bool block);

/**
 * ieee80211_sta_eosp - notify mac80211 about end of SP
 * @pubsta: the station
 *
 * When a device transmits frames in a way that it can't tell
 * mac80211 in the TX status about the EOSP, it must clear the
 * %IEEE80211_TX_STATUS_EOSP bit and call this function instead.
 * This applies for PS-Poll as well as uAPSD.
 *
 * Note that just like with _tx_status() and _rx() drivers must
 * not mix calls to irqsafe/non-irqsafe versions, this function
 * must not be mixed with those either. Use the all irqsafe, or
 * all non-irqsafe, don't mix!
 *
 * NB: the _irqsafe version of this function doesn't exist, no
 *     driver needs it right now. Don't call this function if
 *     you'd need the _irqsafe version, look at the git history
 *     and restore the _irqsafe version!
 */
void ieee80211_sta_eosp(struct ieee80211_sta *pubsta);

/**
 * ieee80211_send_eosp_nullfunc - ask mac80211 to send NDP with EOSP
 * @pubsta: the station
 * @tid: the tid of the NDP
 *
 * Sometimes the device understands that it needs to close
 * the Service Period unexpectedly. This can happen when
 * sending frames that are filling holes in the BA window.
 * In this case, the device can ask mac80211 to send a
 * Nullfunc frame with EOSP set. When that happens, the
 * driver must have called ieee80211_sta_set_buffered() to
 * let mac80211 know that there are no buffered frames any
 * more, otherwise mac80211 will get the more_data bit wrong.
 * The low level driver must have made sure that the frame
 * will be sent despite the station being in power-save.
 * Mac80211 won't call allow_buffered_frames().
 * Note that calling this function, doesn't exempt the driver
 * from closing the EOSP properly, it will still have to call
 * ieee80211_sta_eosp when the NDP is sent.
 */
void ieee80211_send_eosp_nullfunc(struct ieee80211_sta *pubsta, int tid);

/**
 * ieee80211_sta_recalc_aggregates - recalculate aggregate data after a change
 * @pubsta: the station
 *
 * Call this function after changing a per-link aggregate data as referenced in
 * &struct ieee80211_sta_aggregates by accessing the agg field of
 * &struct ieee80211_link_sta.
 *
 * With non MLO the data in deflink will be referenced directly. In that case
 * there is no need to call this function.
 */
void ieee80211_sta_recalc_aggregates(struct ieee80211_sta *pubsta);

/**
 * ieee80211_sta_register_airtime - register airtime usage for a sta/tid
 *
 * Register airtime usage for a given sta on a given tid. The driver must call
 * this function to notify mac80211 that a station used a certain amount of
 * airtime. This information will be used by the TXQ scheduler to schedule
 * stations in a way that ensures airtime fairness.
 *
 * The reported airtime should as a minimum include all time that is spent
 * transmitting to the remote station, including overhead and padding, but not
 * including time spent waiting for a TXOP. If the time is not reported by the
 * hardware it can in some cases be calculated from the rate and known frame
 * composition. When possible, the time should include any failed transmission
 * attempts.
 *
 * The driver can either call this function synchronously for every packet or
 * aggregate, or asynchronously as airtime usage information becomes available.
 * TX and RX airtime can be reported together, or separately by setting one of
 * them to 0.
 *
 * @pubsta: the station
 * @tid: the TID to register airtime for
 * @tx_airtime: airtime used during TX (in usec)
 * @rx_airtime: airtime used during RX (in usec)
 */
void ieee80211_sta_register_airtime(struct ieee80211_sta *pubsta, u8 tid,
				    u32 tx_airtime, u32 rx_airtime);

/**
 * ieee80211_txq_airtime_check - check if a txq can send frame to device
 *
 * @hw: pointer obtained from ieee80211_alloc_hw()
 * @txq: pointer obtained from station or virtual interface
 *
 * Return true if the AQL's airtime limit has not been reached and the txq can
 * continue to send more packets to the device. Otherwise return false.
 */
bool
ieee80211_txq_airtime_check(struct ieee80211_hw *hw, struct ieee80211_txq *txq);

/**
 * ieee80211_iter_keys - iterate keys programmed into the device
 * @hw: pointer obtained from ieee80211_alloc_hw()
 * @vif: virtual interface to iterate, may be %NULL for all
 * @iter: iterator function that will be called for each key
 * @iter_data: custom data to pass to the iterator function
 *
 * This function can be used to iterate all the keys known to
 * mac80211, even those that weren't previously programmed into
 * the device. This is intended for use in WoWLAN if the device
 * needs reprogramming of the keys during suspend. Note that due
 * to locking reasons, it is also only safe to call this at few
 * spots since it must hold the RTNL and be able to sleep.
 *
 * The order in which the keys are iterated matches the order
 * in which they were originally installed and handed to the
 * set_key callback.
 */
void ieee80211_iter_keys(struct ieee80211_hw *hw,
			 struct ieee80211_vif *vif,
			 void (*iter)(struct ieee80211_hw *hw,
				      struct ieee80211_vif *vif,
				      struct ieee80211_sta *sta,
				      struct ieee80211_key_conf *key,
				      void *data),
			 void *iter_data);

/**
 * ieee80211_iter_keys_rcu - iterate keys programmed into the device
 * @hw: pointer obtained from ieee80211_alloc_hw()
 * @vif: virtual interface to iterate, may be %NULL for all
 * @iter: iterator function that will be called for each key
 * @iter_data: custom data to pass to the iterator function
 *
 * This function can be used to iterate all the keys known to
 * mac80211, even those that weren't previously programmed into
 * the device. Note that due to locking reasons, keys of station
 * in removal process will be skipped.
 *
 * This function requires being called in an RCU critical section,
 * and thus iter must be atomic.
 */
void ieee80211_iter_keys_rcu(struct ieee80211_hw *hw,
			     struct ieee80211_vif *vif,
			     void (*iter)(struct ieee80211_hw *hw,
					  struct ieee80211_vif *vif,
					  struct ieee80211_sta *sta,
					  struct ieee80211_key_conf *key,
					  void *data),
			     void *iter_data);

/**
 * ieee80211_iter_chan_contexts_atomic - iterate channel contexts
 * @hw: pointer obtained from ieee80211_alloc_hw().
 * @iter: iterator function
 * @iter_data: data passed to iterator function
 *
 * Iterate all active channel contexts. This function is atomic and
 * doesn't acquire any locks internally that might be held in other
 * places while calling into the driver.
 *
 * The iterator will not find a context that's being added (during
 * the driver callback to add it) but will find it while it's being
 * removed.
 *
 * Note that during hardware restart, all contexts that existed
 * before the restart are considered already present so will be
 * found while iterating, whether they've been re-added already
 * or not.
 */
void ieee80211_iter_chan_contexts_atomic(
	struct ieee80211_hw *hw,
	void (*iter)(struct ieee80211_hw *hw,
		     struct ieee80211_chanctx_conf *chanctx_conf,
		     void *data),
	void *iter_data);

/**
 * ieee80211_ap_probereq_get - retrieve a Probe Request template
 * @hw: pointer obtained from ieee80211_alloc_hw().
 * @vif: &struct ieee80211_vif pointer from the add_interface callback.
 *
 * Creates a Probe Request template which can, for example, be uploaded to
 * hardware. The template is filled with bssid, ssid and supported rate
 * information. This function must only be called from within the
 * .bss_info_changed callback function and only in managed mode. The function
 * is only useful when the interface is associated, otherwise it will return
 * %NULL.
 *
 * Return: The Probe Request template. %NULL on error.
 */
struct sk_buff *ieee80211_ap_probereq_get(struct ieee80211_hw *hw,
					  struct ieee80211_vif *vif);

/**
 * ieee80211_beacon_loss - inform hardware does not receive beacons
 *
 * @vif: &struct ieee80211_vif pointer from the add_interface callback.
 *
 * When beacon filtering is enabled with %IEEE80211_VIF_BEACON_FILTER and
 * %IEEE80211_CONF_PS is set, the driver needs to inform whenever the
 * hardware is not receiving beacons with this function.
 */
void ieee80211_beacon_loss(struct ieee80211_vif *vif);

/**
 * ieee80211_connection_loss - inform hardware has lost connection to the AP
 *
 * @vif: &struct ieee80211_vif pointer from the add_interface callback.
 *
 * When beacon filtering is enabled with %IEEE80211_VIF_BEACON_FILTER, and
 * %IEEE80211_CONF_PS and %IEEE80211_HW_CONNECTION_MONITOR are set, the driver
 * needs to inform if the connection to the AP has been lost.
 * The function may also be called if the connection needs to be terminated
 * for some other reason, even if %IEEE80211_HW_CONNECTION_MONITOR isn't set.
 *
 * This function will cause immediate change to disassociated state,
 * without connection recovery attempts.
 */
void ieee80211_connection_loss(struct ieee80211_vif *vif);

/**
 * ieee80211_disconnect - request disconnection
 *
 * @vif: &struct ieee80211_vif pointer from the add_interface callback.
 * @reconnect: immediate reconnect is desired
 *
 * Request disconnection from the current network and, if enabled, send a
 * hint to the higher layers that immediate reconnect is desired.
 */
void ieee80211_disconnect(struct ieee80211_vif *vif, bool reconnect);

/**
 * ieee80211_resume_disconnect - disconnect from AP after resume
 *
 * @vif: &struct ieee80211_vif pointer from the add_interface callback.
 *
 * Instructs mac80211 to disconnect from the AP after resume.
 * Drivers can use this after WoWLAN if they know that the
 * connection cannot be kept up, for example because keys were
 * used while the device was asleep but the replay counters or
 * similar cannot be retrieved from the device during resume.
 *
 * Note that due to implementation issues, if the driver uses
 * the reconfiguration functionality during resume the interface
 * will still be added as associated first during resume and then
 * disconnect normally later.
 *
 * This function can only be called from the resume callback and
 * the driver must not be holding any of its own locks while it
 * calls this function, or at least not any locks it needs in the
 * key configuration paths (if it supports HW crypto).
 */
void ieee80211_resume_disconnect(struct ieee80211_vif *vif);

/**
 * ieee80211_hw_restart_disconnect - disconnect from AP after
 * hardware restart
 * @vif: &struct ieee80211_vif pointer from the add_interface callback.
 *
 * Instructs mac80211 to disconnect from the AP after
 * hardware restart.
 */
void ieee80211_hw_restart_disconnect(struct ieee80211_vif *vif);

/**
 * ieee80211_cqm_rssi_notify - inform a configured connection quality monitoring
 *	rssi threshold triggered
 *
 * @vif: &struct ieee80211_vif pointer from the add_interface callback.
 * @rssi_event: the RSSI trigger event type
 * @rssi_level: new RSSI level value or 0 if not available
 * @gfp: context flags
 *
 * When the %IEEE80211_VIF_SUPPORTS_CQM_RSSI is set, and a connection quality
 * monitoring is configured with an rssi threshold, the driver will inform
 * whenever the rssi level reaches the threshold.
 */
void ieee80211_cqm_rssi_notify(struct ieee80211_vif *vif,
			       enum nl80211_cqm_rssi_threshold_event rssi_event,
			       s32 rssi_level,
			       gfp_t gfp);

/**
 * ieee80211_cqm_beacon_loss_notify - inform CQM of beacon loss
 *
 * @vif: &struct ieee80211_vif pointer from the add_interface callback.
 * @gfp: context flags
 */
void ieee80211_cqm_beacon_loss_notify(struct ieee80211_vif *vif, gfp_t gfp);

/**
 * ieee80211_radar_detected - inform that a radar was detected
 *
 * @hw: pointer as obtained from ieee80211_alloc_hw()
 */
void ieee80211_radar_detected(struct ieee80211_hw *hw);

/**
 * ieee80211_chswitch_done - Complete channel switch process
 * @vif: &struct ieee80211_vif pointer from the add_interface callback.
 * @success: make the channel switch successful or not
 *
 * Complete the channel switch post-process: set the new operational channel
 * and wake up the suspended queues.
 */
void ieee80211_chswitch_done(struct ieee80211_vif *vif, bool success);

/**
 * ieee80211_channel_switch_disconnect - disconnect due to channel switch error
 * @vif: &struct ieee80211_vif pointer from the add_interface callback.
 * @block_tx: if %true, do not send deauth frame.
 *
 * Instruct mac80211 to disconnect due to a channel switch error. The channel
 * switch can request to block the tx and so, we need to make sure we do not send
 * a deauth frame in this case.
 */
void ieee80211_channel_switch_disconnect(struct ieee80211_vif *vif,
					 bool block_tx);

/**
 * ieee80211_request_smps - request SM PS transition
 * @vif: &struct ieee80211_vif pointer from the add_interface callback.
 * @link_id: link ID for MLO, or 0
 * @smps_mode: new SM PS mode
 *
 * This allows the driver to request an SM PS transition in managed
 * mode. This is useful when the driver has more information than
 * the stack about possible interference, for example by bluetooth.
 */
void ieee80211_request_smps(struct ieee80211_vif *vif, unsigned int link_id,
			    enum ieee80211_smps_mode smps_mode);

/**
 * ieee80211_ready_on_channel - notification of remain-on-channel start
 * @hw: pointer as obtained from ieee80211_alloc_hw()
 */
void ieee80211_ready_on_channel(struct ieee80211_hw *hw);

/**
 * ieee80211_remain_on_channel_expired - remain_on_channel duration expired
 * @hw: pointer as obtained from ieee80211_alloc_hw()
 */
void ieee80211_remain_on_channel_expired(struct ieee80211_hw *hw);

/**
 * ieee80211_stop_rx_ba_session - callback to stop existing BA sessions
 *
 * in order not to harm the system performance and user experience, the device
 * may request not to allow any rx ba session and tear down existing rx ba
 * sessions based on system constraints such as periodic BT activity that needs
 * to limit wlan activity (eg.sco or a2dp)."
 * in such cases, the intention is to limit the duration of the rx ppdu and
 * therefore prevent the peer device to use a-mpdu aggregation.
 *
 * @vif: &struct ieee80211_vif pointer from the add_interface callback.
 * @ba_rx_bitmap: Bit map of open rx ba per tid
 * @addr: & to bssid mac address
 */
void ieee80211_stop_rx_ba_session(struct ieee80211_vif *vif, u16 ba_rx_bitmap,
				  const u8 *addr);

/**
 * ieee80211_mark_rx_ba_filtered_frames - move RX BA window and mark filtered
 * @pubsta: station struct
 * @tid: the session's TID
 * @ssn: starting sequence number of the bitmap, all frames before this are
 *	assumed to be out of the window after the call
 * @filtered: bitmap of filtered frames, BIT(0) is the @ssn entry etc.
 * @received_mpdus: number of received mpdus in firmware
 *
 * This function moves the BA window and releases all frames before @ssn, and
 * marks frames marked in the bitmap as having been filtered. Afterwards, it
 * checks if any frames in the window starting from @ssn can now be released
 * (in case they were only waiting for frames that were filtered.)
 */
void ieee80211_mark_rx_ba_filtered_frames(struct ieee80211_sta *pubsta, u8 tid,
					  u16 ssn, u64 filtered,
					  u16 received_mpdus);

/**
 * ieee80211_send_bar - send a BlockAckReq frame
 *
 * can be used to flush pending frames from the peer's aggregation reorder
 * buffer.
 *
 * @vif: &struct ieee80211_vif pointer from the add_interface callback.
 * @ra: the peer's destination address
 * @tid: the TID of the aggregation session
 * @ssn: the new starting sequence number for the receiver
 */
void ieee80211_send_bar(struct ieee80211_vif *vif, u8 *ra, u16 tid, u16 ssn);

/**
 * ieee80211_manage_rx_ba_offl - helper to queue an RX BA work
 * @vif: &struct ieee80211_vif pointer from the add_interface callback
 * @addr: station mac address
 * @tid: the rx tid
 */
void ieee80211_manage_rx_ba_offl(struct ieee80211_vif *vif, const u8 *addr,
				 unsigned int tid);

/**
 * ieee80211_start_rx_ba_session_offl - start a Rx BA session
 *
 * Some device drivers may offload part of the Rx aggregation flow including
 * AddBa/DelBa negotiation but may otherwise be incapable of full Rx
 * reordering.
 *
 * Create structures responsible for reordering so device drivers may call here
 * when they complete AddBa negotiation.
 *
 * @vif: &struct ieee80211_vif pointer from the add_interface callback
 * @addr: station mac address
 * @tid: the rx tid
 */
static inline void ieee80211_start_rx_ba_session_offl(struct ieee80211_vif *vif,
						      const u8 *addr, u16 tid)
{
	if (WARN_ON(tid >= IEEE80211_NUM_TIDS))
		return;
	ieee80211_manage_rx_ba_offl(vif, addr, tid);
}

/**
 * ieee80211_stop_rx_ba_session_offl - stop a Rx BA session
 *
 * Some device drivers may offload part of the Rx aggregation flow including
 * AddBa/DelBa negotiation but may otherwise be incapable of full Rx
 * reordering.
 *
 * Destroy structures responsible for reordering so device drivers may call here
 * when they complete DelBa negotiation.
 *
 * @vif: &struct ieee80211_vif pointer from the add_interface callback
 * @addr: station mac address
 * @tid: the rx tid
 */
static inline void ieee80211_stop_rx_ba_session_offl(struct ieee80211_vif *vif,
						     const u8 *addr, u16 tid)
{
	if (WARN_ON(tid >= IEEE80211_NUM_TIDS))
		return;
	ieee80211_manage_rx_ba_offl(vif, addr, tid + IEEE80211_NUM_TIDS);
}

/**
 * ieee80211_rx_ba_timer_expired - stop a Rx BA session due to timeout
 *
 * Some device drivers do not offload AddBa/DelBa negotiation, but handle rx
 * buffer reording internally, and therefore also handle the session timer.
 *
 * Trigger the timeout flow, which sends a DelBa.
 *
 * @vif: &struct ieee80211_vif pointer from the add_interface callback
 * @addr: station mac address
 * @tid: the rx tid
 */
void ieee80211_rx_ba_timer_expired(struct ieee80211_vif *vif,
				   const u8 *addr, unsigned int tid);

/* Rate control API */

/**
 * struct ieee80211_tx_rate_control - rate control information for/from RC algo
 *
 * @hw: The hardware the algorithm is invoked for.
 * @sband: The band this frame is being transmitted on.
 * @bss_conf: the current BSS configuration
 * @skb: the skb that will be transmitted, the control information in it needs
 *	to be filled in
 * @reported_rate: The rate control algorithm can fill this in to indicate
 *	which rate should be reported to userspace as the current rate and
 *	used for rate calculations in the mesh network.
 * @rts: whether RTS will be used for this frame because it is longer than the
 *	RTS threshold
 * @short_preamble: whether mac80211 will request short-preamble transmission
 *	if the selected rate supports it
 * @rate_idx_mask: user-requested (legacy) rate mask
 * @rate_idx_mcs_mask: user-requested MCS rate mask (NULL if not in use)
 * @bss: whether this frame is sent out in AP or IBSS mode
 */
struct ieee80211_tx_rate_control {
	struct ieee80211_hw *hw;
	struct ieee80211_supported_band *sband;
	struct ieee80211_bss_conf *bss_conf;
	struct sk_buff *skb;
	struct ieee80211_tx_rate reported_rate;
	bool rts, short_preamble;
	u32 rate_idx_mask;
	u8 *rate_idx_mcs_mask;
	bool bss;
};

/**
 * enum rate_control_capabilities - rate control capabilities
 */
enum rate_control_capabilities {
	/**
	 * @RATE_CTRL_CAPA_VHT_EXT_NSS_BW:
	 * Support for extended NSS BW support (dot11VHTExtendedNSSCapable)
	 * Note that this is only looked at if the minimum number of chains
	 * that the AP uses is < the number of TX chains the hardware has,
	 * otherwise the NSS difference doesn't bother us.
	 */
	RATE_CTRL_CAPA_VHT_EXT_NSS_BW = BIT(0),
	/**
	 * @RATE_CTRL_CAPA_AMPDU_TRIGGER:
	 * mac80211 should start A-MPDU sessions on tx
	 */
	RATE_CTRL_CAPA_AMPDU_TRIGGER = BIT(1),
};

struct rate_control_ops {
	unsigned long capa;
	const char *name;
	void *(*alloc)(struct ieee80211_hw *hw);
	void (*add_debugfs)(struct ieee80211_hw *hw, void *priv,
			    struct dentry *debugfsdir);
	void (*free)(void *priv);

	void *(*alloc_sta)(void *priv, struct ieee80211_sta *sta, gfp_t gfp);
	void (*rate_init)(void *priv, struct ieee80211_supported_band *sband,
			  struct cfg80211_chan_def *chandef,
			  struct ieee80211_sta *sta, void *priv_sta);
	void (*rate_update)(void *priv, struct ieee80211_supported_band *sband,
			    struct cfg80211_chan_def *chandef,
			    struct ieee80211_sta *sta, void *priv_sta,
			    u32 changed);
	void (*free_sta)(void *priv, struct ieee80211_sta *sta,
			 void *priv_sta);

	void (*tx_status_ext)(void *priv,
			      struct ieee80211_supported_band *sband,
			      void *priv_sta, struct ieee80211_tx_status *st);
	void (*tx_status)(void *priv, struct ieee80211_supported_band *sband,
			  struct ieee80211_sta *sta, void *priv_sta,
			  struct sk_buff *skb);
	void (*get_rate)(void *priv, struct ieee80211_sta *sta, void *priv_sta,
			 struct ieee80211_tx_rate_control *txrc);

	void (*add_sta_debugfs)(void *priv, void *priv_sta,
				struct dentry *dir);

	u32 (*get_expected_throughput)(void *priv_sta);
};

static inline int rate_supported(struct ieee80211_sta *sta,
				 enum nl80211_band band,
				 int index)
{
	return (sta == NULL || sta->deflink.supp_rates[band] & BIT(index));
}

static inline s8
rate_lowest_index(struct ieee80211_supported_band *sband,
		  struct ieee80211_sta *sta)
{
	int i;

	for (i = 0; i < sband->n_bitrates; i++)
		if (rate_supported(sta, sband->band, i))
			return i;

	/* warn when we cannot find a rate. */
	WARN_ON_ONCE(1);

	/* and return 0 (the lowest index) */
	return 0;
}

static inline
bool rate_usable_index_exists(struct ieee80211_supported_band *sband,
			      struct ieee80211_sta *sta)
{
	unsigned int i;

	for (i = 0; i < sband->n_bitrates; i++)
		if (rate_supported(sta, sband->band, i))
			return true;
	return false;
}

/**
 * rate_control_set_rates - pass the sta rate selection to mac80211/driver
 *
 * When not doing a rate control probe to test rates, rate control should pass
 * its rate selection to mac80211. If the driver supports receiving a station
 * rate table, it will use it to ensure that frames are always sent based on
 * the most recent rate control module decision.
 *
 * @hw: pointer as obtained from ieee80211_alloc_hw()
 * @pubsta: &struct ieee80211_sta pointer to the target destination.
 * @rates: new tx rate set to be used for this station.
 */
int rate_control_set_rates(struct ieee80211_hw *hw,
			   struct ieee80211_sta *pubsta,
			   struct ieee80211_sta_rates *rates);

int ieee80211_rate_control_register(const struct rate_control_ops *ops);
void ieee80211_rate_control_unregister(const struct rate_control_ops *ops);

static inline bool
conf_is_ht20(struct ieee80211_conf *conf)
{
	return conf->chandef.width == NL80211_CHAN_WIDTH_20;
}

static inline bool
conf_is_ht40_minus(struct ieee80211_conf *conf)
{
	return conf->chandef.width == NL80211_CHAN_WIDTH_40 &&
	       conf->chandef.center_freq1 < conf->chandef.chan->center_freq;
}

static inline bool
conf_is_ht40_plus(struct ieee80211_conf *conf)
{
	return conf->chandef.width == NL80211_CHAN_WIDTH_40 &&
	       conf->chandef.center_freq1 > conf->chandef.chan->center_freq;
}

static inline bool
conf_is_ht40(struct ieee80211_conf *conf)
{
	return conf->chandef.width == NL80211_CHAN_WIDTH_40;
}

static inline bool
conf_is_ht(struct ieee80211_conf *conf)
{
	return (conf->chandef.width != NL80211_CHAN_WIDTH_5) &&
		(conf->chandef.width != NL80211_CHAN_WIDTH_10) &&
		(conf->chandef.width != NL80211_CHAN_WIDTH_20_NOHT);
}

static inline enum nl80211_iftype
ieee80211_iftype_p2p(enum nl80211_iftype type, bool p2p)
{
	if (p2p) {
		switch (type) {
		case NL80211_IFTYPE_STATION:
			return NL80211_IFTYPE_P2P_CLIENT;
		case NL80211_IFTYPE_AP:
			return NL80211_IFTYPE_P2P_GO;
		default:
			break;
		}
	}
	return type;
}

static inline enum nl80211_iftype
ieee80211_vif_type_p2p(struct ieee80211_vif *vif)
{
	return ieee80211_iftype_p2p(vif->type, vif->p2p);
}

/**
 * ieee80211_update_mu_groups - set the VHT MU-MIMO groud data
 *
 * @vif: the specified virtual interface
 * @link_id: the link ID for MLO, otherwise 0
 * @membership: 64 bits array - a bit is set if station is member of the group
 * @position: 2 bits per group id indicating the position in the group
 *
 * Note: This function assumes that the given vif is valid and the position and
 * membership data is of the correct size and are in the same byte order as the
 * matching GroupId management frame.
 * Calls to this function need to be serialized with RX path.
 */
void ieee80211_update_mu_groups(struct ieee80211_vif *vif, unsigned int link_id,
				const u8 *membership, const u8 *position);

void ieee80211_enable_rssi_reports(struct ieee80211_vif *vif,
				   int rssi_min_thold,
				   int rssi_max_thold);

void ieee80211_disable_rssi_reports(struct ieee80211_vif *vif);

/**
 * ieee80211_ave_rssi - report the average RSSI for the specified interface
 *
 * @vif: the specified virtual interface
 *
 * Note: This function assumes that the given vif is valid.
 *
 * Return: The average RSSI value for the requested interface, or 0 if not
 * applicable.
 */
int ieee80211_ave_rssi(struct ieee80211_vif *vif);

/**
 * ieee80211_report_wowlan_wakeup - report WoWLAN wakeup
 * @vif: virtual interface
 * @wakeup: wakeup reason(s)
 * @gfp: allocation flags
 *
 * See cfg80211_report_wowlan_wakeup().
 */
void ieee80211_report_wowlan_wakeup(struct ieee80211_vif *vif,
				    struct cfg80211_wowlan_wakeup *wakeup,
				    gfp_t gfp);

/**
 * ieee80211_tx_prepare_skb - prepare an 802.11 skb for transmission
 * @hw: pointer as obtained from ieee80211_alloc_hw()
 * @vif: virtual interface
 * @skb: frame to be sent from within the driver
 * @band: the band to transmit on
 * @sta: optional pointer to get the station to send the frame to
 *
 * Note: must be called under RCU lock
 */
bool ieee80211_tx_prepare_skb(struct ieee80211_hw *hw,
			      struct ieee80211_vif *vif, struct sk_buff *skb,
			      int band, struct ieee80211_sta **sta);

/**
 * ieee80211_parse_tx_radiotap - Sanity-check and parse the radiotap header
 *				 of injected frames.
 *
 * To accurately parse and take into account rate and retransmission fields,
 * you must initialize the chandef field in the ieee80211_tx_info structure
 * of the skb before calling this function.
 *
 * @skb: packet injected by userspace
 * @dev: the &struct device of this 802.11 device
 */
bool ieee80211_parse_tx_radiotap(struct sk_buff *skb,
				 struct net_device *dev);

/**
 * struct ieee80211_noa_data - holds temporary data for tracking P2P NoA state
 *
 * @next_tsf: TSF timestamp of the next absent state change
 * @has_next_tsf: next absent state change event pending
 *
 * @absent: descriptor bitmask, set if GO is currently absent
 *
 * private:
 *
 * @count: count fields from the NoA descriptors
 * @desc: adjusted data from the NoA
 */
struct ieee80211_noa_data {
	u32 next_tsf;
	bool has_next_tsf;

	u8 absent;

	u8 count[IEEE80211_P2P_NOA_DESC_MAX];
	struct {
		u32 start;
		u32 duration;
		u32 interval;
	} desc[IEEE80211_P2P_NOA_DESC_MAX];
};

/**
 * ieee80211_parse_p2p_noa - initialize NoA tracking data from P2P IE
 *
 * @attr: P2P NoA IE
 * @data: NoA tracking data
 * @tsf: current TSF timestamp
 *
 * Return: number of successfully parsed descriptors
 */
int ieee80211_parse_p2p_noa(const struct ieee80211_p2p_noa_attr *attr,
			    struct ieee80211_noa_data *data, u32 tsf);

/**
 * ieee80211_update_p2p_noa - get next pending P2P GO absent state change
 *
 * @data: NoA tracking data
 * @tsf: current TSF timestamp
 */
void ieee80211_update_p2p_noa(struct ieee80211_noa_data *data, u32 tsf);

/**
 * ieee80211_tdls_oper_request - request userspace to perform a TDLS operation
 * @vif: virtual interface
 * @peer: the peer's destination address
 * @oper: the requested TDLS operation
 * @reason_code: reason code for the operation, valid for TDLS teardown
 * @gfp: allocation flags
 *
 * See cfg80211_tdls_oper_request().
 */
void ieee80211_tdls_oper_request(struct ieee80211_vif *vif, const u8 *peer,
				 enum nl80211_tdls_operation oper,
				 u16 reason_code, gfp_t gfp);

/**
 * ieee80211_reserve_tid - request to reserve a specific TID
 *
 * There is sometimes a need (such as in TDLS) for blocking the driver from
 * using a specific TID so that the FW can use it for certain operations such
 * as sending PTI requests. To make sure that the driver doesn't use that TID,
 * this function must be called as it flushes out packets on this TID and marks
 * it as blocked, so that any transmit for the station on this TID will be
 * redirected to the alternative TID in the same AC.
 *
 * Note that this function blocks and may call back into the driver, so it
 * should be called without driver locks held. Also note this function should
 * only be called from the driver's @sta_state callback.
 *
 * @sta: the station to reserve the TID for
 * @tid: the TID to reserve
 *
 * Returns: 0 on success, else on failure
 */
int ieee80211_reserve_tid(struct ieee80211_sta *sta, u8 tid);

/**
 * ieee80211_unreserve_tid - request to unreserve a specific TID
 *
 * Once there is no longer any need for reserving a certain TID, this function
 * should be called, and no longer will packets have their TID modified for
 * preventing use of this TID in the driver.
 *
 * Note that this function blocks and acquires a lock, so it should be called
 * without driver locks held. Also note this function should only be called
 * from the driver's @sta_state callback.
 *
 * @sta: the station
 * @tid: the TID to unreserve
 */
void ieee80211_unreserve_tid(struct ieee80211_sta *sta, u8 tid);

/**
 * ieee80211_tx_dequeue - dequeue a packet from a software tx queue
 *
 * @hw: pointer as obtained from ieee80211_alloc_hw()
 * @txq: pointer obtained from station or virtual interface, or from
 *	ieee80211_next_txq()
 *
 * Returns the skb if successful, %NULL if no frame was available.
 *
 * Note that this must be called in an rcu_read_lock() critical section,
 * which can only be released after the SKB was handled. Some pointers in
 * skb->cb, e.g. the key pointer, are protected by RCU and thus the
 * critical section must persist not just for the duration of this call
 * but for the duration of the frame handling.
 * However, also note that while in the wake_tx_queue() method,
 * rcu_read_lock() is already held.
 *
 * softirqs must also be disabled when this function is called.
 * In process context, use ieee80211_tx_dequeue_ni() instead.
 */
struct sk_buff *ieee80211_tx_dequeue(struct ieee80211_hw *hw,
				     struct ieee80211_txq *txq);

/**
 * ieee80211_tx_dequeue_ni - dequeue a packet from a software tx queue
 * (in process context)
 *
 * Like ieee80211_tx_dequeue() but can be called in process context
 * (internally disables bottom halves).
 *
 * @hw: pointer as obtained from ieee80211_alloc_hw()
 * @txq: pointer obtained from station or virtual interface, or from
 *	ieee80211_next_txq()
 */
static inline struct sk_buff *ieee80211_tx_dequeue_ni(struct ieee80211_hw *hw,
						      struct ieee80211_txq *txq)
{
	struct sk_buff *skb;

	local_bh_disable();
	skb = ieee80211_tx_dequeue(hw, txq);
	local_bh_enable();

	return skb;
}

/**
 * ieee80211_next_txq - get next tx queue to pull packets from
 *
 * @hw: pointer as obtained from ieee80211_alloc_hw()
 * @ac: AC number to return packets from.
 *
 * Returns the next txq if successful, %NULL if no queue is eligible. If a txq
 * is returned, it should be returned with ieee80211_return_txq() after the
 * driver has finished scheduling it.
 */
struct ieee80211_txq *ieee80211_next_txq(struct ieee80211_hw *hw, u8 ac);

/**
 * ieee80211_txq_schedule_start - start new scheduling round for TXQs
 *
 * @hw: pointer as obtained from ieee80211_alloc_hw()
 * @ac: AC number to acquire locks for
 *
 * Should be called before ieee80211_next_txq() or ieee80211_return_txq().
 * The driver must not call multiple TXQ scheduling rounds concurrently.
 */
void ieee80211_txq_schedule_start(struct ieee80211_hw *hw, u8 ac);

/* (deprecated) */
static inline void ieee80211_txq_schedule_end(struct ieee80211_hw *hw, u8 ac)
{
}

void __ieee80211_schedule_txq(struct ieee80211_hw *hw,
			      struct ieee80211_txq *txq, bool force);

/**
 * ieee80211_schedule_txq - schedule a TXQ for transmission
 *
 * @hw: pointer as obtained from ieee80211_alloc_hw()
 * @txq: pointer obtained from station or virtual interface
 *
 * Schedules a TXQ for transmission if it is not already scheduled,
 * even if mac80211 does not have any packets buffered.
 *
 * The driver may call this function if it has buffered packets for
 * this TXQ internally.
 */
static inline void
ieee80211_schedule_txq(struct ieee80211_hw *hw, struct ieee80211_txq *txq)
{
	__ieee80211_schedule_txq(hw, txq, true);
}

/**
 * ieee80211_return_txq - return a TXQ previously acquired by ieee80211_next_txq()
 *
 * @hw: pointer as obtained from ieee80211_alloc_hw()
 * @txq: pointer obtained from station or virtual interface
 * @force: schedule txq even if mac80211 does not have any buffered packets.
 *
 * The driver may set force=true if it has buffered packets for this TXQ
 * internally.
 */
static inline void
ieee80211_return_txq(struct ieee80211_hw *hw, struct ieee80211_txq *txq,
		     bool force)
{
	__ieee80211_schedule_txq(hw, txq, force);
}

/**
 * ieee80211_txq_may_transmit - check whether TXQ is allowed to transmit
 *
 * This function is used to check whether given txq is allowed to transmit by
 * the airtime scheduler, and can be used by drivers to access the airtime
 * fairness accounting without going using the scheduling order enfored by
 * next_txq().
 *
 * Returns %true if the airtime scheduler thinks the TXQ should be allowed to
 * transmit, and %false if it should be throttled. This function can also have
 * the side effect of rotating the TXQ in the scheduler rotation, which will
 * eventually bring the deficit to positive and allow the station to transmit
 * again.
 *
 * The API ieee80211_txq_may_transmit() also ensures that TXQ list will be
 * aligned against driver's own round-robin scheduler list. i.e it rotates
 * the TXQ list till it makes the requested node becomes the first entry
 * in TXQ list. Thus both the TXQ list and driver's list are in sync. If this
 * function returns %true, the driver is expected to schedule packets
 * for transmission, and then return the TXQ through ieee80211_return_txq().
 *
 * @hw: pointer as obtained from ieee80211_alloc_hw()
 * @txq: pointer obtained from station or virtual interface
 */
bool ieee80211_txq_may_transmit(struct ieee80211_hw *hw,
				struct ieee80211_txq *txq);

/**
 * ieee80211_txq_get_depth - get pending frame/byte count of given txq
 *
 * The values are not guaranteed to be coherent with regard to each other, i.e.
 * txq state can change half-way of this function and the caller may end up
 * with "new" frame_cnt and "old" byte_cnt or vice-versa.
 *
 * @txq: pointer obtained from station or virtual interface
 * @frame_cnt: pointer to store frame count
 * @byte_cnt: pointer to store byte count
 */
void ieee80211_txq_get_depth(struct ieee80211_txq *txq,
			     unsigned long *frame_cnt,
			     unsigned long *byte_cnt);

/**
 * ieee80211_nan_func_terminated - notify about NAN function termination.
 *
 * This function is used to notify mac80211 about NAN function termination.
 * Note that this function can't be called from hard irq.
 *
 * @vif: &struct ieee80211_vif pointer from the add_interface callback.
 * @inst_id: the local instance id
 * @reason: termination reason (one of the NL80211_NAN_FUNC_TERM_REASON_*)
 * @gfp: allocation flags
 */
void ieee80211_nan_func_terminated(struct ieee80211_vif *vif,
				   u8 inst_id,
				   enum nl80211_nan_func_term_reason reason,
				   gfp_t gfp);

/**
 * ieee80211_nan_func_match - notify about NAN function match event.
 *
 * This function is used to notify mac80211 about NAN function match. The
 * cookie inside the match struct will be assigned by mac80211.
 * Note that this function can't be called from hard irq.
 *
 * @vif: &struct ieee80211_vif pointer from the add_interface callback.
 * @match: match event information
 * @gfp: allocation flags
 */
void ieee80211_nan_func_match(struct ieee80211_vif *vif,
			      struct cfg80211_nan_match_params *match,
			      gfp_t gfp);

/**
 * ieee80211_calc_rx_airtime - calculate estimated transmission airtime for RX.
 *
 * This function calculates the estimated airtime usage of a frame based on the
 * rate information in the RX status struct and the frame length.
 *
 * @hw: pointer as obtained from ieee80211_alloc_hw()
 * @status: &struct ieee80211_rx_status containing the transmission rate
 *          information.
 * @len: frame length in bytes
 */
u32 ieee80211_calc_rx_airtime(struct ieee80211_hw *hw,
			      struct ieee80211_rx_status *status,
			      int len);

/**
 * ieee80211_calc_tx_airtime - calculate estimated transmission airtime for TX.
 *
 * This function calculates the estimated airtime usage of a frame based on the
 * rate information in the TX info struct and the frame length.
 *
 * @hw: pointer as obtained from ieee80211_alloc_hw()
 * @info: &struct ieee80211_tx_info of the frame.
 * @len: frame length in bytes
 */
u32 ieee80211_calc_tx_airtime(struct ieee80211_hw *hw,
			      struct ieee80211_tx_info *info,
			      int len);
/**
 * ieee80211_set_hw_80211_encap - enable hardware encapsulation offloading.
 *
 * This function is used to notify mac80211 that a vif can be passed raw 802.3
 * frames. The driver needs to then handle the 802.11 encapsulation inside the
 * hardware or firmware.
 *
 * @vif: &struct ieee80211_vif pointer from the add_interface callback.
 * @enable: indicate if the feature should be turned on or off
 */
bool ieee80211_set_hw_80211_encap(struct ieee80211_vif *vif, bool enable);

/**
 * ieee80211_get_fils_discovery_tmpl - Get FILS discovery template.
 * @hw: pointer obtained from ieee80211_alloc_hw().
 * @vif: &struct ieee80211_vif pointer from the add_interface callback.
 *
 * The driver is responsible for freeing the returned skb.
 *
 * Return: FILS discovery template. %NULL on error.
 */
struct sk_buff *ieee80211_get_fils_discovery_tmpl(struct ieee80211_hw *hw,
						  struct ieee80211_vif *vif);

/**
 * ieee80211_get_unsol_bcast_probe_resp_tmpl - Get unsolicited broadcast
 *	probe response template.
 * @hw: pointer obtained from ieee80211_alloc_hw().
 * @vif: &struct ieee80211_vif pointer from the add_interface callback.
 *
 * The driver is responsible for freeing the returned skb.
 *
 * Return: Unsolicited broadcast probe response template. %NULL on error.
 */
struct sk_buff *
ieee80211_get_unsol_bcast_probe_resp_tmpl(struct ieee80211_hw *hw,
					  struct ieee80211_vif *vif);

/**
 * ieeee80211_obss_color_collision_notify - notify userland about a BSS color
 * collision.
 *
 * @vif: &struct ieee80211_vif pointer from the add_interface callback.
 * @color_bitmap: a 64 bit bitmap representing the colors that the local BSS is
 *	aware of.
 * @gfp: allocation flags
 */
void
ieeee80211_obss_color_collision_notify(struct ieee80211_vif *vif,
				       u64 color_bitmap, gfp_t gfp);

/**
 * ieee80211_is_tx_data - check if frame is a data frame
 *
 * The function is used to check if a frame is a data frame. Frames with
 * hardware encapsulation enabled are data frames.
 *
 * @skb: the frame to be transmitted.
 */
static inline bool ieee80211_is_tx_data(struct sk_buff *skb)
{
	struct ieee80211_tx_info *info = IEEE80211_SKB_CB(skb);
	struct ieee80211_hdr *hdr = (void *) skb->data;

	return info->flags & IEEE80211_TX_CTL_HW_80211_ENCAP ||
	       ieee80211_is_data(hdr->frame_control);
}

/**
 * ieee80211_set_active_links - set active links in client mode
 * @vif: interface to set active links on
 * @active_links: the new active links bitmap
 *
 * This changes the active links on an interface. The interface
 * must be in client mode (in AP mode, all links are always active),
 * and @active_links must be a subset of the vif's valid_links.
 *
 * If a link is switched off and another is switched on at the same
 * time (e.g. active_links going from 0x1 to 0x10) then you will get
 * a sequence of calls like
 *  - change_vif_links(0x11)
 *  - unassign_vif_chanctx(link_id=0)
 *  - change_sta_links(0x11) for each affected STA (the AP)
 *    (TDLS connections on now inactive links should be torn down)
 *  - remove group keys on the old link (link_id 0)
 *  - add new group keys (GTK/IGTK/BIGTK) on the new link (link_id 4)
 *  - change_sta_links(0x10) for each affected STA (the AP)
 *  - assign_vif_chanctx(link_id=4)
 *  - change_vif_links(0x10)
 *
 * Note: This function acquires some mac80211 locks and must not
 *	 be called with any driver locks held that could cause a
 *	 lock dependency inversion. Best call it without locks.
 */
int ieee80211_set_active_links(struct ieee80211_vif *vif, u16 active_links);

/**
 * ieee80211_set_active_links_async - asynchronously set active links
 * @vif: interface to set active links on
 * @active_links: the new active links bitmap
 *
 * See ieee80211_set_active_links() for more information, the only
 * difference here is that the link change is triggered async and
 * can be called in any context, but the link switch will only be
 * completed after it returns.
 */
void ieee80211_set_active_links_async(struct ieee80211_vif *vif,
				      u16 active_links);

#endif /* MAC80211_H */<|MERGE_RESOLUTION|>--- conflicted
+++ resolved
@@ -1800,12 +1800,9 @@
  * @link_conf: in case of MLD, the per-link BSS configuration,
  *	indexed by link ID
  * @valid_links: bitmap of valid links, or 0 for non-MLO.
-<<<<<<< HEAD
-=======
  * @active_links: The bitmap of active links, or 0 for non-MLO.
  *	The driver shouldn't change this directly, but use the
  *	API calls meant for that purpose.
->>>>>>> 7365df19
  * @addr: address of this interface
  * @p2p: indicates whether this AP or STA interface is a p2p
  *	interface, i.e. a GO or p2p-sta respectively
@@ -1841,11 +1838,7 @@
 	struct ieee80211_vif_cfg cfg;
 	struct ieee80211_bss_conf bss_conf;
 	struct ieee80211_bss_conf __rcu *link_conf[IEEE80211_MLD_MAX_NUM_LINKS];
-<<<<<<< HEAD
-	u16 valid_links;
-=======
 	u16 valid_links, active_links;
->>>>>>> 7365df19
 	u8 addr[ETH_ALEN] __aligned(2);
 	bool p2p;
 
@@ -1872,20 +1865,11 @@
 	u8 drv_priv[] __aligned(sizeof(void *));
 };
 
-<<<<<<< HEAD
-/* FIXME: for now loop over all the available links; later will be changed
- * to loop only over the active links.
- */
-#define for_each_vif_active_link(vif, link, link_id)			     \
-	for (link_id = 0; link_id < ARRAY_SIZE((vif)->link_conf); link_id++) \
-		if ((link = rcu_dereference((vif)->link_conf[link_id])))
-=======
 #define for_each_vif_active_link(vif, link, link_id)				\
 	for (link_id = 0; link_id < ARRAY_SIZE((vif)->link_conf); link_id++)	\
 		if ((!(vif)->active_links ||					\
 		     (vif)->active_links & BIT(link_id)) &&			\
 		    (link = rcu_dereference((vif)->link_conf[link_id])))
->>>>>>> 7365df19
 
 static inline bool ieee80211_vif_is_mesh(struct ieee80211_vif *vif)
 {
@@ -2160,8 +2144,6 @@
 };
 
 /**
-<<<<<<< HEAD
-=======
  * struct ieee80211_sta_aggregates - info that is aggregated from active links
  *
  * Used for any per-link data that needs to be aggregated and updated in the
@@ -2190,7 +2172,6 @@
 };
 
 /**
->>>>>>> 7365df19
  * struct ieee80211_link_sta - station Link specific info
  * All link specific info for a STA link for a non MLD STA(single)
  * or a MLD STA(multiple entries) are stored here.
@@ -2198,11 +2179,8 @@
  * @addr: MAC address of the Link STA. For non-MLO STA this is same as the addr
  *	in ieee80211_sta. For MLO Link STA this addr can be same or different
  *	from addr in ieee80211_sta (representing MLD STA addr)
-<<<<<<< HEAD
-=======
  * @link_id: the link ID for this link STA (0 for deflink)
  * @smps_mode: current SMPS mode (off, static or dynamic)
->>>>>>> 7365df19
  * @supp_rates: Bitmap of supported rates
  * @ht_cap: HT capabilities of this STA; restricted to our own capabilities
  * @vht_cap: VHT capabilities of this STA; restricted to our own capabilities
@@ -2219,11 +2197,8 @@
  */
 struct ieee80211_link_sta {
 	u8 addr[ETH_ALEN];
-<<<<<<< HEAD
-=======
 	u8 link_id;
 	enum ieee80211_smps_mode smps_mode;
->>>>>>> 7365df19
 
 	u32 supp_rates[NUM_NL80211_BANDS];
 	struct ieee80211_sta_ht_cap ht_cap;
@@ -2232,11 +2207,8 @@
 	struct ieee80211_he_6ghz_capa he_6ghz_capa;
 	struct ieee80211_sta_eht_cap eht_cap;
 
-<<<<<<< HEAD
-=======
 	struct ieee80211_sta_aggregates agg;
 
->>>>>>> 7365df19
 	u8 rx_nss;
 	enum ieee80211_sta_rx_bandwidth bandwidth;
 	struct ieee80211_sta_txpwr txpwr;
@@ -2267,10 +2239,6 @@
  *	if wme is supported. The bits order is like in
  *	IEEE80211_WMM_IE_STA_QOSINFO_AC_*.
  * @max_sp: max Service Period. Only valid if wme is supported.
-<<<<<<< HEAD
- * @smps_mode: current SMPS mode (off, static or dynamic)
-=======
->>>>>>> 7365df19
  * @rates: rate control selection table
  * @tdls: indicates whether the STA is a TDLS peer
  * @tdls_initiator: indicates the STA is an initiator of the TDLS link. Only
@@ -2284,11 +2252,6 @@
  *	For non MLO STA it will point to the deflink data. For MLO STA
  *	ieee80211_sta_recalc_aggregates() must be called to update it.
  * @support_p2p_ps: indicates whether the STA supports P2P PS mechanism or not.
-<<<<<<< HEAD
- * @max_rc_amsdu_len: Maximum A-MSDU size in bytes recommended by rate control.
- * @max_tid_amsdu_len: Maximum A-MSDU size in bytes for this TID
-=======
->>>>>>> 7365df19
  * @txq: per-TID data TX queues (if driver uses the TXQ abstraction); note that
  *	the last entry (%IEEE80211_NUM_TIDS) is used for non-data frames
  * @deflink: This holds the default link STA information, for non MLO STA all link
@@ -2311,10 +2274,6 @@
 	bool wme;
 	u8 uapsd_queues;
 	u8 max_sp;
-<<<<<<< HEAD
-	enum ieee80211_smps_mode smps_mode;
-=======
->>>>>>> 7365df19
 	struct ieee80211_sta_rates __rcu *rates;
 	bool tdls;
 	bool tdls_initiator;
@@ -2325,11 +2284,6 @@
 	struct ieee80211_sta_aggregates *cur;
 
 	bool support_p2p_ps;
-<<<<<<< HEAD
-	u16 max_rc_amsdu_len;
-	u16 max_tid_amsdu_len[IEEE80211_NUM_TIDS];
-=======
->>>>>>> 7365df19
 
 	struct ieee80211_txq *txq[IEEE80211_NUM_TIDS + 1];
 
@@ -2341,15 +2295,6 @@
 	u8 drv_priv[] __aligned(sizeof(void *));
 };
 
-<<<<<<< HEAD
-/* FIXME: need to loop only over links which are active and check the actual
- * lock
- */
-#define for_each_sta_active_link(sta, link_sta, link_id)		         \
-	for (link_id = 0; link_id < ARRAY_SIZE((sta)->link); link_id++)	         \
-		if (((link_sta) = rcu_dereference_protected((sta)->link[link_id],\
-							    1)))	         \
-=======
 #ifdef CONFIG_LOCKDEP
 bool lockdep_sta_mutex_held(struct ieee80211_sta *pubsta);
 #else
@@ -2368,7 +2313,6 @@
 		if ((!(vif)->active_links ||					\
 		     (vif)->active_links & BIT(link_id)) &&			\
 		    ((link_sta) = link_sta_dereference_protected(sta, link_id)))
->>>>>>> 7365df19
 
 /**
  * enum sta_notify_cmd - sta notify command
