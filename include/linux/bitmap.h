--- conflicted
+++ resolved
@@ -74,10 +74,6 @@
  *  bitmap_from_arr64(dst, buf, nbits)          Copy nbits from u64[] buf to dst
  *  bitmap_to_arr32(buf, src, nbits)            Copy nbits from buf to u32[] dst
  *  bitmap_to_arr64(buf, src, nbits)            Copy nbits from buf to u64[] dst
-<<<<<<< HEAD
- *  bitmap_to_arr64(buf, src, nbits)            Copy nbits from buf to u64[] dst
-=======
->>>>>>> 7365df19
  *  bitmap_get_value8(map, start)               Get 8bit value from map at start
  *  bitmap_set_value8(map, value, start)        Set 8bit value to map at start
  *
@@ -167,11 +163,7 @@
 			 const unsigned long *bitmap2, unsigned int nbits);
 bool __bitmap_subset(const unsigned long *bitmap1,
 		     const unsigned long *bitmap2, unsigned int nbits);
-<<<<<<< HEAD
-int __bitmap_weight(const unsigned long *bitmap, unsigned int nbits);
-=======
 unsigned int __bitmap_weight(const unsigned long *bitmap, unsigned int nbits);
->>>>>>> 7365df19
 void __bitmap_set(unsigned long *map, unsigned int start, int len);
 void __bitmap_clear(unsigned long *map, unsigned int start, int len);
 
@@ -323,11 +315,7 @@
 	bitmap_copy_clear_tail((unsigned long *)(buf), (const unsigned long *)(bitmap), (nbits))
 #endif
 
-<<<<<<< HEAD
-static inline int bitmap_and(unsigned long *dst, const unsigned long *src1,
-=======
 static inline bool bitmap_and(unsigned long *dst, const unsigned long *src1,
->>>>>>> 7365df19
 			const unsigned long *src2, unsigned int nbits)
 {
 	if (small_const_nbits(nbits))
