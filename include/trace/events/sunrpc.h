/* SPDX-License-Identifier: GPL-2.0 */
#undef TRACE_SYSTEM
#define TRACE_SYSTEM sunrpc

#if !defined(_TRACE_SUNRPC_H) || defined(TRACE_HEADER_MULTI_READ)
#define _TRACE_SUNRPC_H

#include <linux/sunrpc/sched.h>
#include <linux/sunrpc/clnt.h>
#include <linux/sunrpc/svc.h>
#include <linux/sunrpc/xprtsock.h>
#include <linux/sunrpc/svc_xprt.h>
#include <net/tcp_states.h>
#include <linux/net.h>
#include <linux/tracepoint.h>

#include <trace/events/sunrpc_base.h>

TRACE_DEFINE_ENUM(SOCK_STREAM);
TRACE_DEFINE_ENUM(SOCK_DGRAM);
TRACE_DEFINE_ENUM(SOCK_RAW);
TRACE_DEFINE_ENUM(SOCK_RDM);
TRACE_DEFINE_ENUM(SOCK_SEQPACKET);
TRACE_DEFINE_ENUM(SOCK_DCCP);
TRACE_DEFINE_ENUM(SOCK_PACKET);

#define show_socket_type(type)					\
	__print_symbolic(type,					\
		{ SOCK_STREAM,		"STREAM" },		\
		{ SOCK_DGRAM,		"DGRAM" },		\
		{ SOCK_RAW,		"RAW" },		\
		{ SOCK_RDM,		"RDM" },		\
		{ SOCK_SEQPACKET,	"SEQPACKET" },		\
		{ SOCK_DCCP,		"DCCP" },		\
		{ SOCK_PACKET,		"PACKET" })

/* This list is known to be incomplete, add new enums as needed. */
TRACE_DEFINE_ENUM(AF_UNSPEC);
TRACE_DEFINE_ENUM(AF_UNIX);
TRACE_DEFINE_ENUM(AF_LOCAL);
TRACE_DEFINE_ENUM(AF_INET);
TRACE_DEFINE_ENUM(AF_INET6);

#define rpc_show_address_family(family)				\
	__print_symbolic(family,				\
		{ AF_UNSPEC,		"AF_UNSPEC" },		\
		{ AF_UNIX,		"AF_UNIX" },		\
		{ AF_LOCAL,		"AF_LOCAL" },		\
		{ AF_INET,		"AF_INET" },		\
		{ AF_INET6,		"AF_INET6" })

DECLARE_EVENT_CLASS(rpc_xdr_buf_class,
	TP_PROTO(
		const struct rpc_task *task,
		const struct xdr_buf *xdr
	),

	TP_ARGS(task, xdr),

	TP_STRUCT__entry(
		__field(unsigned int, task_id)
		__field(unsigned int, client_id)
		__field(const void *, head_base)
		__field(size_t, head_len)
		__field(const void *, tail_base)
		__field(size_t, tail_len)
		__field(unsigned int, page_base)
		__field(unsigned int, page_len)
		__field(unsigned int, msg_len)
	),

	TP_fast_assign(
		__entry->task_id = task->tk_pid;
		__entry->client_id = task->tk_client ?
				     task->tk_client->cl_clid : -1;
		__entry->head_base = xdr->head[0].iov_base;
		__entry->head_len = xdr->head[0].iov_len;
		__entry->tail_base = xdr->tail[0].iov_base;
		__entry->tail_len = xdr->tail[0].iov_len;
		__entry->page_base = xdr->page_base;
		__entry->page_len = xdr->page_len;
		__entry->msg_len = xdr->len;
	),

	TP_printk(SUNRPC_TRACE_TASK_SPECIFIER
		  " head=[%p,%zu] page=%u(%u) tail=[%p,%zu] len=%u",
		__entry->task_id, __entry->client_id,
		__entry->head_base, __entry->head_len,
		__entry->page_len, __entry->page_base,
		__entry->tail_base, __entry->tail_len,
		__entry->msg_len
	)
);

#define DEFINE_RPCXDRBUF_EVENT(name)					\
		DEFINE_EVENT(rpc_xdr_buf_class,				\
				rpc_xdr_##name,				\
				TP_PROTO(				\
					const struct rpc_task *task,	\
					const struct xdr_buf *xdr	\
				),					\
				TP_ARGS(task, xdr))

DEFINE_RPCXDRBUF_EVENT(sendto);
DEFINE_RPCXDRBUF_EVENT(recvfrom);
DEFINE_RPCXDRBUF_EVENT(reply_pages);


DECLARE_EVENT_CLASS(rpc_clnt_class,
	TP_PROTO(
		const struct rpc_clnt *clnt
	),

	TP_ARGS(clnt),

	TP_STRUCT__entry(
		__field(unsigned int, client_id)
	),

	TP_fast_assign(
		__entry->client_id = clnt->cl_clid;
	),

	TP_printk("client=" SUNRPC_TRACE_CLID_SPECIFIER, __entry->client_id)
);

#define DEFINE_RPC_CLNT_EVENT(name)					\
		DEFINE_EVENT(rpc_clnt_class,				\
				rpc_clnt_##name,			\
				TP_PROTO(				\
					const struct rpc_clnt *clnt	\
				),					\
				TP_ARGS(clnt))

DEFINE_RPC_CLNT_EVENT(free);
DEFINE_RPC_CLNT_EVENT(killall);
DEFINE_RPC_CLNT_EVENT(shutdown);
DEFINE_RPC_CLNT_EVENT(release);
DEFINE_RPC_CLNT_EVENT(replace_xprt);
DEFINE_RPC_CLNT_EVENT(replace_xprt_err);

TRACE_EVENT(rpc_clnt_new,
	TP_PROTO(
		const struct rpc_clnt *clnt,
		const struct rpc_xprt *xprt,
		const char *program,
		const char *server
	),

	TP_ARGS(clnt, xprt, program, server),

	TP_STRUCT__entry(
		__field(unsigned int, client_id)
		__string(addr, xprt->address_strings[RPC_DISPLAY_ADDR])
		__string(port, xprt->address_strings[RPC_DISPLAY_PORT])
		__string(program, program)
		__string(server, server)
	),

	TP_fast_assign(
		__entry->client_id = clnt->cl_clid;
		__assign_str(addr, xprt->address_strings[RPC_DISPLAY_ADDR]);
		__assign_str(port, xprt->address_strings[RPC_DISPLAY_PORT]);
		__assign_str(program, program);
		__assign_str(server, server);
	),

	TP_printk("client=" SUNRPC_TRACE_CLID_SPECIFIER
		  " peer=[%s]:%s program=%s server=%s",
		__entry->client_id, __get_str(addr), __get_str(port),
		__get_str(program), __get_str(server))
);

TRACE_EVENT(rpc_clnt_new_err,
	TP_PROTO(
		const char *program,
		const char *server,
		int error
	),

	TP_ARGS(program, server, error),

	TP_STRUCT__entry(
		__field(int, error)
		__string(program, program)
		__string(server, server)
	),

	TP_fast_assign(
		__entry->error = error;
		__assign_str(program, program);
		__assign_str(server, server);
	),

	TP_printk("program=%s server=%s error=%d",
		__get_str(program), __get_str(server), __entry->error)
);

TRACE_EVENT(rpc_clnt_clone_err,
	TP_PROTO(
		const struct rpc_clnt *clnt,
		int error
	),

	TP_ARGS(clnt, error),

	TP_STRUCT__entry(
		__field(unsigned int, client_id)
		__field(int, error)
	),

	TP_fast_assign(
		__entry->client_id = clnt->cl_clid;
		__entry->error = error;
	),

	TP_printk("client=" SUNRPC_TRACE_CLID_SPECIFIER " error=%d",
		__entry->client_id, __entry->error)
);


TRACE_DEFINE_ENUM(RPC_AUTH_OK);
TRACE_DEFINE_ENUM(RPC_AUTH_BADCRED);
TRACE_DEFINE_ENUM(RPC_AUTH_REJECTEDCRED);
TRACE_DEFINE_ENUM(RPC_AUTH_BADVERF);
TRACE_DEFINE_ENUM(RPC_AUTH_REJECTEDVERF);
TRACE_DEFINE_ENUM(RPC_AUTH_TOOWEAK);
TRACE_DEFINE_ENUM(RPCSEC_GSS_CREDPROBLEM);
TRACE_DEFINE_ENUM(RPCSEC_GSS_CTXPROBLEM);

#define rpc_show_auth_stat(status)					\
	__print_symbolic(status,					\
		{ RPC_AUTH_OK,			"AUTH_OK" },		\
		{ RPC_AUTH_BADCRED,		"BADCRED" },		\
		{ RPC_AUTH_REJECTEDCRED,	"REJECTEDCRED" },	\
		{ RPC_AUTH_BADVERF,		"BADVERF" },		\
		{ RPC_AUTH_REJECTEDVERF,	"REJECTEDVERF" },	\
		{ RPC_AUTH_TOOWEAK,		"TOOWEAK" },		\
		{ RPCSEC_GSS_CREDPROBLEM,	"GSS_CREDPROBLEM" },	\
		{ RPCSEC_GSS_CTXPROBLEM,	"GSS_CTXPROBLEM" })	\

DECLARE_EVENT_CLASS(rpc_task_status,

	TP_PROTO(const struct rpc_task *task),

	TP_ARGS(task),

	TP_STRUCT__entry(
		__field(unsigned int, task_id)
		__field(unsigned int, client_id)
		__field(int, status)
	),

	TP_fast_assign(
		__entry->task_id = task->tk_pid;
		__entry->client_id = task->tk_client->cl_clid;
		__entry->status = task->tk_status;
	),

	TP_printk(SUNRPC_TRACE_TASK_SPECIFIER " status=%d",
		__entry->task_id, __entry->client_id,
		__entry->status)
);
#define DEFINE_RPC_STATUS_EVENT(name) \
	DEFINE_EVENT(rpc_task_status, rpc_##name##_status, \
			TP_PROTO( \
				const struct rpc_task *task \
			), \
			TP_ARGS(task))

DEFINE_RPC_STATUS_EVENT(call);
DEFINE_RPC_STATUS_EVENT(connect);
DEFINE_RPC_STATUS_EVENT(timeout);
DEFINE_RPC_STATUS_EVENT(retry_refresh);
DEFINE_RPC_STATUS_EVENT(refresh);

TRACE_EVENT(rpc_request,
	TP_PROTO(const struct rpc_task *task),

	TP_ARGS(task),

	TP_STRUCT__entry(
		__field(unsigned int, task_id)
		__field(unsigned int, client_id)
		__field(int, version)
		__field(bool, async)
		__string(progname, task->tk_client->cl_program->name)
		__string(procname, rpc_proc_name(task))
	),

	TP_fast_assign(
		__entry->task_id = task->tk_pid;
		__entry->client_id = task->tk_client->cl_clid;
		__entry->version = task->tk_client->cl_vers;
		__entry->async = RPC_IS_ASYNC(task);
		__assign_str(progname, task->tk_client->cl_program->name);
		__assign_str(procname, rpc_proc_name(task));
	),

	TP_printk(SUNRPC_TRACE_TASK_SPECIFIER " %sv%d %s (%ssync)",
		__entry->task_id, __entry->client_id,
		__get_str(progname), __entry->version,
		__get_str(procname), __entry->async ? "a": ""
		)
);

#define rpc_show_task_flags(flags)					\
	__print_flags(flags, "|",					\
		{ RPC_TASK_ASYNC, "ASYNC" },				\
		{ RPC_TASK_SWAPPER, "SWAPPER" },			\
		{ RPC_TASK_MOVEABLE, "MOVEABLE" },			\
		{ RPC_TASK_NULLCREDS, "NULLCREDS" },			\
		{ RPC_CALL_MAJORSEEN, "MAJORSEEN" },			\
		{ RPC_TASK_ROOTCREDS, "ROOTCREDS" },			\
		{ RPC_TASK_DYNAMIC, "DYNAMIC" },			\
		{ RPC_TASK_NO_ROUND_ROBIN, "NO_ROUND_ROBIN" },		\
		{ RPC_TASK_SOFT, "SOFT" },				\
		{ RPC_TASK_SOFTCONN, "SOFTCONN" },			\
		{ RPC_TASK_SENT, "SENT" },				\
		{ RPC_TASK_TIMEOUT, "TIMEOUT" },			\
		{ RPC_TASK_NOCONNECT, "NOCONNECT" },			\
		{ RPC_TASK_NO_RETRANS_TIMEOUT, "NORTO" },		\
		{ RPC_TASK_CRED_NOREF, "CRED_NOREF" })

#define rpc_show_runstate(flags)					\
	__print_flags(flags, "|",					\
		{ (1UL << RPC_TASK_RUNNING), "RUNNING" },		\
		{ (1UL << RPC_TASK_QUEUED), "QUEUED" },			\
		{ (1UL << RPC_TASK_ACTIVE), "ACTIVE" },			\
		{ (1UL << RPC_TASK_NEED_XMIT), "NEED_XMIT" },		\
		{ (1UL << RPC_TASK_NEED_RECV), "NEED_RECV" },		\
		{ (1UL << RPC_TASK_MSG_PIN_WAIT), "MSG_PIN_WAIT" },	\
		{ (1UL << RPC_TASK_SIGNALLED), "SIGNALLED" })

DECLARE_EVENT_CLASS(rpc_task_running,

	TP_PROTO(const struct rpc_task *task, const void *action),

	TP_ARGS(task, action),

	TP_STRUCT__entry(
		__field(unsigned int, task_id)
		__field(unsigned int, client_id)
		__field(const void *, action)
		__field(unsigned long, runstate)
		__field(int, status)
		__field(unsigned short, flags)
		),

	TP_fast_assign(
		__entry->client_id = task->tk_client ?
				     task->tk_client->cl_clid : -1;
		__entry->task_id = task->tk_pid;
		__entry->action = action;
		__entry->runstate = task->tk_runstate;
		__entry->status = task->tk_status;
		__entry->flags = task->tk_flags;
		),

	TP_printk(SUNRPC_TRACE_TASK_SPECIFIER
		  " flags=%s runstate=%s status=%d action=%ps",
		__entry->task_id, __entry->client_id,
		rpc_show_task_flags(__entry->flags),
		rpc_show_runstate(__entry->runstate),
		__entry->status,
		__entry->action
		)
);
#define DEFINE_RPC_RUNNING_EVENT(name) \
	DEFINE_EVENT(rpc_task_running, rpc_task_##name, \
			TP_PROTO( \
				const struct rpc_task *task, \
				const void *action \
			), \
			TP_ARGS(task, action))

DEFINE_RPC_RUNNING_EVENT(begin);
DEFINE_RPC_RUNNING_EVENT(run_action);
DEFINE_RPC_RUNNING_EVENT(sync_sleep);
DEFINE_RPC_RUNNING_EVENT(sync_wake);
DEFINE_RPC_RUNNING_EVENT(complete);
DEFINE_RPC_RUNNING_EVENT(timeout);
DEFINE_RPC_RUNNING_EVENT(signalled);
DEFINE_RPC_RUNNING_EVENT(end);
DEFINE_RPC_RUNNING_EVENT(call_done);

DECLARE_EVENT_CLASS(rpc_task_queued,

	TP_PROTO(const struct rpc_task *task, const struct rpc_wait_queue *q),

	TP_ARGS(task, q),

	TP_STRUCT__entry(
		__field(unsigned int, task_id)
		__field(unsigned int, client_id)
		__field(unsigned long, timeout)
		__field(unsigned long, runstate)
		__field(int, status)
		__field(unsigned short, flags)
		__string(q_name, rpc_qname(q))
		),

	TP_fast_assign(
		__entry->client_id = task->tk_client ?
				     task->tk_client->cl_clid : -1;
		__entry->task_id = task->tk_pid;
		__entry->timeout = rpc_task_timeout(task);
		__entry->runstate = task->tk_runstate;
		__entry->status = task->tk_status;
		__entry->flags = task->tk_flags;
		__assign_str(q_name, rpc_qname(q));
		),

	TP_printk(SUNRPC_TRACE_TASK_SPECIFIER
		  " flags=%s runstate=%s status=%d timeout=%lu queue=%s",
		__entry->task_id, __entry->client_id,
		rpc_show_task_flags(__entry->flags),
		rpc_show_runstate(__entry->runstate),
		__entry->status,
		__entry->timeout,
		__get_str(q_name)
		)
);
#define DEFINE_RPC_QUEUED_EVENT(name) \
	DEFINE_EVENT(rpc_task_queued, rpc_task_##name, \
			TP_PROTO( \
				const struct rpc_task *task, \
				const struct rpc_wait_queue *q \
			), \
			TP_ARGS(task, q))

DEFINE_RPC_QUEUED_EVENT(sleep);
DEFINE_RPC_QUEUED_EVENT(wakeup);

DECLARE_EVENT_CLASS(rpc_failure,

	TP_PROTO(const struct rpc_task *task),

	TP_ARGS(task),

	TP_STRUCT__entry(
		__field(unsigned int, task_id)
		__field(unsigned int, client_id)
	),

	TP_fast_assign(
		__entry->task_id = task->tk_pid;
		__entry->client_id = task->tk_client->cl_clid;
	),

	TP_printk(SUNRPC_TRACE_TASK_SPECIFIER,
		__entry->task_id, __entry->client_id)
);

#define DEFINE_RPC_FAILURE(name)					\
	DEFINE_EVENT(rpc_failure, rpc_bad_##name,			\
			TP_PROTO(					\
				const struct rpc_task *task		\
			),						\
			TP_ARGS(task))

DEFINE_RPC_FAILURE(callhdr);
DEFINE_RPC_FAILURE(verifier);

DECLARE_EVENT_CLASS(rpc_reply_event,

	TP_PROTO(
		const struct rpc_task *task
	),

	TP_ARGS(task),

	TP_STRUCT__entry(
		__field(unsigned int, task_id)
		__field(unsigned int, client_id)
		__field(u32, xid)
		__string(progname, task->tk_client->cl_program->name)
		__field(u32, version)
		__string(procname, rpc_proc_name(task))
		__string(servername, task->tk_xprt->servername)
	),

	TP_fast_assign(
		__entry->task_id = task->tk_pid;
		__entry->client_id = task->tk_client->cl_clid;
		__entry->xid = be32_to_cpu(task->tk_rqstp->rq_xid);
		__assign_str(progname, task->tk_client->cl_program->name);
		__entry->version = task->tk_client->cl_vers;
		__assign_str(procname, rpc_proc_name(task));
		__assign_str(servername, task->tk_xprt->servername);
	),

	TP_printk(SUNRPC_TRACE_TASK_SPECIFIER
		  " server=%s xid=0x%08x %sv%d %s",
		__entry->task_id, __entry->client_id, __get_str(servername),
		__entry->xid, __get_str(progname), __entry->version,
		__get_str(procname))
)

#define DEFINE_RPC_REPLY_EVENT(name)					\
	DEFINE_EVENT(rpc_reply_event, rpc__##name,			\
			TP_PROTO(					\
				const struct rpc_task *task		\
			),						\
			TP_ARGS(task))

DEFINE_RPC_REPLY_EVENT(prog_unavail);
DEFINE_RPC_REPLY_EVENT(prog_mismatch);
DEFINE_RPC_REPLY_EVENT(proc_unavail);
DEFINE_RPC_REPLY_EVENT(garbage_args);
DEFINE_RPC_REPLY_EVENT(unparsable);
DEFINE_RPC_REPLY_EVENT(mismatch);
DEFINE_RPC_REPLY_EVENT(stale_creds);
DEFINE_RPC_REPLY_EVENT(bad_creds);
DEFINE_RPC_REPLY_EVENT(auth_tooweak);

#define DEFINE_RPCB_ERROR_EVENT(name)					\
	DEFINE_EVENT(rpc_reply_event, rpcb_##name##_err,		\
			TP_PROTO(					\
				const struct rpc_task *task		\
			),						\
			TP_ARGS(task))

DEFINE_RPCB_ERROR_EVENT(prog_unavail);
DEFINE_RPCB_ERROR_EVENT(timeout);
DEFINE_RPCB_ERROR_EVENT(bind_version);
DEFINE_RPCB_ERROR_EVENT(unreachable);
DEFINE_RPCB_ERROR_EVENT(unrecognized);

TRACE_EVENT(rpc_buf_alloc,
	TP_PROTO(
		const struct rpc_task *task,
		int status
	),

	TP_ARGS(task, status),

	TP_STRUCT__entry(
		__field(unsigned int, task_id)
		__field(unsigned int, client_id)
		__field(size_t, callsize)
		__field(size_t, recvsize)
		__field(int, status)
	),

	TP_fast_assign(
		__entry->task_id = task->tk_pid;
		__entry->client_id = task->tk_client->cl_clid;
		__entry->callsize = task->tk_rqstp->rq_callsize;
		__entry->recvsize = task->tk_rqstp->rq_rcvsize;
		__entry->status = status;
	),

	TP_printk(SUNRPC_TRACE_TASK_SPECIFIER
		  " callsize=%zu recvsize=%zu status=%d",
		__entry->task_id, __entry->client_id,
		__entry->callsize, __entry->recvsize, __entry->status
	)
);

TRACE_EVENT(rpc_call_rpcerror,
	TP_PROTO(
		const struct rpc_task *task,
		int tk_status,
		int rpc_status
	),

	TP_ARGS(task, tk_status, rpc_status),

	TP_STRUCT__entry(
		__field(unsigned int, task_id)
		__field(unsigned int, client_id)
		__field(int, tk_status)
		__field(int, rpc_status)
	),

	TP_fast_assign(
		__entry->client_id = task->tk_client->cl_clid;
		__entry->task_id = task->tk_pid;
		__entry->tk_status = tk_status;
		__entry->rpc_status = rpc_status;
	),

	TP_printk(SUNRPC_TRACE_TASK_SPECIFIER
		  " tk_status=%d rpc_status=%d",
		__entry->task_id, __entry->client_id,
		__entry->tk_status, __entry->rpc_status)
);

TRACE_EVENT(rpc_stats_latency,

	TP_PROTO(
		const struct rpc_task *task,
		ktime_t backlog,
		ktime_t rtt,
		ktime_t execute
	),

	TP_ARGS(task, backlog, rtt, execute),

	TP_STRUCT__entry(
		__field(unsigned int, task_id)
		__field(unsigned int, client_id)
		__field(u32, xid)
		__field(int, version)
		__string(progname, task->tk_client->cl_program->name)
		__string(procname, rpc_proc_name(task))
		__field(unsigned long, backlog)
		__field(unsigned long, rtt)
		__field(unsigned long, execute)
	),

	TP_fast_assign(
		__entry->client_id = task->tk_client->cl_clid;
		__entry->task_id = task->tk_pid;
		__entry->xid = be32_to_cpu(task->tk_rqstp->rq_xid);
		__entry->version = task->tk_client->cl_vers;
		__assign_str(progname, task->tk_client->cl_program->name);
		__assign_str(procname, rpc_proc_name(task));
		__entry->backlog = ktime_to_us(backlog);
		__entry->rtt = ktime_to_us(rtt);
		__entry->execute = ktime_to_us(execute);
	),

	TP_printk(SUNRPC_TRACE_TASK_SPECIFIER
		  " xid=0x%08x %sv%d %s backlog=%lu rtt=%lu execute=%lu",
		__entry->task_id, __entry->client_id, __entry->xid,
		__get_str(progname), __entry->version, __get_str(procname),
		__entry->backlog, __entry->rtt, __entry->execute)
);

TRACE_EVENT(rpc_xdr_overflow,
	TP_PROTO(
		const struct xdr_stream *xdr,
		size_t requested
	),

	TP_ARGS(xdr, requested),

	TP_STRUCT__entry(
		__field(unsigned int, task_id)
		__field(unsigned int, client_id)
		__field(int, version)
		__field(size_t, requested)
		__field(const void *, end)
		__field(const void *, p)
		__field(const void *, head_base)
		__field(size_t, head_len)
		__field(const void *, tail_base)
		__field(size_t, tail_len)
		__field(unsigned int, page_len)
		__field(unsigned int, len)
		__string(progname, xdr->rqst ?
			 xdr->rqst->rq_task->tk_client->cl_program->name : "unknown")
		__string(procedure, xdr->rqst ?
			 xdr->rqst->rq_task->tk_msg.rpc_proc->p_name : "unknown")
	),

	TP_fast_assign(
		if (xdr->rqst) {
			const struct rpc_task *task = xdr->rqst->rq_task;

			__entry->task_id = task->tk_pid;
			__entry->client_id = task->tk_client->cl_clid;
			__assign_str(progname,
				     task->tk_client->cl_program->name);
			__entry->version = task->tk_client->cl_vers;
			__assign_str(procedure, task->tk_msg.rpc_proc->p_name);
		} else {
			__entry->task_id = -1;
			__entry->client_id = -1;
			__assign_str(progname, "unknown");
			__entry->version = 0;
			__assign_str(procedure, "unknown");
		}
		__entry->requested = requested;
		__entry->end = xdr->end;
		__entry->p = xdr->p;
		__entry->head_base = xdr->buf->head[0].iov_base,
		__entry->head_len = xdr->buf->head[0].iov_len,
		__entry->page_len = xdr->buf->page_len,
		__entry->tail_base = xdr->buf->tail[0].iov_base,
		__entry->tail_len = xdr->buf->tail[0].iov_len,
		__entry->len = xdr->buf->len;
	),

	TP_printk(SUNRPC_TRACE_TASK_SPECIFIER
		  " %sv%d %s requested=%zu p=%p end=%p xdr=[%p,%zu]/%u/[%p,%zu]/%u\n",
		__entry->task_id, __entry->client_id,
		__get_str(progname), __entry->version, __get_str(procedure),
		__entry->requested, __entry->p, __entry->end,
		__entry->head_base, __entry->head_len,
		__entry->page_len,
		__entry->tail_base, __entry->tail_len,
		__entry->len
	)
);

TRACE_EVENT(rpc_xdr_alignment,
	TP_PROTO(
		const struct xdr_stream *xdr,
		size_t offset,
		unsigned int copied
	),

	TP_ARGS(xdr, offset, copied),

	TP_STRUCT__entry(
		__field(unsigned int, task_id)
		__field(unsigned int, client_id)
		__field(int, version)
		__field(size_t, offset)
		__field(unsigned int, copied)
		__field(const void *, head_base)
		__field(size_t, head_len)
		__field(const void *, tail_base)
		__field(size_t, tail_len)
		__field(unsigned int, page_len)
		__field(unsigned int, len)
		__string(progname,
			 xdr->rqst->rq_task->tk_client->cl_program->name)
		__string(procedure,
			 xdr->rqst->rq_task->tk_msg.rpc_proc->p_name)
	),

	TP_fast_assign(
		const struct rpc_task *task = xdr->rqst->rq_task;

		__entry->task_id = task->tk_pid;
		__entry->client_id = task->tk_client->cl_clid;
		__assign_str(progname,
			     task->tk_client->cl_program->name);
		__entry->version = task->tk_client->cl_vers;
		__assign_str(procedure, task->tk_msg.rpc_proc->p_name);

		__entry->offset = offset;
		__entry->copied = copied;
		__entry->head_base = xdr->buf->head[0].iov_base,
		__entry->head_len = xdr->buf->head[0].iov_len,
		__entry->page_len = xdr->buf->page_len,
		__entry->tail_base = xdr->buf->tail[0].iov_base,
		__entry->tail_len = xdr->buf->tail[0].iov_len,
		__entry->len = xdr->buf->len;
	),

	TP_printk(SUNRPC_TRACE_TASK_SPECIFIER
		  " %sv%d %s offset=%zu copied=%u xdr=[%p,%zu]/%u/[%p,%zu]/%u\n",
		__entry->task_id, __entry->client_id,
		__get_str(progname), __entry->version, __get_str(procedure),
		__entry->offset, __entry->copied,
		__entry->head_base, __entry->head_len,
		__entry->page_len,
		__entry->tail_base, __entry->tail_len,
		__entry->len
	)
);

/*
 * First define the enums in the below macros to be exported to userspace
 * via TRACE_DEFINE_ENUM().
 */
#undef EM
#undef EMe
#define EM(a, b)	TRACE_DEFINE_ENUM(a);
#define EMe(a, b)	TRACE_DEFINE_ENUM(a);

#define RPC_SHOW_SOCKET				\
	EM( SS_FREE, "FREE" )			\
	EM( SS_UNCONNECTED, "UNCONNECTED" )	\
	EM( SS_CONNECTING, "CONNECTING" )	\
	EM( SS_CONNECTED, "CONNECTED" )		\
	EMe( SS_DISCONNECTING, "DISCONNECTING" )

#define rpc_show_socket_state(state) \
	__print_symbolic(state, RPC_SHOW_SOCKET)

RPC_SHOW_SOCKET

#define RPC_SHOW_SOCK				\
	EM( TCP_ESTABLISHED, "ESTABLISHED" )	\
	EM( TCP_SYN_SENT, "SYN_SENT" )		\
	EM( TCP_SYN_RECV, "SYN_RECV" )		\
	EM( TCP_FIN_WAIT1, "FIN_WAIT1" )	\
	EM( TCP_FIN_WAIT2, "FIN_WAIT2" )	\
	EM( TCP_TIME_WAIT, "TIME_WAIT" )	\
	EM( TCP_CLOSE, "CLOSE" )		\
	EM( TCP_CLOSE_WAIT, "CLOSE_WAIT" )	\
	EM( TCP_LAST_ACK, "LAST_ACK" )		\
	EM( TCP_LISTEN, "LISTEN" )		\
	EMe( TCP_CLOSING, "CLOSING" )

#define rpc_show_sock_state(state) \
	__print_symbolic(state, RPC_SHOW_SOCK)

RPC_SHOW_SOCK


#include <trace/events/net_probe_common.h>

/*
 * Now redefine the EM() and EMe() macros to map the enums to the strings
 * that will be printed in the output.
 */
#undef EM
#undef EMe
#define EM(a, b)	{a, b},
#define EMe(a, b)	{a, b}

DECLARE_EVENT_CLASS(xs_socket_event,

		TP_PROTO(
			struct rpc_xprt *xprt,
			struct socket *socket
		),

		TP_ARGS(xprt, socket),

		TP_STRUCT__entry(
			__field(unsigned int, socket_state)
			__field(unsigned int, sock_state)
			__field(unsigned long long, ino)
			__array(__u8, saddr, sizeof(struct sockaddr_in6))
			__array(__u8, daddr, sizeof(struct sockaddr_in6))
		),

		TP_fast_assign(
			struct inode *inode = SOCK_INODE(socket);
			const struct sock *sk = socket->sk;
			const struct inet_sock *inet = inet_sk(sk);

			memset(__entry->saddr, 0, sizeof(struct sockaddr_in6));
			memset(__entry->daddr, 0, sizeof(struct sockaddr_in6));

			TP_STORE_ADDR_PORTS(__entry, inet, sk);

			__entry->socket_state = socket->state;
			__entry->sock_state = socket->sk->sk_state;
			__entry->ino = (unsigned long long)inode->i_ino;

		),

		TP_printk(
			"socket:[%llu] srcaddr=%pISpc dstaddr=%pISpc "
			"state=%u (%s) sk_state=%u (%s)",
			__entry->ino,
			__entry->saddr,
			__entry->daddr,
			__entry->socket_state,
			rpc_show_socket_state(__entry->socket_state),
			__entry->sock_state,
			rpc_show_sock_state(__entry->sock_state)
		)
);
#define DEFINE_RPC_SOCKET_EVENT(name) \
	DEFINE_EVENT(xs_socket_event, name, \
			TP_PROTO( \
				struct rpc_xprt *xprt, \
				struct socket *socket \
			), \
			TP_ARGS(xprt, socket))

DECLARE_EVENT_CLASS(xs_socket_event_done,

		TP_PROTO(
			struct rpc_xprt *xprt,
			struct socket *socket,
			int error
		),

		TP_ARGS(xprt, socket, error),

		TP_STRUCT__entry(
			__field(int, error)
			__field(unsigned int, socket_state)
			__field(unsigned int, sock_state)
			__field(unsigned long long, ino)
			__array(__u8, saddr, sizeof(struct sockaddr_in6))
			__array(__u8, daddr, sizeof(struct sockaddr_in6))
		),

		TP_fast_assign(
			struct inode *inode = SOCK_INODE(socket);
			const struct sock *sk = socket->sk;
			const struct inet_sock *inet = inet_sk(sk);

			memset(__entry->saddr, 0, sizeof(struct sockaddr_in6));
			memset(__entry->daddr, 0, sizeof(struct sockaddr_in6));

			TP_STORE_ADDR_PORTS(__entry, inet, sk);

			__entry->socket_state = socket->state;
			__entry->sock_state = socket->sk->sk_state;
			__entry->ino = (unsigned long long)inode->i_ino;
			__entry->error = error;
		),

		TP_printk(
			"error=%d socket:[%llu] srcaddr=%pISpc dstaddr=%pISpc "
			"state=%u (%s) sk_state=%u (%s)",
			__entry->error,
			__entry->ino,
			__entry->saddr,
			__entry->daddr,
			__entry->socket_state,
			rpc_show_socket_state(__entry->socket_state),
			__entry->sock_state,
			rpc_show_sock_state(__entry->sock_state)
		)
);
#define DEFINE_RPC_SOCKET_EVENT_DONE(name) \
	DEFINE_EVENT(xs_socket_event_done, name, \
			TP_PROTO( \
				struct rpc_xprt *xprt, \
				struct socket *socket, \
				int error \
			), \
			TP_ARGS(xprt, socket, error))

DEFINE_RPC_SOCKET_EVENT(rpc_socket_state_change);
DEFINE_RPC_SOCKET_EVENT_DONE(rpc_socket_connect);
DEFINE_RPC_SOCKET_EVENT_DONE(rpc_socket_error);
DEFINE_RPC_SOCKET_EVENT_DONE(rpc_socket_reset_connection);
DEFINE_RPC_SOCKET_EVENT(rpc_socket_close);
DEFINE_RPC_SOCKET_EVENT(rpc_socket_shutdown);

TRACE_EVENT(rpc_socket_nospace,
	TP_PROTO(
		const struct rpc_rqst *rqst,
		const struct sock_xprt *transport
	),

	TP_ARGS(rqst, transport),

	TP_STRUCT__entry(
		__field(unsigned int, task_id)
		__field(unsigned int, client_id)
		__field(unsigned int, total)
		__field(unsigned int, remaining)
	),

	TP_fast_assign(
		__entry->task_id = rqst->rq_task->tk_pid;
		__entry->client_id = rqst->rq_task->tk_client->cl_clid;
		__entry->total = rqst->rq_slen;
		__entry->remaining = rqst->rq_slen - transport->xmit.offset;
	),

	TP_printk(SUNRPC_TRACE_TASK_SPECIFIER
		  " total=%u remaining=%u",
		__entry->task_id, __entry->client_id,
		__entry->total, __entry->remaining
	)
);

#define rpc_show_xprt_state(x)						\
	__print_flags(x, "|",						\
		{ BIT(XPRT_LOCKED),		"LOCKED" },		\
		{ BIT(XPRT_CONNECTED),		"CONNECTED" },		\
		{ BIT(XPRT_CONNECTING),		"CONNECTING" },		\
		{ BIT(XPRT_CLOSE_WAIT),		"CLOSE_WAIT" },		\
		{ BIT(XPRT_BOUND),		"BOUND" },		\
		{ BIT(XPRT_BINDING),		"BINDING" },		\
		{ BIT(XPRT_CLOSING),		"CLOSING" },		\
		{ BIT(XPRT_OFFLINE),		"OFFLINE" },		\
		{ BIT(XPRT_REMOVE),		"REMOVE" },		\
		{ BIT(XPRT_CONGESTED),		"CONGESTED" },		\
		{ BIT(XPRT_CWND_WAIT),		"CWND_WAIT" },		\
		{ BIT(XPRT_WRITE_SPACE),	"WRITE_SPACE" },	\
		{ BIT(XPRT_SND_IS_COOKIE),	"SND_IS_COOKIE" })

DECLARE_EVENT_CLASS(rpc_xprt_lifetime_class,
	TP_PROTO(
		const struct rpc_xprt *xprt
	),

	TP_ARGS(xprt),

	TP_STRUCT__entry(
		__field(unsigned long, state)
		__string(addr, xprt->address_strings[RPC_DISPLAY_ADDR])
		__string(port, xprt->address_strings[RPC_DISPLAY_PORT])
	),

	TP_fast_assign(
		__entry->state = xprt->state;
		__assign_str(addr, xprt->address_strings[RPC_DISPLAY_ADDR]);
		__assign_str(port, xprt->address_strings[RPC_DISPLAY_PORT]);
	),

	TP_printk("peer=[%s]:%s state=%s",
		__get_str(addr), __get_str(port),
		rpc_show_xprt_state(__entry->state))
);

#define DEFINE_RPC_XPRT_LIFETIME_EVENT(name) \
	DEFINE_EVENT(rpc_xprt_lifetime_class, \
			xprt_##name, \
			TP_PROTO( \
				const struct rpc_xprt *xprt \
			), \
			TP_ARGS(xprt))

DEFINE_RPC_XPRT_LIFETIME_EVENT(create);
DEFINE_RPC_XPRT_LIFETIME_EVENT(connect);
DEFINE_RPC_XPRT_LIFETIME_EVENT(disconnect_auto);
DEFINE_RPC_XPRT_LIFETIME_EVENT(disconnect_done);
DEFINE_RPC_XPRT_LIFETIME_EVENT(disconnect_force);
DEFINE_RPC_XPRT_LIFETIME_EVENT(disconnect_cleanup);
DEFINE_RPC_XPRT_LIFETIME_EVENT(destroy);

DECLARE_EVENT_CLASS(rpc_xprt_event,
	TP_PROTO(
		const struct rpc_xprt *xprt,
		__be32 xid,
		int status
	),

	TP_ARGS(xprt, xid, status),

	TP_STRUCT__entry(
		__field(u32, xid)
		__field(int, status)
		__string(addr, xprt->address_strings[RPC_DISPLAY_ADDR])
		__string(port, xprt->address_strings[RPC_DISPLAY_PORT])
	),

	TP_fast_assign(
		__entry->xid = be32_to_cpu(xid);
		__entry->status = status;
		__assign_str(addr, xprt->address_strings[RPC_DISPLAY_ADDR]);
		__assign_str(port, xprt->address_strings[RPC_DISPLAY_PORT]);
	),

	TP_printk("peer=[%s]:%s xid=0x%08x status=%d", __get_str(addr),
			__get_str(port), __entry->xid,
			__entry->status)
);
#define DEFINE_RPC_XPRT_EVENT(name) \
	DEFINE_EVENT(rpc_xprt_event, xprt_##name, \
			TP_PROTO( \
				const struct rpc_xprt *xprt, \
				__be32 xid, \
				int status \
			), \
			TP_ARGS(xprt, xid, status))

DEFINE_RPC_XPRT_EVENT(timer);
DEFINE_RPC_XPRT_EVENT(lookup_rqst);

TRACE_EVENT(xprt_transmit,
	TP_PROTO(
		const struct rpc_rqst *rqst,
		int status
	),

	TP_ARGS(rqst, status),

	TP_STRUCT__entry(
		__field(unsigned int, task_id)
		__field(unsigned int, client_id)
		__field(u32, xid)
		__field(u32, seqno)
		__field(int, status)
	),

	TP_fast_assign(
		__entry->task_id = rqst->rq_task->tk_pid;
		__entry->client_id = rqst->rq_task->tk_client ?
			rqst->rq_task->tk_client->cl_clid : -1;
		__entry->xid = be32_to_cpu(rqst->rq_xid);
		__entry->seqno = rqst->rq_seqno;
		__entry->status = status;
	),

	TP_printk(SUNRPC_TRACE_TASK_SPECIFIER
		  " xid=0x%08x seqno=%u status=%d",
		__entry->task_id, __entry->client_id, __entry->xid,
		__entry->seqno, __entry->status)
);

TRACE_EVENT(xprt_retransmit,
	TP_PROTO(
		const struct rpc_rqst *rqst
	),

	TP_ARGS(rqst),

	TP_STRUCT__entry(
		__field(unsigned int, task_id)
		__field(unsigned int, client_id)
		__field(u32, xid)
		__field(int, ntrans)
		__field(int, version)
		__field(unsigned long, timeout)
		__string(progname,
			 rqst->rq_task->tk_client->cl_program->name)
		__string(procname, rpc_proc_name(rqst->rq_task))
	),

	TP_fast_assign(
		struct rpc_task *task = rqst->rq_task;

		__entry->task_id = task->tk_pid;
		__entry->client_id = task->tk_client ?
			task->tk_client->cl_clid : -1;
		__entry->xid = be32_to_cpu(rqst->rq_xid);
		__entry->ntrans = rqst->rq_ntrans;
		__entry->timeout = task->tk_timeout;
		__assign_str(progname,
			     task->tk_client->cl_program->name);
		__entry->version = task->tk_client->cl_vers;
		__assign_str(procname, rpc_proc_name(task));
	),

	TP_printk(SUNRPC_TRACE_TASK_SPECIFIER
		  " xid=0x%08x %sv%d %s ntrans=%d timeout=%lu",
		__entry->task_id, __entry->client_id, __entry->xid,
		__get_str(progname), __entry->version, __get_str(procname),
		__entry->ntrans, __entry->timeout
	)
);

TRACE_EVENT(xprt_ping,
	TP_PROTO(const struct rpc_xprt *xprt, int status),

	TP_ARGS(xprt, status),

	TP_STRUCT__entry(
		__field(int, status)
		__string(addr, xprt->address_strings[RPC_DISPLAY_ADDR])
		__string(port, xprt->address_strings[RPC_DISPLAY_PORT])
	),

	TP_fast_assign(
		__entry->status = status;
		__assign_str(addr, xprt->address_strings[RPC_DISPLAY_ADDR]);
		__assign_str(port, xprt->address_strings[RPC_DISPLAY_PORT]);
	),

	TP_printk("peer=[%s]:%s status=%d",
			__get_str(addr), __get_str(port), __entry->status)
);

DECLARE_EVENT_CLASS(xprt_writelock_event,
	TP_PROTO(
		const struct rpc_xprt *xprt, const struct rpc_task *task
	),

	TP_ARGS(xprt, task),

	TP_STRUCT__entry(
		__field(unsigned int, task_id)
		__field(unsigned int, client_id)
		__field(unsigned int, snd_task_id)
	),

	TP_fast_assign(
		if (task) {
			__entry->task_id = task->tk_pid;
			__entry->client_id = task->tk_client ?
					     task->tk_client->cl_clid : -1;
		} else {
			__entry->task_id = -1;
			__entry->client_id = -1;
		}
		if (xprt->snd_task &&
		    !test_bit(XPRT_SND_IS_COOKIE, &xprt->state))
			__entry->snd_task_id = xprt->snd_task->tk_pid;
		else
			__entry->snd_task_id = -1;
	),

	TP_printk(SUNRPC_TRACE_TASK_SPECIFIER
		  " snd_task:" SUNRPC_TRACE_PID_SPECIFIER,
			__entry->task_id, __entry->client_id,
			__entry->snd_task_id)
);

#define DEFINE_WRITELOCK_EVENT(name) \
	DEFINE_EVENT(xprt_writelock_event, xprt_##name, \
			TP_PROTO( \
				const struct rpc_xprt *xprt, \
				const struct rpc_task *task \
			), \
			TP_ARGS(xprt, task))

DEFINE_WRITELOCK_EVENT(reserve_xprt);
DEFINE_WRITELOCK_EVENT(release_xprt);

DECLARE_EVENT_CLASS(xprt_cong_event,
	TP_PROTO(
		const struct rpc_xprt *xprt, const struct rpc_task *task
	),

	TP_ARGS(xprt, task),

	TP_STRUCT__entry(
		__field(unsigned int, task_id)
		__field(unsigned int, client_id)
		__field(unsigned int, snd_task_id)
		__field(unsigned long, cong)
		__field(unsigned long, cwnd)
		__field(bool, wait)
	),

	TP_fast_assign(
		if (task) {
			__entry->task_id = task->tk_pid;
			__entry->client_id = task->tk_client ?
					     task->tk_client->cl_clid : -1;
		} else {
			__entry->task_id = -1;
			__entry->client_id = -1;
		}
		if (xprt->snd_task &&
		    !test_bit(XPRT_SND_IS_COOKIE, &xprt->state))
			__entry->snd_task_id = xprt->snd_task->tk_pid;
		else
			__entry->snd_task_id = -1;

		__entry->cong = xprt->cong;
		__entry->cwnd = xprt->cwnd;
		__entry->wait = test_bit(XPRT_CWND_WAIT, &xprt->state);
	),

	TP_printk(SUNRPC_TRACE_TASK_SPECIFIER
		  " snd_task:" SUNRPC_TRACE_PID_SPECIFIER
		  " cong=%lu cwnd=%lu%s",
			__entry->task_id, __entry->client_id,
			__entry->snd_task_id, __entry->cong, __entry->cwnd,
			__entry->wait ? " (wait)" : "")
);

#define DEFINE_CONG_EVENT(name) \
	DEFINE_EVENT(xprt_cong_event, xprt_##name, \
			TP_PROTO( \
				const struct rpc_xprt *xprt, \
				const struct rpc_task *task \
			), \
			TP_ARGS(xprt, task))

DEFINE_CONG_EVENT(reserve_cong);
DEFINE_CONG_EVENT(release_cong);
DEFINE_CONG_EVENT(get_cong);
DEFINE_CONG_EVENT(put_cong);

TRACE_EVENT(xprt_reserve,
	TP_PROTO(
		const struct rpc_rqst *rqst
	),

	TP_ARGS(rqst),

	TP_STRUCT__entry(
		__field(unsigned int, task_id)
		__field(unsigned int, client_id)
		__field(u32, xid)
	),

	TP_fast_assign(
		__entry->task_id = rqst->rq_task->tk_pid;
		__entry->client_id = rqst->rq_task->tk_client->cl_clid;
		__entry->xid = be32_to_cpu(rqst->rq_xid);
	),

	TP_printk(SUNRPC_TRACE_TASK_SPECIFIER " xid=0x%08x",
		__entry->task_id, __entry->client_id, __entry->xid
	)
);

TRACE_EVENT(xs_stream_read_data,
	TP_PROTO(struct rpc_xprt *xprt, ssize_t err, size_t total),

	TP_ARGS(xprt, err, total),

	TP_STRUCT__entry(
		__field(ssize_t, err)
		__field(size_t, total)
		__string(addr, xprt ? xprt->address_strings[RPC_DISPLAY_ADDR] :
				"(null)")
		__string(port, xprt ? xprt->address_strings[RPC_DISPLAY_PORT] :
				"(null)")
	),

	TP_fast_assign(
		__entry->err = err;
		__entry->total = total;
		__assign_str(addr, xprt ?
			xprt->address_strings[RPC_DISPLAY_ADDR] : "(null)");
		__assign_str(port, xprt ?
			xprt->address_strings[RPC_DISPLAY_PORT] : "(null)");
	),

	TP_printk("peer=[%s]:%s err=%zd total=%zu", __get_str(addr),
			__get_str(port), __entry->err, __entry->total)
);

TRACE_EVENT(xs_stream_read_request,
	TP_PROTO(struct sock_xprt *xs),

	TP_ARGS(xs),

	TP_STRUCT__entry(
		__string(addr, xs->xprt.address_strings[RPC_DISPLAY_ADDR])
		__string(port, xs->xprt.address_strings[RPC_DISPLAY_PORT])
		__field(u32, xid)
		__field(unsigned long, copied)
		__field(unsigned int, reclen)
		__field(unsigned int, offset)
	),

	TP_fast_assign(
		__assign_str(addr, xs->xprt.address_strings[RPC_DISPLAY_ADDR]);
		__assign_str(port, xs->xprt.address_strings[RPC_DISPLAY_PORT]);
		__entry->xid = be32_to_cpu(xs->recv.xid);
		__entry->copied = xs->recv.copied;
		__entry->reclen = xs->recv.len;
		__entry->offset = xs->recv.offset;
	),

	TP_printk("peer=[%s]:%s xid=0x%08x copied=%lu reclen=%u offset=%u",
			__get_str(addr), __get_str(port), __entry->xid,
			__entry->copied, __entry->reclen, __entry->offset)
);

TRACE_EVENT(rpcb_getport,
	TP_PROTO(
		const struct rpc_clnt *clnt,
		const struct rpc_task *task,
		unsigned int bind_version
	),

	TP_ARGS(clnt, task, bind_version),

	TP_STRUCT__entry(
		__field(unsigned int, task_id)
		__field(unsigned int, client_id)
		__field(unsigned int, program)
		__field(unsigned int, version)
		__field(int, protocol)
		__field(unsigned int, bind_version)
		__string(servername, task->tk_xprt->servername)
	),

	TP_fast_assign(
		__entry->task_id = task->tk_pid;
		__entry->client_id = clnt->cl_clid;
		__entry->program = clnt->cl_prog;
		__entry->version = clnt->cl_vers;
		__entry->protocol = task->tk_xprt->prot;
		__entry->bind_version = bind_version;
		__assign_str(servername, task->tk_xprt->servername);
	),

	TP_printk(SUNRPC_TRACE_TASK_SPECIFIER
		  " server=%s program=%u version=%u protocol=%d bind_version=%u",
		__entry->task_id, __entry->client_id, __get_str(servername),
		__entry->program, __entry->version, __entry->protocol,
		__entry->bind_version
	)
);

TRACE_EVENT(rpcb_setport,
	TP_PROTO(
		const struct rpc_task *task,
		int status,
		unsigned short port
	),

	TP_ARGS(task, status, port),

	TP_STRUCT__entry(
		__field(unsigned int, task_id)
		__field(unsigned int, client_id)
		__field(int, status)
		__field(unsigned short, port)
	),

	TP_fast_assign(
		__entry->task_id = task->tk_pid;
		__entry->client_id = task->tk_client->cl_clid;
		__entry->status = status;
		__entry->port = port;
	),

	TP_printk(SUNRPC_TRACE_TASK_SPECIFIER " status=%d port=%u",
		__entry->task_id, __entry->client_id,
		__entry->status, __entry->port
	)
);

TRACE_EVENT(pmap_register,
	TP_PROTO(
		u32 program,
		u32 version,
		int protocol,
		unsigned short port
	),

	TP_ARGS(program, version, protocol, port),

	TP_STRUCT__entry(
		__field(unsigned int, program)
		__field(unsigned int, version)
		__field(int, protocol)
		__field(unsigned int, port)
	),

	TP_fast_assign(
		__entry->program = program;
		__entry->version = version;
		__entry->protocol = protocol;
		__entry->port = port;
	),

	TP_printk("program=%u version=%u protocol=%d port=%u",
		__entry->program, __entry->version,
		__entry->protocol, __entry->port
	)
);

TRACE_EVENT(rpcb_register,
	TP_PROTO(
		u32 program,
		u32 version,
		const char *addr,
		const char *netid
	),

	TP_ARGS(program, version, addr, netid),

	TP_STRUCT__entry(
		__field(unsigned int, program)
		__field(unsigned int, version)
		__string(addr, addr)
		__string(netid, netid)
	),

	TP_fast_assign(
		__entry->program = program;
		__entry->version = version;
		__assign_str(addr, addr);
		__assign_str(netid, netid);
	),

	TP_printk("program=%u version=%u addr=%s netid=%s",
		__entry->program, __entry->version,
		__get_str(addr), __get_str(netid)
	)
);

TRACE_EVENT(rpcb_unregister,
	TP_PROTO(
		u32 program,
		u32 version,
		const char *netid
	),

	TP_ARGS(program, version, netid),

	TP_STRUCT__entry(
		__field(unsigned int, program)
		__field(unsigned int, version)
		__string(netid, netid)
	),

	TP_fast_assign(
		__entry->program = program;
		__entry->version = version;
		__assign_str(netid, netid);
	),

	TP_printk("program=%u version=%u netid=%s",
		__entry->program, __entry->version, __get_str(netid)
	)
);

/* Record an xdr_buf containing a fully-formed RPC message */
DECLARE_EVENT_CLASS(svc_xdr_msg_class,
	TP_PROTO(
		const struct xdr_buf *xdr
	),

	TP_ARGS(xdr),

	TP_STRUCT__entry(
		__field(u32, xid)
		__field(const void *, head_base)
		__field(size_t, head_len)
		__field(const void *, tail_base)
		__field(size_t, tail_len)
		__field(unsigned int, page_len)
		__field(unsigned int, msg_len)
	),

	TP_fast_assign(
		__be32 *p = (__be32 *)xdr->head[0].iov_base;

		__entry->xid = be32_to_cpu(*p);
		__entry->head_base = p;
		__entry->head_len = xdr->head[0].iov_len;
		__entry->tail_base = xdr->tail[0].iov_base;
		__entry->tail_len = xdr->tail[0].iov_len;
		__entry->page_len = xdr->page_len;
		__entry->msg_len = xdr->len;
	),

	TP_printk("xid=0x%08x head=[%p,%zu] page=%u tail=[%p,%zu] len=%u",
		__entry->xid,
		__entry->head_base, __entry->head_len, __entry->page_len,
		__entry->tail_base, __entry->tail_len, __entry->msg_len
	)
);

#define DEFINE_SVCXDRMSG_EVENT(name)					\
		DEFINE_EVENT(svc_xdr_msg_class,				\
				svc_xdr_##name,				\
				TP_PROTO(				\
					const struct xdr_buf *xdr	\
				),					\
				TP_ARGS(xdr))

DEFINE_SVCXDRMSG_EVENT(recvfrom);

/* Record an xdr_buf containing arbitrary data, tagged with an XID */
DECLARE_EVENT_CLASS(svc_xdr_buf_class,
	TP_PROTO(
		__be32 xid,
		const struct xdr_buf *xdr
	),

	TP_ARGS(xid, xdr),

	TP_STRUCT__entry(
		__field(u32, xid)
		__field(const void *, head_base)
		__field(size_t, head_len)
		__field(const void *, tail_base)
		__field(size_t, tail_len)
		__field(unsigned int, page_base)
		__field(unsigned int, page_len)
		__field(unsigned int, msg_len)
	),

	TP_fast_assign(
		__entry->xid = be32_to_cpu(xid);
		__entry->head_base = xdr->head[0].iov_base;
		__entry->head_len = xdr->head[0].iov_len;
		__entry->tail_base = xdr->tail[0].iov_base;
		__entry->tail_len = xdr->tail[0].iov_len;
		__entry->page_base = xdr->page_base;
		__entry->page_len = xdr->page_len;
		__entry->msg_len = xdr->len;
	),

	TP_printk("xid=0x%08x head=[%p,%zu] page=%u(%u) tail=[%p,%zu] len=%u",
		__entry->xid,
		__entry->head_base, __entry->head_len,
		__entry->page_len, __entry->page_base,
		__entry->tail_base, __entry->tail_len,
		__entry->msg_len
	)
);

#define DEFINE_SVCXDRBUF_EVENT(name)					\
		DEFINE_EVENT(svc_xdr_buf_class,				\
				svc_xdr_##name,				\
				TP_PROTO(				\
					__be32 xid,			\
					const struct xdr_buf *xdr	\
				),					\
				TP_ARGS(xid, xdr))

DEFINE_SVCXDRBUF_EVENT(sendto);

/*
 * from include/linux/sunrpc/svc.h
 */
#define SVC_RQST_FLAG_LIST						\
	svc_rqst_flag(SECURE)						\
	svc_rqst_flag(LOCAL)						\
	svc_rqst_flag(USEDEFERRAL)					\
	svc_rqst_flag(DROPME)						\
	svc_rqst_flag(SPLICE_OK)					\
	svc_rqst_flag(VICTIM)						\
	svc_rqst_flag(BUSY)						\
	svc_rqst_flag_end(DATA)

#undef svc_rqst_flag
#undef svc_rqst_flag_end
#define svc_rqst_flag(x)	TRACE_DEFINE_ENUM(RQ_##x);
#define svc_rqst_flag_end(x)	TRACE_DEFINE_ENUM(RQ_##x);

SVC_RQST_FLAG_LIST

#undef svc_rqst_flag
#undef svc_rqst_flag_end
#define svc_rqst_flag(x)	{ BIT(RQ_##x), #x },
#define svc_rqst_flag_end(x)	{ BIT(RQ_##x), #x }

#define show_rqstp_flags(flags)						\
		__print_flags(flags, "|", SVC_RQST_FLAG_LIST)

TRACE_DEFINE_ENUM(SVC_GARBAGE);
TRACE_DEFINE_ENUM(SVC_SYSERR);
TRACE_DEFINE_ENUM(SVC_VALID);
TRACE_DEFINE_ENUM(SVC_NEGATIVE);
TRACE_DEFINE_ENUM(SVC_OK);
TRACE_DEFINE_ENUM(SVC_DROP);
TRACE_DEFINE_ENUM(SVC_CLOSE);
TRACE_DEFINE_ENUM(SVC_DENIED);
TRACE_DEFINE_ENUM(SVC_PENDING);
TRACE_DEFINE_ENUM(SVC_COMPLETE);

#define svc_show_status(status)				\
	__print_symbolic(status,			\
		{ SVC_GARBAGE,	"SVC_GARBAGE" },	\
		{ SVC_SYSERR,	"SVC_SYSERR" },		\
		{ SVC_VALID,	"SVC_VALID" },		\
		{ SVC_NEGATIVE,	"SVC_NEGATIVE" },	\
		{ SVC_OK,	"SVC_OK" },		\
		{ SVC_DROP,	"SVC_DROP" },		\
		{ SVC_CLOSE,	"SVC_CLOSE" },		\
		{ SVC_DENIED,	"SVC_DENIED" },		\
		{ SVC_PENDING,	"SVC_PENDING" },	\
		{ SVC_COMPLETE,	"SVC_COMPLETE" })

#define SVC_RQST_ENDPOINT_FIELDS(r) \
		__sockaddr(server, (r)->rq_xprt->xpt_locallen) \
		__sockaddr(client, (r)->rq_xprt->xpt_remotelen) \
		__field(unsigned int, netns_ino) \
		__field(u32, xid)

#define SVC_RQST_ENDPOINT_ASSIGNMENTS(r) \
		do { \
			struct svc_xprt *xprt = (r)->rq_xprt; \
			__assign_sockaddr(server, &xprt->xpt_local, \
					  xprt->xpt_locallen); \
			__assign_sockaddr(client, &xprt->xpt_remote, \
					  xprt->xpt_remotelen); \
			__entry->netns_ino = xprt->xpt_net->ns.inum; \
			__entry->xid = be32_to_cpu((r)->rq_xid); \
		} while (0)

#define SVC_RQST_ENDPOINT_FORMAT \
		"xid=0x%08x server=%pISpc client=%pISpc"

#define SVC_RQST_ENDPOINT_VARARGS \
		__entry->xid, __get_sockaddr(server), __get_sockaddr(client)

TRACE_EVENT(svc_authenticate,
	TP_PROTO(const struct svc_rqst *rqst, int auth_res),

	TP_ARGS(rqst, auth_res),

	TP_STRUCT__entry(
		SVC_RQST_ENDPOINT_FIELDS(rqst)

		__field(unsigned long, svc_status)
		__field(unsigned long, auth_stat)
	),

	TP_fast_assign(
		SVC_RQST_ENDPOINT_ASSIGNMENTS(rqst);

		__entry->svc_status = auth_res;
		__entry->auth_stat = be32_to_cpu(rqst->rq_auth_stat);
	),

	TP_printk(SVC_RQST_ENDPOINT_FORMAT
		" auth_res=%s auth_stat=%s",
		SVC_RQST_ENDPOINT_VARARGS,
		svc_show_status(__entry->svc_status),
		rpc_show_auth_stat(__entry->auth_stat))
);

TRACE_EVENT(svc_process,
	TP_PROTO(const struct svc_rqst *rqst, const char *name),

	TP_ARGS(rqst, name),

	TP_STRUCT__entry(
		__field(u32, xid)
		__field(u32, vers)
		__field(u32, proc)
		__string(service, name)
		__string(procedure, svc_proc_name(rqst))
		__string(addr, rqst->rq_xprt ?
			 rqst->rq_xprt->xpt_remotebuf : "(null)")
	),

	TP_fast_assign(
		__entry->xid = be32_to_cpu(rqst->rq_xid);
		__entry->vers = rqst->rq_vers;
		__entry->proc = rqst->rq_proc;
		__assign_str(service, name);
		__assign_str(procedure, svc_proc_name(rqst));
		__assign_str(addr, rqst->rq_xprt ?
			     rqst->rq_xprt->xpt_remotebuf : "(null)");
	),

	TP_printk("addr=%s xid=0x%08x service=%s vers=%u proc=%s",
			__get_str(addr), __entry->xid,
			__get_str(service), __entry->vers,
			__get_str(procedure)
	)
);

DECLARE_EVENT_CLASS(svc_rqst_event,
	TP_PROTO(
		const struct svc_rqst *rqst
	),

	TP_ARGS(rqst),

	TP_STRUCT__entry(
		SVC_RQST_ENDPOINT_FIELDS(rqst)

		__field(unsigned long, flags)
	),

	TP_fast_assign(
		SVC_RQST_ENDPOINT_ASSIGNMENTS(rqst);

		__entry->flags = rqst->rq_flags;
	),

	TP_printk(SVC_RQST_ENDPOINT_FORMAT " flags=%s",
		SVC_RQST_ENDPOINT_VARARGS,
		show_rqstp_flags(__entry->flags))
);
#define DEFINE_SVC_RQST_EVENT(name) \
	DEFINE_EVENT(svc_rqst_event, svc_##name, \
			TP_PROTO( \
				const struct svc_rqst *rqst \
			), \
			TP_ARGS(rqst))

DEFINE_SVC_RQST_EVENT(defer);
DEFINE_SVC_RQST_EVENT(drop);

DECLARE_EVENT_CLASS(svc_rqst_status,
	TP_PROTO(
		const struct svc_rqst *rqst,
		int status
	),

	TP_ARGS(rqst, status),

	TP_STRUCT__entry(
		SVC_RQST_ENDPOINT_FIELDS(rqst)

		__field(int, status)
		__field(unsigned long, flags)
	),

	TP_fast_assign(
		SVC_RQST_ENDPOINT_ASSIGNMENTS(rqst);

		__entry->status = status;
		__entry->flags = rqst->rq_flags;
	),

	TP_printk(SVC_RQST_ENDPOINT_FORMAT " status=%d flags=%s",
		SVC_RQST_ENDPOINT_VARARGS,
		__entry->status, show_rqstp_flags(__entry->flags))
);

DEFINE_EVENT(svc_rqst_status, svc_send,
	TP_PROTO(const struct svc_rqst *rqst, int status),
	TP_ARGS(rqst, status));

TRACE_EVENT(svc_stats_latency,
	TP_PROTO(
		const struct svc_rqst *rqst
	),

	TP_ARGS(rqst),

	TP_STRUCT__entry(
		SVC_RQST_ENDPOINT_FIELDS(rqst)

		__field(unsigned long, execute)
		__string(procedure, svc_proc_name(rqst))
	),

	TP_fast_assign(
		SVC_RQST_ENDPOINT_ASSIGNMENTS(rqst);

		__entry->execute = ktime_to_us(ktime_sub(ktime_get(),
							 rqst->rq_stime));
		__assign_str(procedure, svc_proc_name(rqst));
	),

	TP_printk(SVC_RQST_ENDPOINT_FORMAT " proc=%s execute-us=%lu",
		SVC_RQST_ENDPOINT_VARARGS,
		__get_str(procedure), __entry->execute)
);

#define show_svc_xprt_flags(flags)					\
	__print_flags(flags, "|",					\
		{ (1UL << XPT_BUSY),		"XPT_BUSY"},		\
		{ (1UL << XPT_CONN),		"XPT_CONN"},		\
		{ (1UL << XPT_CLOSE),		"XPT_CLOSE"},		\
		{ (1UL << XPT_DATA),		"XPT_DATA"},		\
		{ (1UL << XPT_TEMP),		"XPT_TEMP"},		\
		{ (1UL << XPT_DEAD),		"XPT_DEAD"},		\
		{ (1UL << XPT_CHNGBUF),		"XPT_CHNGBUF"},		\
		{ (1UL << XPT_DEFERRED),	"XPT_DEFERRED"},	\
		{ (1UL << XPT_OLD),		"XPT_OLD"},		\
		{ (1UL << XPT_LISTENER),	"XPT_LISTENER"},	\
		{ (1UL << XPT_CACHE_AUTH),	"XPT_CACHE_AUTH"},	\
		{ (1UL << XPT_LOCAL),		"XPT_LOCAL"},		\
		{ (1UL << XPT_KILL_TEMP),	"XPT_KILL_TEMP"},	\
		{ (1UL << XPT_CONG_CTRL),	"XPT_CONG_CTRL"})

TRACE_EVENT(svc_xprt_create_err,
	TP_PROTO(
		const char *program,
		const char *protocol,
		struct sockaddr *sap,
		size_t salen,
		const struct svc_xprt *xprt
	),

	TP_ARGS(program, protocol, sap, salen, xprt),

	TP_STRUCT__entry(
		__field(long, error)
		__string(program, program)
		__string(protocol, protocol)
		__sockaddr(addr, salen)
	),

	TP_fast_assign(
		__entry->error = PTR_ERR(xprt);
		__assign_str(program, program);
		__assign_str(protocol, protocol);
<<<<<<< HEAD
		memcpy(__entry->addr, sap, min(salen, sizeof(__entry->addr)));
=======
		__assign_sockaddr(addr, sap, salen);
>>>>>>> 95cd2cdc
	),

	TP_printk("addr=%pISpc program=%s protocol=%s error=%ld",
		__get_sockaddr(addr), __get_str(program), __get_str(protocol),
		__entry->error)
);

<<<<<<< HEAD
TRACE_EVENT(svc_xprt_enqueue,
	TP_PROTO(struct svc_xprt *xprt, struct svc_rqst *rqst),
=======
#define SVC_XPRT_ENDPOINT_FIELDS(x) \
		__sockaddr(server, (x)->xpt_locallen) \
		__sockaddr(client, (x)->xpt_remotelen) \
		__field(unsigned long, flags) \
		__field(unsigned int, netns_ino)

#define SVC_XPRT_ENDPOINT_ASSIGNMENTS(x) \
		do { \
			__assign_sockaddr(server, &(x)->xpt_local, \
					  (x)->xpt_locallen); \
			__assign_sockaddr(client, &(x)->xpt_remote, \
					  (x)->xpt_remotelen); \
			__entry->flags = (x)->xpt_flags; \
			__entry->netns_ino = (x)->xpt_net->ns.inum; \
		} while (0)

#define SVC_XPRT_ENDPOINT_FORMAT \
		"server=%pISpc client=%pISpc flags=%s"

#define SVC_XPRT_ENDPOINT_VARARGS \
		__get_sockaddr(server), __get_sockaddr(client), \
		show_svc_xprt_flags(__entry->flags)

TRACE_EVENT(svc_xprt_enqueue,
	TP_PROTO(
		const struct svc_xprt *xprt,
		const struct svc_rqst *rqst
	),
>>>>>>> 95cd2cdc

	TP_ARGS(xprt, rqst),

	TP_STRUCT__entry(
		SVC_XPRT_ENDPOINT_FIELDS(xprt)

		__field(int, pid)
	),

	TP_fast_assign(
		SVC_XPRT_ENDPOINT_ASSIGNMENTS(xprt);

		__entry->pid = rqst? rqst->rq_task->pid : 0;
	),

	TP_printk(SVC_XPRT_ENDPOINT_FORMAT " pid=%d",
		SVC_XPRT_ENDPOINT_VARARGS, __entry->pid)
);

TRACE_EVENT(svc_xprt_dequeue,
	TP_PROTO(
		const struct svc_rqst *rqst
	),

	TP_ARGS(rqst),

	TP_STRUCT__entry(
		SVC_XPRT_ENDPOINT_FIELDS(rqst->rq_xprt)

		__field(unsigned long, wakeup)
	),

	TP_fast_assign(
		SVC_XPRT_ENDPOINT_ASSIGNMENTS(rqst->rq_xprt);

		__entry->wakeup = ktime_to_us(ktime_sub(ktime_get(),
							rqst->rq_qtime));
	),

	TP_printk(SVC_XPRT_ENDPOINT_FORMAT " wakeup-us=%lu",
		SVC_XPRT_ENDPOINT_VARARGS, __entry->wakeup)
);

DECLARE_EVENT_CLASS(svc_xprt_event,
	TP_PROTO(
		const struct svc_xprt *xprt
	),

	TP_ARGS(xprt),

	TP_STRUCT__entry(
		SVC_XPRT_ENDPOINT_FIELDS(xprt)
	),

	TP_fast_assign(
		SVC_XPRT_ENDPOINT_ASSIGNMENTS(xprt);
	),

	TP_printk(SVC_XPRT_ENDPOINT_FORMAT, SVC_XPRT_ENDPOINT_VARARGS)
);

#define DEFINE_SVC_XPRT_EVENT(name) \
	DEFINE_EVENT(svc_xprt_event, svc_xprt_##name, \
			TP_PROTO( \
				const struct svc_xprt *xprt \
			), \
			TP_ARGS(xprt))

DEFINE_SVC_XPRT_EVENT(no_write_space);
DEFINE_SVC_XPRT_EVENT(close);
DEFINE_SVC_XPRT_EVENT(detach);
DEFINE_SVC_XPRT_EVENT(free);

TRACE_EVENT(svc_xprt_accept,
	TP_PROTO(
		const struct svc_xprt *xprt,
		const char *service
	),

	TP_ARGS(xprt, service),

	TP_STRUCT__entry(
		SVC_XPRT_ENDPOINT_FIELDS(xprt)

		__string(protocol, xprt->xpt_class->xcl_name)
		__string(service, service)
	),

	TP_fast_assign(
		SVC_XPRT_ENDPOINT_ASSIGNMENTS(xprt);

		__assign_str(protocol, xprt->xpt_class->xcl_name);
		__assign_str(service, service);
	),

	TP_printk(SVC_XPRT_ENDPOINT_FORMAT " protocol=%s service=%s",
		SVC_XPRT_ENDPOINT_VARARGS,
		__get_str(protocol), __get_str(service)
	)
);

TRACE_EVENT(svc_wake_up,
	TP_PROTO(int pid),

	TP_ARGS(pid),

	TP_STRUCT__entry(
		__field(int, pid)
	),

	TP_fast_assign(
		__entry->pid = pid;
	),

	TP_printk("pid=%d", __entry->pid)
);

TRACE_EVENT(svc_alloc_arg_err,
	TP_PROTO(
		unsigned int pages
	),

	TP_ARGS(pages),

	TP_STRUCT__entry(
		__field(unsigned int, pages)
	),

	TP_fast_assign(
		__entry->pages = pages;
	),

	TP_printk("pages=%u", __entry->pages)
);

<<<<<<< HEAD
TRACE_EVENT(svc_stats_latency,
	TP_PROTO(const struct svc_rqst *rqst),

	TP_ARGS(rqst),

	TP_STRUCT__entry(
		__field(u32, xid)
		__field(unsigned long, execute)
		__string(procedure, svc_proc_name(rqst))
		__string(addr, rqst->rq_xprt->xpt_remotebuf)
	),

	TP_fast_assign(
		__entry->xid = be32_to_cpu(rqst->rq_xid);
		__entry->execute = ktime_to_us(ktime_sub(ktime_get(),
							 rqst->rq_stime));
		__assign_str(procedure, svc_proc_name(rqst));
		__assign_str(addr, rqst->rq_xprt->xpt_remotebuf);
	),

	TP_printk("addr=%s xid=0x%08x proc=%s execute-us=%lu",
		__get_str(addr), __entry->xid, __get_str(procedure),
		__entry->execute)
);

=======
>>>>>>> 95cd2cdc
DECLARE_EVENT_CLASS(svc_deferred_event,
	TP_PROTO(
		const struct svc_deferred_req *dr
	),

	TP_ARGS(dr),

	TP_STRUCT__entry(
		__field(const void *, dr)
		__field(u32, xid)
		__string(addr, dr->xprt->xpt_remotebuf)
	),

	TP_fast_assign(
		__entry->dr = dr;
		__entry->xid = be32_to_cpu(*(__be32 *)(dr->args +
						       (dr->xprt_hlen>>2)));
		__assign_str(addr, dr->xprt->xpt_remotebuf);
	),

	TP_printk("addr=%s dr=%p xid=0x%08x", __get_str(addr), __entry->dr,
		__entry->xid)
);

#define DEFINE_SVC_DEFERRED_EVENT(name) \
	DEFINE_EVENT(svc_deferred_event, svc_defer_##name, \
			TP_PROTO( \
				const struct svc_deferred_req *dr \
			), \
			TP_ARGS(dr))

DEFINE_SVC_DEFERRED_EVENT(drop);
DEFINE_SVC_DEFERRED_EVENT(queue);
DEFINE_SVC_DEFERRED_EVENT(recv);

TRACE_EVENT(svcsock_new_socket,
	TP_PROTO(
		const struct socket *socket
	),

	TP_ARGS(socket),

	TP_STRUCT__entry(
		__field(unsigned long, type)
		__field(unsigned long, family)
		__field(bool, listener)
	),

	TP_fast_assign(
		__entry->type = socket->type;
		__entry->family = socket->sk->sk_family;
		__entry->listener = (socket->sk->sk_state == TCP_LISTEN);
	),

	TP_printk("type=%s family=%s%s",
		show_socket_type(__entry->type),
		rpc_show_address_family(__entry->family),
		__entry->listener ? " (listener)" : ""
	)
);

TRACE_EVENT(svcsock_marker,
	TP_PROTO(
		const struct svc_xprt *xprt,
		__be32 marker
	),

	TP_ARGS(xprt, marker),

	TP_STRUCT__entry(
		__field(unsigned int, length)
		__field(bool, last)
		__string(addr, xprt->xpt_remotebuf)
	),

	TP_fast_assign(
		__entry->length = be32_to_cpu(marker) & RPC_FRAGMENT_SIZE_MASK;
		__entry->last = be32_to_cpu(marker) & RPC_LAST_STREAM_FRAGMENT;
		__assign_str(addr, xprt->xpt_remotebuf);
	),

	TP_printk("addr=%s length=%u%s", __get_str(addr),
		__entry->length, __entry->last ? " (last)" : "")
);

DECLARE_EVENT_CLASS(svcsock_class,
	TP_PROTO(
		const struct svc_xprt *xprt,
		ssize_t result
	),

	TP_ARGS(xprt, result),

	TP_STRUCT__entry(
		__field(ssize_t, result)
		__field(unsigned long, flags)
		__string(addr, xprt->xpt_remotebuf)
	),

	TP_fast_assign(
		__entry->result = result;
		__entry->flags = xprt->xpt_flags;
		__assign_str(addr, xprt->xpt_remotebuf);
	),

	TP_printk("addr=%s result=%zd flags=%s", __get_str(addr),
		__entry->result, show_svc_xprt_flags(__entry->flags)
	)
);

#define DEFINE_SVCSOCK_EVENT(name) \
	DEFINE_EVENT(svcsock_class, svcsock_##name, \
			TP_PROTO( \
				const struct svc_xprt *xprt, \
				ssize_t result \
			), \
			TP_ARGS(xprt, result))

DEFINE_SVCSOCK_EVENT(udp_send);
DEFINE_SVCSOCK_EVENT(udp_recv);
DEFINE_SVCSOCK_EVENT(udp_recv_err);
DEFINE_SVCSOCK_EVENT(tcp_send);
DEFINE_SVCSOCK_EVENT(tcp_recv);
DEFINE_SVCSOCK_EVENT(tcp_recv_eagain);
DEFINE_SVCSOCK_EVENT(tcp_recv_err);
DEFINE_SVCSOCK_EVENT(data_ready);
DEFINE_SVCSOCK_EVENT(write_space);

TRACE_EVENT(svcsock_tcp_recv_short,
	TP_PROTO(
		const struct svc_xprt *xprt,
		u32 expected,
		u32 received
	),

	TP_ARGS(xprt, expected, received),

	TP_STRUCT__entry(
		__field(u32, expected)
		__field(u32, received)
		__field(unsigned long, flags)
		__string(addr, xprt->xpt_remotebuf)
	),

	TP_fast_assign(
		__entry->expected = expected;
		__entry->received = received;
		__entry->flags = xprt->xpt_flags;
		__assign_str(addr, xprt->xpt_remotebuf);
	),

	TP_printk("addr=%s flags=%s expected=%u received=%u",
		__get_str(addr), show_svc_xprt_flags(__entry->flags),
		__entry->expected, __entry->received
	)
);

TRACE_EVENT(svcsock_tcp_state,
	TP_PROTO(
		const struct svc_xprt *xprt,
		const struct socket *socket
	),

	TP_ARGS(xprt, socket),

	TP_STRUCT__entry(
		__field(unsigned long, socket_state)
		__field(unsigned long, sock_state)
		__field(unsigned long, flags)
		__string(addr, xprt->xpt_remotebuf)
	),

	TP_fast_assign(
		__entry->socket_state = socket->state;
		__entry->sock_state = socket->sk->sk_state;
		__entry->flags = xprt->xpt_flags;
		__assign_str(addr, xprt->xpt_remotebuf);
	),

	TP_printk("addr=%s state=%s sk_state=%s flags=%s", __get_str(addr),
		rpc_show_socket_state(__entry->socket_state),
		rpc_show_sock_state(__entry->sock_state),
		show_svc_xprt_flags(__entry->flags)
	)
);

DECLARE_EVENT_CLASS(svcsock_accept_class,
	TP_PROTO(
		const struct svc_xprt *xprt,
		const char *service,
		long status
	),

	TP_ARGS(xprt, service, status),

	TP_STRUCT__entry(
		__field(long, status)
		__string(service, service)
		__field(unsigned int, netns_ino)
	),

	TP_fast_assign(
		__entry->status = status;
		__assign_str(service, service);
		__entry->netns_ino = xprt->xpt_net->ns.inum;
	),

	TP_printk("addr=listener service=%s status=%ld",
		__get_str(service), __entry->status
	)
);

#define DEFINE_ACCEPT_EVENT(name) \
	DEFINE_EVENT(svcsock_accept_class, svcsock_##name##_err, \
			TP_PROTO( \
				const struct svc_xprt *xprt, \
				const char *service, \
				long status \
			), \
			TP_ARGS(xprt, service, status))

DEFINE_ACCEPT_EVENT(accept);
DEFINE_ACCEPT_EVENT(getpeername);

DECLARE_EVENT_CLASS(cache_event,
	TP_PROTO(
		const struct cache_detail *cd,
		const struct cache_head *h
	),

	TP_ARGS(cd, h),

	TP_STRUCT__entry(
		__field(const struct cache_head *, h)
		__string(name, cd->name)
	),

	TP_fast_assign(
		__entry->h = h;
		__assign_str(name, cd->name);
	),

	TP_printk("cache=%s entry=%p", __get_str(name), __entry->h)
);
#define DEFINE_CACHE_EVENT(name) \
	DEFINE_EVENT(cache_event, name, \
			TP_PROTO( \
				const struct cache_detail *cd, \
				const struct cache_head *h \
			), \
			TP_ARGS(cd, h))
DEFINE_CACHE_EVENT(cache_entry_expired);
DEFINE_CACHE_EVENT(cache_entry_upcall);
DEFINE_CACHE_EVENT(cache_entry_update);
DEFINE_CACHE_EVENT(cache_entry_make_negative);
DEFINE_CACHE_EVENT(cache_entry_no_listener);

DECLARE_EVENT_CLASS(register_class,
	TP_PROTO(
		const char *program,
		const u32 version,
		const int family,
		const unsigned short protocol,
		const unsigned short port,
		int error
	),

	TP_ARGS(program, version, family, protocol, port, error),

	TP_STRUCT__entry(
		__field(u32, version)
		__field(unsigned long, family)
		__field(unsigned short, protocol)
		__field(unsigned short, port)
		__field(int, error)
		__string(program, program)
	),

	TP_fast_assign(
		__entry->version = version;
		__entry->family = family;
		__entry->protocol = protocol;
		__entry->port = port;
		__entry->error = error;
		__assign_str(program, program);
	),

	TP_printk("program=%sv%u proto=%s port=%u family=%s error=%d",
		__get_str(program), __entry->version,
		__entry->protocol == IPPROTO_UDP ? "udp" : "tcp",
		__entry->port, rpc_show_address_family(__entry->family),
		__entry->error
	)
);

#define DEFINE_REGISTER_EVENT(name) \
	DEFINE_EVENT(register_class, svc_##name, \
			TP_PROTO( \
				const char *program, \
				const u32 version, \
				const int family, \
				const unsigned short protocol, \
				const unsigned short port, \
				int error \
			), \
			TP_ARGS(program, version, family, protocol, \
				port, error))

DEFINE_REGISTER_EVENT(register);
DEFINE_REGISTER_EVENT(noregister);

TRACE_EVENT(svc_unregister,
	TP_PROTO(
		const char *program,
		const u32 version,
		int error
	),

	TP_ARGS(program, version, error),

	TP_STRUCT__entry(
		__field(u32, version)
		__field(int, error)
		__string(program, program)
	),

	TP_fast_assign(
		__entry->version = version;
		__entry->error = error;
		__assign_str(program, program);
	),

	TP_printk("program=%sv%u error=%d",
		__get_str(program), __entry->version, __entry->error
	)
);

#endif /* _TRACE_SUNRPC_H */

#include <trace/define_trace.h><|MERGE_RESOLUTION|>--- conflicted
+++ resolved
@@ -1836,11 +1836,7 @@
 		__entry->error = PTR_ERR(xprt);
 		__assign_str(program, program);
 		__assign_str(protocol, protocol);
-<<<<<<< HEAD
-		memcpy(__entry->addr, sap, min(salen, sizeof(__entry->addr)));
-=======
 		__assign_sockaddr(addr, sap, salen);
->>>>>>> 95cd2cdc
 	),
 
 	TP_printk("addr=%pISpc program=%s protocol=%s error=%ld",
@@ -1848,10 +1844,6 @@
 		__entry->error)
 );
 
-<<<<<<< HEAD
-TRACE_EVENT(svc_xprt_enqueue,
-	TP_PROTO(struct svc_xprt *xprt, struct svc_rqst *rqst),
-=======
 #define SVC_XPRT_ENDPOINT_FIELDS(x) \
 		__sockaddr(server, (x)->xpt_locallen) \
 		__sockaddr(client, (x)->xpt_remotelen) \
@@ -1880,7 +1872,6 @@
 		const struct svc_xprt *xprt,
 		const struct svc_rqst *rqst
 	),
->>>>>>> 95cd2cdc
 
 	TP_ARGS(xprt, rqst),
 
@@ -2016,34 +2007,6 @@
 	TP_printk("pages=%u", __entry->pages)
 );
 
-<<<<<<< HEAD
-TRACE_EVENT(svc_stats_latency,
-	TP_PROTO(const struct svc_rqst *rqst),
-
-	TP_ARGS(rqst),
-
-	TP_STRUCT__entry(
-		__field(u32, xid)
-		__field(unsigned long, execute)
-		__string(procedure, svc_proc_name(rqst))
-		__string(addr, rqst->rq_xprt->xpt_remotebuf)
-	),
-
-	TP_fast_assign(
-		__entry->xid = be32_to_cpu(rqst->rq_xid);
-		__entry->execute = ktime_to_us(ktime_sub(ktime_get(),
-							 rqst->rq_stime));
-		__assign_str(procedure, svc_proc_name(rqst));
-		__assign_str(addr, rqst->rq_xprt->xpt_remotebuf);
-	),
-
-	TP_printk("addr=%s xid=0x%08x proc=%s execute-us=%lu",
-		__get_str(addr), __entry->xid, __get_str(procedure),
-		__entry->execute)
-);
-
-=======
->>>>>>> 95cd2cdc
 DECLARE_EVENT_CLASS(svc_deferred_event,
 	TP_PROTO(
 		const struct svc_deferred_req *dr
